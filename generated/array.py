--- conflicted
+++ resolved
@@ -146,13 +146,6 @@
                 fake_inst = DummyInstance(context, arg, template)
                 # start_time = time.time()
                 np_sig = dtype._get_np_sig(fake_inst)
-<<<<<<< HEAD
-                # start = stream.tell()
-=======
-                logging.info(np_sig)
-                start = stream.tell()
->>>>>>> dc4e09a1
-
                 test_dtype = np.dtype(np_sig)
                 # if using recarray instead of empty, the class is immediately lost
                 # new_array = np.recarray(shape, dtype=test_dtype)
