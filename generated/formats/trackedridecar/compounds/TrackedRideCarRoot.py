--- conflicted
+++ resolved
@@ -27,15 +27,6 @@
 	@classmethod
 	def _get_attribute_list(cls):
 		yield from super()._get_attribute_list()
-<<<<<<< HEAD
-		yield ('sub', ArrayPointer, (None, None), (False, None), None)
-		yield ('sub_count', Uint, (0, None), (False, None), None)
-		yield ('total_vecs_count', Uint, (0, None), (False, None), None)
-		yield ('vec', Array, (0, None, (3,), Float), (False, None), None)
-		yield ('zero_0', Uint, (0, None), (False, None), None)
-		yield ('some_name', Pointer, (0, ZString), (False, None), None)
-		yield ('zero_1', Uint64, (0, None), (False, None), None)
-=======
 		yield ('sub', name_type_map['ArrayPointer'], (None, name_type_map['TrackedRideCarSub']), (False, None), (None, None))
 		yield ('sub_count', name_type_map['Uint'], (0, None), (False, None), (None, None))
 		yield ('total_vecs_count', name_type_map['Uint'], (0, None), (False, None), (None, None))
@@ -43,7 +34,6 @@
 		yield ('zero_0', name_type_map['Uint'], (0, None), (False, None), (None, None))
 		yield ('some_name', name_type_map['Pointer'], (0, name_type_map['ZString']), (False, None), (None, None))
 		yield ('zero_1', name_type_map['Uint64'], (0, None), (False, None), (None, None))
->>>>>>> b2fdcfb6
 
 	@classmethod
 	def _get_filtered_attribute_list(cls, instance, include_abstract=True):
