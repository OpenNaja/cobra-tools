from generated.formats.frenderfeatureset.imports import name_type_map
from generated.formats.ovl_base.compounds.MemStruct import MemStruct


class FRenderFeatureSetRoot(MemStruct):

	__name__ = 'FRenderFeatureSetRoot'


	def __init__(self, context, arg=0, template=None, set_default=True):
		super().__init__(context, arg, template, set_default=False)
		self.featureset_count = name_type_map['Uint'](self.context, 0, None)
		self.unknown_always_1 = name_type_map['Uint'](self.context, 0, None)
		self.featureset_list = name_type_map['ArrayPointer'](self.context, self.featureset_count, name_type_map['FeatureSetItem'])
		if set_default:
			self.set_defaults()

	@classmethod
	def _get_attribute_list(cls):
		yield from super()._get_attribute_list()
<<<<<<< HEAD
		yield ('featureset_list', ArrayPointer, (None, None), (False, None), None)
		yield ('featureset_count', Uint, (0, None), (False, None), None)
		yield ('unknown_always_1', Uint, (0, None), (False, None), None)
=======
		yield ('featureset_list', name_type_map['ArrayPointer'], (None, name_type_map['FeatureSetItem']), (False, None), (None, None))
		yield ('featureset_count', name_type_map['Uint'], (0, None), (False, None), (None, None))
		yield ('unknown_always_1', name_type_map['Uint'], (0, None), (False, None), (None, None))
>>>>>>> b2fdcfb6

	@classmethod
	def _get_filtered_attribute_list(cls, instance, include_abstract=True):
		yield from super()._get_filtered_attribute_list(instance, include_abstract)
		yield 'featureset_list', name_type_map['ArrayPointer'], (instance.featureset_count, name_type_map['FeatureSetItem']), (False, None)
		yield 'featureset_count', name_type_map['Uint'], (0, None), (False, None)
		yield 'unknown_always_1', name_type_map['Uint'], (0, None), (False, None)<|MERGE_RESOLUTION|>--- conflicted
+++ resolved
@@ -18,15 +18,9 @@
 	@classmethod
 	def _get_attribute_list(cls):
 		yield from super()._get_attribute_list()
-<<<<<<< HEAD
-		yield ('featureset_list', ArrayPointer, (None, None), (False, None), None)
-		yield ('featureset_count', Uint, (0, None), (False, None), None)
-		yield ('unknown_always_1', Uint, (0, None), (False, None), None)
-=======
 		yield ('featureset_list', name_type_map['ArrayPointer'], (None, name_type_map['FeatureSetItem']), (False, None), (None, None))
 		yield ('featureset_count', name_type_map['Uint'], (0, None), (False, None), (None, None))
 		yield ('unknown_always_1', name_type_map['Uint'], (0, None), (False, None), (None, None))
->>>>>>> b2fdcfb6
 
 	@classmethod
 	def _get_filtered_attribute_list(cls, instance, include_abstract=True):
