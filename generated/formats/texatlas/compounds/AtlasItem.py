from generated.formats.ovl_base.compounds.MemStruct import MemStruct
from generated.formats.texatlas.imports import name_type_map


class AtlasItem(MemStruct):

	__name__ = 'AtlasItem'


	def __init__(self, context, arg=0, template=None, set_default=True):
		super().__init__(context, arg, template, set_default=False)
		self.startx = name_type_map['Float'](self.context, 0, None)
		self.starty = name_type_map['Float'](self.context, 0, None)
		self.endx = name_type_map['Float'](self.context, 0, None)
		self.endy = name_type_map['Float'](self.context, 0, None)
		self.layer = name_type_map['Uint'](self.context, 0, None)
		self.flags_1 = name_type_map['Ushort'](self.context, 0, None)
		self.flags_2 = name_type_map['Ushort'](self.context, 0, None)
		self.atlas_name = name_type_map['Pointer'](self.context, 0, name_type_map['ZString'])
		if set_default:
			self.set_defaults()

	@classmethod
	def _get_attribute_list(cls):
		yield from super()._get_attribute_list()
<<<<<<< HEAD
		yield ('atlas_name', Pointer, (0, ZString), (False, None), None)
		yield ('startx', Float, (0, None), (False, None), None)
		yield ('starty', Float, (0, None), (False, None), None)
		yield ('endx', Float, (0, None), (False, None), None)
		yield ('endy', Float, (0, None), (False, None), None)
		yield ('layer', Uint, (0, None), (False, None), None)
		yield ('flags_1', Ushort, (0, None), (False, None), None)
		yield ('flags_2', Ushort, (0, None), (False, None), None)
=======
		yield ('atlas_name', name_type_map['Pointer'], (0, name_type_map['ZString']), (False, None), (None, None))
		yield ('startx', name_type_map['Float'], (0, None), (False, None), (None, None))
		yield ('starty', name_type_map['Float'], (0, None), (False, None), (None, None))
		yield ('endx', name_type_map['Float'], (0, None), (False, None), (None, None))
		yield ('endy', name_type_map['Float'], (0, None), (False, None), (None, None))
		yield ('layer', name_type_map['Uint'], (0, None), (False, None), (None, None))
		yield ('flags_1', name_type_map['Ushort'], (0, None), (False, None), (None, None))
		yield ('flags_2', name_type_map['Ushort'], (0, None), (False, None), (None, None))
>>>>>>> b2fdcfb6

	@classmethod
	def _get_filtered_attribute_list(cls, instance, include_abstract=True):
		yield from super()._get_filtered_attribute_list(instance, include_abstract)
		yield 'atlas_name', name_type_map['Pointer'], (0, name_type_map['ZString']), (False, None)
		yield 'startx', name_type_map['Float'], (0, None), (False, None)
		yield 'starty', name_type_map['Float'], (0, None), (False, None)
		yield 'endx', name_type_map['Float'], (0, None), (False, None)
		yield 'endy', name_type_map['Float'], (0, None), (False, None)
		yield 'layer', name_type_map['Uint'], (0, None), (False, None)
		yield 'flags_1', name_type_map['Ushort'], (0, None), (False, None)
		yield 'flags_2', name_type_map['Ushort'], (0, None), (False, None)<|MERGE_RESOLUTION|>--- conflicted
+++ resolved
@@ -23,16 +23,6 @@
 	@classmethod
 	def _get_attribute_list(cls):
 		yield from super()._get_attribute_list()
-<<<<<<< HEAD
-		yield ('atlas_name', Pointer, (0, ZString), (False, None), None)
-		yield ('startx', Float, (0, None), (False, None), None)
-		yield ('starty', Float, (0, None), (False, None), None)
-		yield ('endx', Float, (0, None), (False, None), None)
-		yield ('endy', Float, (0, None), (False, None), None)
-		yield ('layer', Uint, (0, None), (False, None), None)
-		yield ('flags_1', Ushort, (0, None), (False, None), None)
-		yield ('flags_2', Ushort, (0, None), (False, None), None)
-=======
 		yield ('atlas_name', name_type_map['Pointer'], (0, name_type_map['ZString']), (False, None), (None, None))
 		yield ('startx', name_type_map['Float'], (0, None), (False, None), (None, None))
 		yield ('starty', name_type_map['Float'], (0, None), (False, None), (None, None))
@@ -41,7 +31,6 @@
 		yield ('layer', name_type_map['Uint'], (0, None), (False, None), (None, None))
 		yield ('flags_1', name_type_map['Ushort'], (0, None), (False, None), (None, None))
 		yield ('flags_2', name_type_map['Ushort'], (0, None), (False, None), (None, None))
->>>>>>> b2fdcfb6
 
 	@classmethod
 	def _get_filtered_attribute_list(cls, instance, include_abstract=True):
