--- conflicted
+++ resolved
@@ -19,17 +19,10 @@
 	@classmethod
 	def _get_attribute_list(cls):
 		yield from super()._get_attribute_list()
-<<<<<<< HEAD
-		yield ('set_id_name', Pointer, (0, ZStringObfuscated), (False, None), None)
-		yield ('set_count_or_type', Uint64, (0, None), (False, None), None)
-		yield ('unk_1_found_as_0', Uint64, (0, None), (False, None), None)
-		yield ('unk_2_found_as_0', Uint64, (0, None), (False, None), None)
-=======
 		yield ('set_id_name', name_type_map['Pointer'], (0, name_type_map['ZStringObfuscated']), (False, None), (None, None))
 		yield ('set_count_or_type', name_type_map['Uint64'], (0, None), (False, None), (None, None))
 		yield ('unk_1_found_as_0', name_type_map['Uint64'], (0, None), (False, None), (None, None))
 		yield ('unk_2_found_as_0', name_type_map['Uint64'], (0, None), (False, None), (None, None))
->>>>>>> b2fdcfb6
 
 	@classmethod
 	def _get_filtered_attribute_list(cls, instance, include_abstract=True):
