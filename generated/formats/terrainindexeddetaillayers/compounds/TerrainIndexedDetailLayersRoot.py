--- conflicted
+++ resolved
@@ -21,13 +21,8 @@
 	@classmethod
 	def _get_attribute_list(cls):
 		yield from super()._get_attribute_list()
-<<<<<<< HEAD
-		yield ('layer_list', ArrayPointer, (None, None), (False, None), None)
-		yield ('layer_count', Uint64, (0, None), (False, None), None)
-=======
 		yield ('layer_list', name_type_map['ArrayPointer'], (None, name_type_map['TerrainDetailsLayerItem']), (False, None), (None, None))
 		yield ('layer_count', name_type_map['Uint64'], (0, None), (False, None), (None, None))
->>>>>>> b2fdcfb6
 
 	@classmethod
 	def _get_filtered_attribute_list(cls, instance, include_abstract=True):
