--- conflicted
+++ resolved
@@ -17,21 +17,12 @@
 	@classmethod
 	def _get_attribute_list(cls):
 		yield from super()._get_attribute_list()
-<<<<<<< HEAD
-		yield ('value', Array, (0, None, (1,), Float), (False, None), True)
-		yield ('value', Array, (0, None, (2,), Float), (False, None), True)
-		yield ('value', Array, (0, None, (3,), Float), (False, None), True)
-		yield ('value', Array, (0, None, (4,), Float), (False, None), True)
-		yield ('value', Array, (0, None, (1,), Int), (False, None), True)
-		yield ('value', Array, (0, None, (1,), Int), (False, None), True)
-=======
 		yield ('value', Array, (0, None, (1,), name_type_map['Float']), (False, None), (None, True))
 		yield ('value', Array, (0, None, (2,), name_type_map['Float']), (False, None), (None, True))
 		yield ('value', Array, (0, None, (3,), name_type_map['Float']), (False, None), (None, True))
 		yield ('value', Array, (0, None, (4,), name_type_map['Float']), (False, None), (None, True))
 		yield ('value', Array, (0, None, (1,), name_type_map['Int']), (False, None), (None, True))
 		yield ('value', Array, (0, None, (1,), name_type_map['Int']), (False, None), (None, True))
->>>>>>> b2fdcfb6
 
 	@classmethod
 	def _get_filtered_attribute_list(cls, instance, include_abstract=True):
