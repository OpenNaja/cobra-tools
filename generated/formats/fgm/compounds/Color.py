--- conflicted
+++ resolved
@@ -23,17 +23,10 @@
 	@classmethod
 	def _get_attribute_list(cls):
 		yield from super()._get_attribute_list()
-<<<<<<< HEAD
-		yield ('r', Ubyte, (0, None), (False, None), None)
-		yield ('g', Ubyte, (0, None), (False, None), None)
-		yield ('b', Ubyte, (0, None), (False, None), None)
-		yield ('a', Ubyte, (0, None), (False, None), None)
-=======
 		yield ('r', name_type_map['Ubyte'], (0, None), (False, None), (None, None))
 		yield ('g', name_type_map['Ubyte'], (0, None), (False, None), (None, None))
 		yield ('b', name_type_map['Ubyte'], (0, None), (False, None), (None, None))
 		yield ('a', name_type_map['Ubyte'], (0, None), (False, None), (None, None))
->>>>>>> b2fdcfb6
 
 	@classmethod
 	def _get_filtered_attribute_list(cls, instance, include_abstract=True):
