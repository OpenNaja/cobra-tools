--- conflicted
+++ resolved
@@ -31,20 +31,6 @@
 	@classmethod
 	def _get_attribute_list(cls):
 		yield from super()._get_attribute_list()
-<<<<<<< HEAD
-		yield ('_texture_count', Uint, (0, None), (False, None), True)
-		yield ('_texture_count', Uint64, (0, None), (False, None), True)
-		yield ('_attribute_count', Uint, (0, None), (False, None), True)
-		yield ('_attribute_count', Uint64, (0, None), (False, None), True)
-		yield ('textures', ArrayPointer, (None, None), (False, None), None)
-		yield ('attributes', ArrayPointer, (None, None), (False, None), None)
-		yield ('name_foreach_textures', ForEachPointer, (None, None), (False, None), None)
-		yield ('value_foreach_attributes', ForEachPointer, (None, None), (False, None), None)
-		yield ('_unk_0', Uint64, (0, None), (False, None), None)
-		yield ('_unk_1', Uint64, (0, None), (False, None), None)
-		yield ('_unk_2', Uint64, (0, None), (False, None), True)
-		yield ('_unk_3', Uint64, (0, None), (False, None), True)
-=======
 		yield ('_texture_count', name_type_map['Uint'], (0, None), (False, None), (lambda context: context.version <= 15, None))
 		yield ('_texture_count', name_type_map['Uint64'], (0, None), (False, None), (lambda context: context.version >= 17, None))
 		yield ('_attribute_count', name_type_map['Uint'], (0, None), (False, None), (lambda context: context.version <= 15, None))
@@ -57,7 +43,6 @@
 		yield ('_unk_1', name_type_map['Uint64'], (0, None), (False, None), (None, None))
 		yield ('_unk_2', name_type_map['Uint64'], (0, None), (False, None), (lambda context: context.user_version.use_djb and (context.version == 20), None))
 		yield ('_unk_3', name_type_map['Uint64'], (0, None), (False, None), (lambda context: context.user_version.use_djb and (context.version == 20), None))
->>>>>>> b2fdcfb6
 
 	@classmethod
 	def _get_filtered_attribute_list(cls, instance, include_abstract=True):
