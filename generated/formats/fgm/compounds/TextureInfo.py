--- conflicted
+++ resolved
@@ -27,19 +27,11 @@
 	@classmethod
 	def _get_attribute_list(cls):
 		yield from super()._get_attribute_list()
-<<<<<<< HEAD
-		yield ('value', Array, (0, None, (1,), TexIndex), (False, None), True)
-		yield ('value', Array, (0, None, (2,), Color), (False, None), True)
-		yield ('value', Array, (0, None, (1,), Color), (False, None), True)
-		yield ('some_index_0', Uint, (0, None), (True, 0), True)
-		yield ('some_index_1', Uint, (0, None), (True, 0), True)
-=======
 		yield ('value', Array, (0, None, (1,), name_type_map['TexIndex']), (False, None), (None, True))
 		yield ('value', Array, (0, None, (2,), name_type_map['Color']), (False, None), (lambda context: context.version >= 18, True))
 		yield ('value', Array, (0, None, (1,), name_type_map['Color']), (False, None), (lambda context: context.version <= 17, True))
 		yield ('some_index_0', name_type_map['Uint'], (0, None), (True, 0), (lambda context: context.version >= 18, None))
 		yield ('some_index_1', name_type_map['Uint'], (0, None), (True, 0), (lambda context: context.version >= 18, None))
->>>>>>> b2fdcfb6
 
 	@classmethod
 	def _get_filtered_attribute_list(cls, instance, include_abstract=True):
