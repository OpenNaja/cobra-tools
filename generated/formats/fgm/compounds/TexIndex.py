from generated.formats.fgm.imports import name_type_map
from generated.formats.ovl_base.compounds.MemStruct import MemStruct


class TexIndex(MemStruct):

	"""
	stores index into shader and array index of texture
	"""

	__name__ = 'TexIndex'


	def __init__(self, context, arg=0, template=None, set_default=True):
		super().__init__(context, arg, template, set_default=False)
		self._tex_index = name_type_map['Uint'](self.context, 0, None)

		# index of tile if an array texture is used eg JWE swatches
		self.array_index = name_type_map['Uint'](self.context, 0, None)
		if set_default:
			self.set_defaults()

	@classmethod
	def _get_attribute_list(cls):
		yield from super()._get_attribute_list()
<<<<<<< HEAD
		yield ('_tex_index', Uint, (0, None), (False, None), None)
		yield ('array_index', Uint, (0, None), (False, None), True)
=======
		yield ('_tex_index', name_type_map['Uint'], (0, None), (False, None), (None, None))
		yield ('array_index', name_type_map['Uint'], (0, None), (False, None), (lambda context: context.version >= 18, None))
>>>>>>> b2fdcfb6

	@classmethod
	def _get_filtered_attribute_list(cls, instance, include_abstract=True):
		yield from super()._get_filtered_attribute_list(instance, include_abstract)
		yield '_tex_index', name_type_map['Uint'], (0, None), (False, None)
		if instance.context.version >= 18:
			yield 'array_index', name_type_map['Uint'], (0, None), (False, None)<|MERGE_RESOLUTION|>--- conflicted
+++ resolved
@@ -23,13 +23,8 @@
 	@classmethod
 	def _get_attribute_list(cls):
 		yield from super()._get_attribute_list()
-<<<<<<< HEAD
-		yield ('_tex_index', Uint, (0, None), (False, None), None)
-		yield ('array_index', Uint, (0, None), (False, None), True)
-=======
 		yield ('_tex_index', name_type_map['Uint'], (0, None), (False, None), (None, None))
 		yield ('array_index', name_type_map['Uint'], (0, None), (False, None), (lambda context: context.version >= 18, None))
->>>>>>> b2fdcfb6
 
 	@classmethod
 	def _get_filtered_attribute_list(cls, instance, include_abstract=True):
