from generated.formats.fgm.compounds.GenericInfo import GenericInfo
from generated.formats.fgm.imports import name_type_map


class AttribInfo(GenericInfo):

	"""
	part of fgm fragment, repeated per attribute
	"""

	__name__ = 'AttribInfo'


	def __init__(self, context, arg=0, template=None, set_default=True):
		super().__init__(context, arg, template, set_default=False)

		# byte offset to first value in the data_lib pointer, usually or always sorted in stock
		self._value_offset = name_type_map['Uint64'](self.context, 0, None)
		if set_default:
			self.set_defaults()

	@classmethod
	def _get_attribute_list(cls):
		yield from super()._get_attribute_list()
<<<<<<< HEAD
		yield ('_value_offset', Uint64, (0, None), (False, None), None)
=======
		yield ('_value_offset', name_type_map['Uint64'], (0, None), (False, None), (None, None))
>>>>>>> b2fdcfb6

	@classmethod
	def _get_filtered_attribute_list(cls, instance, include_abstract=True):
		yield from super()._get_filtered_attribute_list(instance, include_abstract)
		yield '_value_offset', name_type_map['Uint64'], (0, None), (False, None)<|MERGE_RESOLUTION|>--- conflicted
+++ resolved
@@ -22,11 +22,7 @@
 	@classmethod
 	def _get_attribute_list(cls):
 		yield from super()._get_attribute_list()
-<<<<<<< HEAD
-		yield ('_value_offset', Uint64, (0, None), (False, None), None)
-=======
 		yield ('_value_offset', name_type_map['Uint64'], (0, None), (False, None), (None, None))
->>>>>>> b2fdcfb6
 
 	@classmethod
 	def _get_filtered_attribute_list(cls, instance, include_abstract=True):
