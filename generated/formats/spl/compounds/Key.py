from generated.formats.ovl_base.compounds.MemStruct import MemStruct
from generated.formats.spl.imports import name_type_map


class Key(MemStruct):

	"""
	JWE2: 16 bytes
	"""

	__name__ = 'Key'


	def __init__(self, context, arg=0, template=None, set_default=True):
		super().__init__(context, arg, template, set_default=False)
		self.pos = name_type_map['ShortVector3'](self.context, 0, None)
		self.handle_left = name_type_map['ByteVector3'](self.context, 0, None)
		self.handle_right = name_type_map['ByteVector3'](self.context, 0, None)
		self.handle_scale = name_type_map['Float'](self.context, 0, None)
		if set_default:
			self.set_defaults()

	@classmethod
	def _get_attribute_list(cls):
		yield from super()._get_attribute_list()
<<<<<<< HEAD
		yield ('pos', ShortVector3, (0, None), (False, None), None)
		yield ('handle_left', ByteVector3, (0, None), (False, None), None)
		yield ('handle_right', ByteVector3, (0, None), (False, None), None)
		yield ('handle_scale', Float, (0, None), (False, None), None)
=======
		yield ('pos', name_type_map['ShortVector3'], (0, None), (False, None), (None, None))
		yield ('handle_left', name_type_map['ByteVector3'], (0, None), (False, None), (None, None))
		yield ('handle_right', name_type_map['ByteVector3'], (0, None), (False, None), (None, None))
		yield ('handle_scale', name_type_map['Float'], (0, None), (False, None), (None, None))
>>>>>>> b2fdcfb6

	@classmethod
	def _get_filtered_attribute_list(cls, instance, include_abstract=True):
		yield from super()._get_filtered_attribute_list(instance, include_abstract)
		yield 'pos', name_type_map['ShortVector3'], (0, None), (False, None)
		yield 'handle_left', name_type_map['ByteVector3'], (0, None), (False, None)
		yield 'handle_right', name_type_map['ByteVector3'], (0, None), (False, None)
		yield 'handle_scale', name_type_map['Float'], (0, None), (False, None)<|MERGE_RESOLUTION|>--- conflicted
+++ resolved
@@ -23,17 +23,10 @@
 	@classmethod
 	def _get_attribute_list(cls):
 		yield from super()._get_attribute_list()
-<<<<<<< HEAD
-		yield ('pos', ShortVector3, (0, None), (False, None), None)
-		yield ('handle_left', ByteVector3, (0, None), (False, None), None)
-		yield ('handle_right', ByteVector3, (0, None), (False, None), None)
-		yield ('handle_scale', Float, (0, None), (False, None), None)
-=======
 		yield ('pos', name_type_map['ShortVector3'], (0, None), (False, None), (None, None))
 		yield ('handle_left', name_type_map['ByteVector3'], (0, None), (False, None), (None, None))
 		yield ('handle_right', name_type_map['ByteVector3'], (0, None), (False, None), (None, None))
 		yield ('handle_scale', name_type_map['Float'], (0, None), (False, None), (None, None))
->>>>>>> b2fdcfb6
 
 	@classmethod
 	def _get_filtered_attribute_list(cls, instance, include_abstract=True):
