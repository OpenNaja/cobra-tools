--- conflicted
+++ resolved
@@ -22,15 +22,9 @@
 	@classmethod
 	def _get_attribute_list(cls):
 		yield from super()._get_attribute_list()
-<<<<<<< HEAD
-		yield ('physics', HbPhysicsOffsets, (0, None), (False, None), None)
-		yield ('post_height_offset', Float, (0, None), (False, None), None)
-		yield ('wall_height', Float, (0, None), (False, None), None)
-=======
 		yield ('physics', name_type_map['HbPhysicsOffsets'], (0, None), (False, None), (None, None))
 		yield ('post_height_offset', name_type_map['Float'], (0, None), (False, None), (None, None))
 		yield ('wall_height', name_type_map['Float'], (0, None), (False, None), (None, None))
->>>>>>> b2fdcfb6
 
 	@classmethod
 	def _get_filtered_attribute_list(cls, instance, include_abstract=True):
