--- conflicted
+++ resolved
@@ -35,22 +35,6 @@
 	@classmethod
 	def _get_attribute_list(cls):
 		yield from super()._get_attribute_list()
-<<<<<<< HEAD
-		yield ('type', Uint64, (0, None), (False, None), None)
-		yield ('prefab', Pointer, (0, ZString), (False, None), None)
-		yield ('u_1', Uint64, (0, None), (False, None), None)
-		yield ('post', Pointer, (0, ZString), (False, None), None)
-		yield ('wall', Pointer, (0, ZString), (False, None), None)
-		yield ('is_guest', Uint, (0, None), (False, None), None)
-		yield ('post_position', HbPostPos, (0, None), (False, None), None)
-		yield ('u_2', Float, (0, None), (False, None), None)
-		yield ('door_physics', HbPropPhysics, (0, None), (False, None), None)
-		yield ('path_physics', HbPropPhysics, (0, None), (False, None), None)
-		yield ('path_join_part', Pointer, (0, ZString), (False, None), None)
-		yield ('door_cutout', HbDoorCutout, (0, None), (False, None), None)
-		yield ('small', Uint, (0, None), (False, None), None)
-		yield ('height', Float, (0, None), (False, 2.0), None)
-=======
 		yield ('type', name_type_map['Uint64'], (0, None), (False, None), (None, None))
 		yield ('prefab', name_type_map['Pointer'], (0, name_type_map['ZString']), (False, None), (None, None))
 		yield ('u_1', name_type_map['Uint64'], (0, None), (False, None), (None, None))
@@ -65,7 +49,6 @@
 		yield ('door_cutout', name_type_map['HbDoorCutout'], (0, None), (False, None), (None, None))
 		yield ('small', name_type_map['Uint'], (0, None), (False, None), (None, None))
 		yield ('height', name_type_map['Float'], (0, None), (False, 2.0), (None, None))
->>>>>>> b2fdcfb6
 
 	@classmethod
 	def _get_filtered_attribute_list(cls, instance, include_abstract=True):
