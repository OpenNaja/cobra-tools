--- conflicted
+++ resolved
@@ -28,15 +28,9 @@
 	@classmethod
 	def _get_attribute_list(cls):
 		yield from super()._get_attribute_list()
-<<<<<<< HEAD
-		yield ('height', Float, (0, None), (False, None), None)
-		yield ('right', Float, (0, None), (False, None), None)
-		yield ('left', Float, (0, None), (False, None), None)
-=======
 		yield ('height', name_type_map['Float'], (0, None), (False, None), (None, None))
 		yield ('right', name_type_map['Float'], (0, None), (False, None), (None, None))
 		yield ('left', name_type_map['Float'], (0, None), (False, None), (None, None))
->>>>>>> b2fdcfb6
 
 	@classmethod
 	def _get_filtered_attribute_list(cls, instance, include_abstract=True):
