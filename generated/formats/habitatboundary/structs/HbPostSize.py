--- conflicted
+++ resolved
@@ -24,15 +24,9 @@
 	@classmethod
 	def _get_attribute_list(cls):
 		yield from super()._get_attribute_list()
-<<<<<<< HEAD
-		yield ('front_back', Float, (0, None), (False, None), None)
-		yield ('left_right', Float, (0, None), (False, None), None)
-		yield ('top', Float, (0, None), (False, None), None)
-=======
 		yield ('front_back', name_type_map['Float'], (0, None), (False, None), (None, None))
 		yield ('left_right', name_type_map['Float'], (0, None), (False, None), (None, None))
 		yield ('top', name_type_map['Float'], (0, None), (False, None), (None, None))
->>>>>>> b2fdcfb6
 
 	@classmethod
 	def _get_filtered_attribute_list(cls, instance, include_abstract=True):
