from generated.formats.habitatboundary.imports import name_type_map
from generated.formats.ovl_base.compounds.MemStruct import MemStruct


class HbPhysicsOffsets(MemStruct):

	"""
	Physics values for barriers.
	"""

	__name__ = 'HB_PhysicsOffsets'


	def __init__(self, context, arg=0, template=None, set_default=True):
		super().__init__(context, arg, template, set_default=False)

		# Wall thickness. Affects navcut, selection, and climb nav width. Must be under a certain value or it crashes.
		self.thickness = name_type_map['Float'](self.context, 0, None)
		self.post_size = name_type_map['HbPostSize'](self.context, 0, None)

		# Wall size above wall_height. Affects navcut, selection, and climb nav height.
		self.wall_pad_top = name_type_map['Float'](self.context, 0, None)

		# Distance between post center and start of wall. Larger values create a visual and nav gap between the post and wall segment.
		self.wall_post_gap = name_type_map['Float'](self.context, 0, None)
		if set_default:
			self.set_defaults()

	@classmethod
	def _get_attribute_list(cls):
		yield from super()._get_attribute_list()
<<<<<<< HEAD
		yield ('thickness', Float, (0, None), (False, None), None)
		yield ('post_size', HbPostSize, (0, None), (False, None), None)
		yield ('wall_pad_top', Float, (0, None), (False, None), None)
		yield ('wall_post_gap', Float, (0, None), (False, None), None)
=======
		yield ('thickness', name_type_map['Float'], (0, None), (False, None), (None, None))
		yield ('post_size', name_type_map['HbPostSize'], (0, None), (False, None), (None, None))
		yield ('wall_pad_top', name_type_map['Float'], (0, None), (False, None), (None, None))
		yield ('wall_post_gap', name_type_map['Float'], (0, None), (False, None), (None, None))
>>>>>>> b2fdcfb6

	@classmethod
	def _get_filtered_attribute_list(cls, instance, include_abstract=True):
		yield from super()._get_filtered_attribute_list(instance, include_abstract)
		yield 'thickness', name_type_map['Float'], (0, None), (False, None)
		yield 'post_size', name_type_map['HbPostSize'], (0, None), (False, None)
		yield 'wall_pad_top', name_type_map['Float'], (0, None), (False, None)
		yield 'wall_post_gap', name_type_map['Float'], (0, None), (False, None)<|MERGE_RESOLUTION|>--- conflicted
+++ resolved
@@ -29,17 +29,10 @@
 	@classmethod
 	def _get_attribute_list(cls):
 		yield from super()._get_attribute_list()
-<<<<<<< HEAD
-		yield ('thickness', Float, (0, None), (False, None), None)
-		yield ('post_size', HbPostSize, (0, None), (False, None), None)
-		yield ('wall_pad_top', Float, (0, None), (False, None), None)
-		yield ('wall_post_gap', Float, (0, None), (False, None), None)
-=======
 		yield ('thickness', name_type_map['Float'], (0, None), (False, None), (None, None))
 		yield ('post_size', name_type_map['HbPostSize'], (0, None), (False, None), (None, None))
 		yield ('wall_pad_top', name_type_map['Float'], (0, None), (False, None), (None, None))
 		yield ('wall_post_gap', name_type_map['Float'], (0, None), (False, None), (None, None))
->>>>>>> b2fdcfb6
 
 	@classmethod
 	def _get_filtered_attribute_list(cls, instance, include_abstract=True):
