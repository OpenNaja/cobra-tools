from generated.formats.habitatboundary.imports import name_type_map
from generated.formats.ovl_base.compounds.MemStruct import MemStruct


class HbPropPhysics(MemStruct):

	__name__ = 'HB_PropPhysics'


	def __init__(self, context, arg=0, template=None, set_default=True):
		super().__init__(context, arg, template, set_default=False)

		# Affects selection area above object.
		self.pad_top = name_type_map['Float'](self.context, 0, None)

		# Z offset of box from prop object.
		self.z_pos = name_type_map['Float'](self.context, 0, None)

		# Affects selection area and rejects barrier placement inside area.
		self.half_width = name_type_map['Float'](self.context, 0, None)

		# Affects selection area below object.
		self.pad_bottom = name_type_map['Float'](self.context, 0, None)

		# Affects selection area and rejects barrier placement inside area.
		self.half_depth = name_type_map['Float'](self.context, 0, None)

		# Unknown effect. Possibly vertical offset of box, yet testing was inconclusive.
		self.u_6 = name_type_map['Float'](self.context, 0, None)
		if set_default:
			self.set_defaults()

	@classmethod
	def _get_attribute_list(cls):
		yield from super()._get_attribute_list()
<<<<<<< HEAD
		yield ('pad_top', Float, (0, None), (False, None), None)
		yield ('z_pos', Float, (0, None), (False, None), None)
		yield ('half_width', Float, (0, None), (False, None), None)
		yield ('pad_bottom', Float, (0, None), (False, None), None)
		yield ('half_depth', Float, (0, None), (False, None), None)
		yield ('u_6', Float, (0, None), (False, None), None)
=======
		yield ('pad_top', name_type_map['Float'], (0, None), (False, None), (None, None))
		yield ('z_pos', name_type_map['Float'], (0, None), (False, None), (None, None))
		yield ('half_width', name_type_map['Float'], (0, None), (False, None), (None, None))
		yield ('pad_bottom', name_type_map['Float'], (0, None), (False, None), (None, None))
		yield ('half_depth', name_type_map['Float'], (0, None), (False, None), (None, None))
		yield ('u_6', name_type_map['Float'], (0, None), (False, None), (None, None))
>>>>>>> b2fdcfb6

	@classmethod
	def _get_filtered_attribute_list(cls, instance, include_abstract=True):
		yield from super()._get_filtered_attribute_list(instance, include_abstract)
		yield 'pad_top', name_type_map['Float'], (0, None), (False, None)
		yield 'z_pos', name_type_map['Float'], (0, None), (False, None)
		yield 'half_width', name_type_map['Float'], (0, None), (False, None)
		yield 'pad_bottom', name_type_map['Float'], (0, None), (False, None)
		yield 'half_depth', name_type_map['Float'], (0, None), (False, None)
		yield 'u_6', name_type_map['Float'], (0, None), (False, None)<|MERGE_RESOLUTION|>--- conflicted
+++ resolved
@@ -33,21 +33,12 @@
 	@classmethod
 	def _get_attribute_list(cls):
 		yield from super()._get_attribute_list()
-<<<<<<< HEAD
-		yield ('pad_top', Float, (0, None), (False, None), None)
-		yield ('z_pos', Float, (0, None), (False, None), None)
-		yield ('half_width', Float, (0, None), (False, None), None)
-		yield ('pad_bottom', Float, (0, None), (False, None), None)
-		yield ('half_depth', Float, (0, None), (False, None), None)
-		yield ('u_6', Float, (0, None), (False, None), None)
-=======
 		yield ('pad_top', name_type_map['Float'], (0, None), (False, None), (None, None))
 		yield ('z_pos', name_type_map['Float'], (0, None), (False, None), (None, None))
 		yield ('half_width', name_type_map['Float'], (0, None), (False, None), (None, None))
 		yield ('pad_bottom', name_type_map['Float'], (0, None), (False, None), (None, None))
 		yield ('half_depth', name_type_map['Float'], (0, None), (False, None), (None, None))
 		yield ('u_6', name_type_map['Float'], (0, None), (False, None), (None, None))
->>>>>>> b2fdcfb6
 
 	@classmethod
 	def _get_filtered_attribute_list(cls, instance, include_abstract=True):
