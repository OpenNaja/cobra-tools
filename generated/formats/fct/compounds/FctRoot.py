from generated.array import Array
from generated.formats.fct.imports import name_type_map
from generated.formats.ovl_base.compounds.MemStruct import MemStruct


class FctRoot(MemStruct):

	"""
	JWE1: 104 bytes
	"""

	__name__ = 'FctRoot'


	def __init__(self, context, arg=0, template=None, set_default=True):
		super().__init__(context, arg, template, set_default=False)
		self.u_0 = name_type_map['Short'](self.context, 0, None)
		self.u_1 = name_type_map['Short'](self.context, 0, None)
		self.a = name_type_map['Float'](self.context, 0, None)
		self.b = name_type_map['Float'](self.context, 0, None)
		self.c = name_type_map['Float'](self.context, 0, None)
		self.minus_1 = name_type_map['Short'](self.context, 0, None)
		self.z_0 = name_type_map['Short'](self.context, 0, None)
		self.z_1 = name_type_map['Int'](self.context, 0, None)
		self.z_2 = name_type_map['Uint64'](self.context, 0, None)
		self.offset = name_type_map['Uint64'](self.context, 0, None)
		self.fonts = Array(self.context, 0, None, (0,), name_type_map['Font'])
		if set_default:
			self.set_defaults()

	@classmethod
	def _get_attribute_list(cls):
		yield from super()._get_attribute_list()
<<<<<<< HEAD
		yield ('u_0', Short, (0, None), (False, None), None)
		yield ('u_1', Short, (0, None), (False, None), None)
		yield ('a', Float, (0, None), (False, None), None)
		yield ('b', Float, (0, None), (False, None), None)
		yield ('c', Float, (0, None), (False, None), None)
		yield ('minus_1', Short, (0, None), (False, None), None)
		yield ('z_0', Short, (0, None), (False, None), None)
		yield ('z_1', Int, (0, None), (False, None), None)
		yield ('z_2', Uint64, (0, None), (False, None), None)
		yield ('offset', Uint64, (0, None), (False, None), None)
		yield ('fonts', Array, (0, None, (4,), Font), (False, None), None)
=======
		yield ('u_0', name_type_map['Short'], (0, None), (False, None), (None, None))
		yield ('u_1', name_type_map['Short'], (0, None), (False, None), (None, None))
		yield ('a', name_type_map['Float'], (0, None), (False, None), (None, None))
		yield ('b', name_type_map['Float'], (0, None), (False, None), (None, None))
		yield ('c', name_type_map['Float'], (0, None), (False, None), (None, None))
		yield ('minus_1', name_type_map['Short'], (0, None), (False, None), (None, None))
		yield ('z_0', name_type_map['Short'], (0, None), (False, None), (None, None))
		yield ('z_1', name_type_map['Int'], (0, None), (False, None), (None, None))
		yield ('z_2', name_type_map['Uint64'], (0, None), (False, None), (None, None))
		yield ('offset', name_type_map['Uint64'], (0, None), (False, None), (None, None))
		yield ('fonts', Array, (0, None, (4,), name_type_map['Font']), (False, None), (None, None))
>>>>>>> b2fdcfb6

	@classmethod
	def _get_filtered_attribute_list(cls, instance, include_abstract=True):
		yield from super()._get_filtered_attribute_list(instance, include_abstract)
		yield 'u_0', name_type_map['Short'], (0, None), (False, None)
		yield 'u_1', name_type_map['Short'], (0, None), (False, None)
		yield 'a', name_type_map['Float'], (0, None), (False, None)
		yield 'b', name_type_map['Float'], (0, None), (False, None)
		yield 'c', name_type_map['Float'], (0, None), (False, None)
		yield 'minus_1', name_type_map['Short'], (0, None), (False, None)
		yield 'z_0', name_type_map['Short'], (0, None), (False, None)
		yield 'z_1', name_type_map['Int'], (0, None), (False, None)
		yield 'z_2', name_type_map['Uint64'], (0, None), (False, None)
		yield 'offset', name_type_map['Uint64'], (0, None), (False, None)
		yield 'fonts', Array, (0, None, (4,), name_type_map['Font']), (False, None)<|MERGE_RESOLUTION|>--- conflicted
+++ resolved
@@ -31,19 +31,6 @@
 	@classmethod
 	def _get_attribute_list(cls):
 		yield from super()._get_attribute_list()
-<<<<<<< HEAD
-		yield ('u_0', Short, (0, None), (False, None), None)
-		yield ('u_1', Short, (0, None), (False, None), None)
-		yield ('a', Float, (0, None), (False, None), None)
-		yield ('b', Float, (0, None), (False, None), None)
-		yield ('c', Float, (0, None), (False, None), None)
-		yield ('minus_1', Short, (0, None), (False, None), None)
-		yield ('z_0', Short, (0, None), (False, None), None)
-		yield ('z_1', Int, (0, None), (False, None), None)
-		yield ('z_2', Uint64, (0, None), (False, None), None)
-		yield ('offset', Uint64, (0, None), (False, None), None)
-		yield ('fonts', Array, (0, None, (4,), Font), (False, None), None)
-=======
 		yield ('u_0', name_type_map['Short'], (0, None), (False, None), (None, None))
 		yield ('u_1', name_type_map['Short'], (0, None), (False, None), (None, None))
 		yield ('a', name_type_map['Float'], (0, None), (False, None), (None, None))
@@ -55,7 +42,6 @@
 		yield ('z_2', name_type_map['Uint64'], (0, None), (False, None), (None, None))
 		yield ('offset', name_type_map['Uint64'], (0, None), (False, None), (None, None))
 		yield ('fonts', Array, (0, None, (4,), name_type_map['Font']), (False, None), (None, None))
->>>>>>> b2fdcfb6
 
 	@classmethod
 	def _get_filtered_attribute_list(cls, instance, include_abstract=True):
