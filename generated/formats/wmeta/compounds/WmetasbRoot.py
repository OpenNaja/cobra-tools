from generated.formats.ovl_base.compounds.MemStruct import MemStruct
from generated.formats.wmeta.imports import name_type_map


class WmetasbRoot(MemStruct):

	__name__ = 'WmetasbRoot'


	def __init__(self, context, arg=0, template=None, set_default=True):
		super().__init__(context, arg, template, set_default=False)
		self.count = name_type_map['Uint64'](self.context, 0, None)
		self.levels = name_type_map['ArrayPointer'](self.context, self.count, name_type_map['WmetasbMain'])
		if set_default:
			self.set_defaults()

	@classmethod
	def _get_attribute_list(cls):
		yield from super()._get_attribute_list()
<<<<<<< HEAD
		yield ('levels', ArrayPointer, (None, None), (False, None), None)
		yield ('count', Uint64, (0, None), (False, None), None)
=======
		yield ('levels', name_type_map['ArrayPointer'], (None, name_type_map['WmetasbMain']), (False, None), (None, None))
		yield ('count', name_type_map['Uint64'], (0, None), (False, None), (None, None))
>>>>>>> b2fdcfb6

	@classmethod
	def _get_filtered_attribute_list(cls, instance, include_abstract=True):
		yield from super()._get_filtered_attribute_list(instance, include_abstract)
		yield 'levels', name_type_map['ArrayPointer'], (instance.count, name_type_map['WmetasbMain']), (False, None)
		yield 'count', name_type_map['Uint64'], (0, None), (False, None)<|MERGE_RESOLUTION|>--- conflicted
+++ resolved
@@ -17,13 +17,8 @@
 	@classmethod
 	def _get_attribute_list(cls):
 		yield from super()._get_attribute_list()
-<<<<<<< HEAD
-		yield ('levels', ArrayPointer, (None, None), (False, None), None)
-		yield ('count', Uint64, (0, None), (False, None), None)
-=======
 		yield ('levels', name_type_map['ArrayPointer'], (None, name_type_map['WmetasbMain']), (False, None), (None, None))
 		yield ('count', name_type_map['Uint64'], (0, None), (False, None), (None, None))
->>>>>>> b2fdcfb6
 
 	@classmethod
 	def _get_filtered_attribute_list(cls, instance, include_abstract=True):
