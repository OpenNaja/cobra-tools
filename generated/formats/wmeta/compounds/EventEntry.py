--- conflicted
+++ resolved
@@ -36,23 +36,6 @@
 	@classmethod
 	def _get_attribute_list(cls):
 		yield from super()._get_attribute_list()
-<<<<<<< HEAD
-		yield ('hash', Uint, (0, None), (False, None), None)
-		yield ('zero', Uint, (0, None), (False, None), None)
-		yield ('block_name', Pointer, (0, ZString), (False, None), True)
-		yield ('zero_2', Ushort, (0, None), (False, None), True)
-		yield ('size', Ushort, (0, None), (False, None), True)
-		yield ('flag_0', Uint, (0, None), (False, None), None)
-		yield ('flag_1', Uint, (0, None), (False, None), None)
-		yield ('flag_2', Uint, (0, None), (False, None), None)
-		yield ('zero_3', Uint64, (0, None), (False, None), True)
-		yield ('flag_3', Uint, (0, None), (False, None), True)
-		yield ('hash_b', Uint, (0, None), (False, None), None)
-		yield ('hash_c', Uint, (0, None), (False, None), None)
-		yield ('zero_4', Uint, (0, None), (False, None), None)
-		yield ('u_2', Uint, (0, None), (False, None), True)
-		yield ('u_1', Uint, (0, None), (False, None), True)
-=======
 		yield ('hash', name_type_map['Uint'], (0, None), (False, None), (None, None))
 		yield ('zero', name_type_map['Uint'], (0, None), (False, None), (None, None))
 		yield ('block_name', name_type_map['Pointer'], (0, name_type_map['ZString']), (False, None), (lambda context: context.version <= 18, None))
@@ -68,7 +51,6 @@
 		yield ('zero_4', name_type_map['Uint'], (0, None), (False, None), (None, None))
 		yield ('u_2', name_type_map['Uint'], (0, None), (False, None), (lambda context: context.version >= 19, None))
 		yield ('u_1', name_type_map['Uint'], (0, None), (False, None), (lambda context: context.version >= 19, None))
->>>>>>> b2fdcfb6
 
 	@classmethod
 	def _get_filtered_attribute_list(cls, instance, include_abstract=True):
