from generated.formats.ovl_base.compounds.MemStruct import MemStruct
from generated.formats.wmeta.imports import name_type_map


class MediaEntry(MemStruct):

	"""
	PC: 32 bytes
	"""

	__name__ = 'MediaEntry'


	def __init__(self, context, arg=0, template=None, set_default=True):
		super().__init__(context, arg, template, set_default=False)
		self.hash = name_type_map['Uint'](self.context, 0, None)
		self.zero = name_type_map['Uint'](self.context, 0, None)
		self.block_name = name_type_map['Pointer'](self.context, 0, name_type_map['ZString'])
		self.wav_name = name_type_map['Pointer'](self.context, 0, name_type_map['ZString'])
		self.wem_name = name_type_map['Pointer'](self.context, 0, name_type_map['ZString'])
		if set_default:
			self.set_defaults()

	@classmethod
	def _get_attribute_list(cls):
		yield from super()._get_attribute_list()
<<<<<<< HEAD
		yield ('hash', Uint, (0, None), (False, None), None)
		yield ('zero', Uint, (0, None), (False, None), None)
		yield ('block_name', Pointer, (0, ZString), (False, None), None)
		yield ('wav_name', Pointer, (0, ZString), (False, None), None)
		yield ('wem_name', Pointer, (0, ZString), (False, None), None)
=======
		yield ('hash', name_type_map['Uint'], (0, None), (False, None), (None, None))
		yield ('zero', name_type_map['Uint'], (0, None), (False, None), (None, None))
		yield ('block_name', name_type_map['Pointer'], (0, name_type_map['ZString']), (False, None), (None, None))
		yield ('wav_name', name_type_map['Pointer'], (0, name_type_map['ZString']), (False, None), (None, None))
		yield ('wem_name', name_type_map['Pointer'], (0, name_type_map['ZString']), (False, None), (None, None))
>>>>>>> b2fdcfb6

	@classmethod
	def _get_filtered_attribute_list(cls, instance, include_abstract=True):
		yield from super()._get_filtered_attribute_list(instance, include_abstract)
		yield 'hash', name_type_map['Uint'], (0, None), (False, None)
		yield 'zero', name_type_map['Uint'], (0, None), (False, None)
		yield 'block_name', name_type_map['Pointer'], (0, name_type_map['ZString']), (False, None)
		yield 'wav_name', name_type_map['Pointer'], (0, name_type_map['ZString']), (False, None)
		yield 'wem_name', name_type_map['Pointer'], (0, name_type_map['ZString']), (False, None)<|MERGE_RESOLUTION|>--- conflicted
+++ resolved
@@ -24,19 +24,11 @@
 	@classmethod
 	def _get_attribute_list(cls):
 		yield from super()._get_attribute_list()
-<<<<<<< HEAD
-		yield ('hash', Uint, (0, None), (False, None), None)
-		yield ('zero', Uint, (0, None), (False, None), None)
-		yield ('block_name', Pointer, (0, ZString), (False, None), None)
-		yield ('wav_name', Pointer, (0, ZString), (False, None), None)
-		yield ('wem_name', Pointer, (0, ZString), (False, None), None)
-=======
 		yield ('hash', name_type_map['Uint'], (0, None), (False, None), (None, None))
 		yield ('zero', name_type_map['Uint'], (0, None), (False, None), (None, None))
 		yield ('block_name', name_type_map['Pointer'], (0, name_type_map['ZString']), (False, None), (None, None))
 		yield ('wav_name', name_type_map['Pointer'], (0, name_type_map['ZString']), (False, None), (None, None))
 		yield ('wem_name', name_type_map['Pointer'], (0, name_type_map['ZString']), (False, None), (None, None))
->>>>>>> b2fdcfb6
 
 	@classmethod
 	def _get_filtered_attribute_list(cls, instance, include_abstract=True):
