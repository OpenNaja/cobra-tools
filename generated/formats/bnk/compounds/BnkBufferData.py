--- conflicted
+++ resolved
@@ -50,18 +50,6 @@
 	@classmethod
 	def _get_attribute_list(cls):
 		yield from super()._get_attribute_list()
-<<<<<<< HEAD
-		yield ('size_b', Uint64, (0, None), (False, None), None)
-		yield ('external_aux_b_count', Uint, (0, None), (False, None), None)
-		yield ('total_aux_count', Uint, (0, None), (False, None), None)
-		yield ('streams_count', Uint, (0, None), (False, None), None)
-		yield ('zeros', Array, (0, None, (7,), Uint), (False, None), None)
-		yield ('zeros_per_buffer', Array, (0, None, (None, 2,), Uint64), (False, None), None)
-		yield ('streams', Array, (0, None, (None,), StreamInfo), (False, None), None)
-		yield ('name', ZString, (0, None), (False, None), None)
-		yield ('external_b_suffix', ZString, (0, None), (False, None), True)
-		yield ('external_s_suffix', ZString, (0, None), (False, None), True)
-=======
 		yield ('size_b', name_type_map['Uint64'], (0, None), (False, None), (None, None))
 		yield ('external_aux_b_count', name_type_map['Uint'], (0, None), (False, None), (None, None))
 		yield ('total_aux_count', name_type_map['Uint'], (0, None), (False, None), (None, None))
@@ -72,7 +60,6 @@
 		yield ('name', name_type_map['ZString'], (0, None), (False, None), (None, None))
 		yield ('external_b_suffix', name_type_map['ZString'], (0, None), (False, None), (None, True))
 		yield ('external_s_suffix', name_type_map['ZString'], (0, None), (False, None), (None, True))
->>>>>>> b2fdcfb6
 
 	@classmethod
 	def _get_filtered_attribute_list(cls, instance, include_abstract=True):
