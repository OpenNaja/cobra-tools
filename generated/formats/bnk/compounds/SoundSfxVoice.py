--- conflicted
+++ resolved
@@ -11,8 +11,6 @@
 
 	_import_key = 'bnk.compounds.SoundSfxVoice'
 
-<<<<<<< HEAD
-=======
 	_attribute_list = BaseStruct._attribute_list + [
 		('length', Uint, (0, None), (False, None), None),
 		('id', Uint, (0, None), (False, None), None),
@@ -34,15 +32,19 @@
 		yield 'wem_length', Uint, (0, None), (False, None)
 		yield 'extra', Array, (0, None, (instance.length - 17,), Byte), (False, None)
 
->>>>>>> f0284054
 	def __init__(self, context, arg=0, template=None, set_default=True):
-		super().__init__(context, arg, template, set_default=False)
+		self._context = context
+		self.name = ''
+		self.arg = arg
+		self.template = template
+		self.io_size = 0
+		self.io_start = 0
 
 		# length of this section
 		self.length = 0
 
 		# id of this Sound SFX object
-		self.id = 0
+		self.sfx_id = 0
 
 		# ?
 		self.const_a = 0
@@ -56,18 +58,5 @@
 		# ?
 		self.wem_length = 0
 
-		# ?
-		self.extra = Array(self.context, 0, None, (0,), Byte)
-		if set_default:
-			self.set_defaults()
-
-	@classmethod
-	def _get_filtered_attribute_list(cls, instance, include_abstract=True):
-		yield from super()._get_filtered_attribute_list(instance, include_abstract)
-		yield 'length', Uint, (0, None), (False, None)
-		yield 'id', Uint, (0, None), (False, None)
-		yield 'const_a', Uint, (0, None), (False, None)
-		yield 'const_b', Byte, (0, None), (False, None)
-		yield 'didx_id', Uint, (0, None), (False, None)
-		yield 'wem_length', Uint, (0, None), (False, None)
-		yield 'extra', Array, (0, None, (instance.length - 17,), Byte), (False, None)+		# include this here so that numpy doesn't choke
+		# self.extra = numpy.zeros((self.length - 17), dtype='byte')
