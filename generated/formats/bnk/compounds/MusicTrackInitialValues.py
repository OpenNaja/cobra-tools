--- conflicted
+++ resolved
@@ -27,19 +27,6 @@
 	@classmethod
 	def _get_attribute_list(cls):
 		yield from super()._get_attribute_list()
-<<<<<<< HEAD
-		yield ('u_flags', Ubyte, (0, None), (False, None), None)
-		yield ('num_sources', Uint, (0, None), (False, None), None)
-		yield ('p_source', Array, (0, None, (None,), AkBankSourceData), (False, None), None)
-		yield ('num_playlist_item', Uint, (0, None), (False, None), None)
-		yield ('p_playlist', Array, (0, None, (None,), AkTrackSrcInfo), (False, None), None)
-		yield ('num_sub_track', Uint, (0, None), (False, None), None)
-		yield ('num_clip_automation_item', Uint, (0, None), (False, None), None)
-		yield ('p_items', Array, (0, None, (None,), Uint), (False, None), None)
-		yield ('node_base_params', NodeBaseParams, (0, None), (False, None), None)
-		yield ('e_track_type', Ubyte, (0, None), (False, None), None)
-		yield ('i_look_ahead_time', Int, (0, None), (False, None), None)
-=======
 		yield ('u_flags', name_type_map['Ubyte'], (0, None), (False, None), (None, None))
 		yield ('num_sources', name_type_map['Uint'], (0, None), (False, None), (None, None))
 		yield ('p_source', Array, (0, None, (None,), name_type_map['AkBankSourceData']), (False, None), (None, None))
@@ -51,7 +38,6 @@
 		yield ('node_base_params', name_type_map['NodeBaseParams'], (0, None), (False, None), (None, None))
 		yield ('e_track_type', name_type_map['Ubyte'], (0, None), (False, None), (None, None))
 		yield ('i_look_ahead_time', name_type_map['Int'], (0, None), (False, None), (None, None))
->>>>>>> b2fdcfb6
 
 	@classmethod
 	def _get_filtered_attribute_list(cls, instance, include_abstract=True):
