from generated.base_struct import BaseStruct
from generated.formats.bnk.imports import name_type_map


class DataPointer(BaseStruct):

	"""
	second Section of a soundbank aux
	"""

	__name__ = 'DataPointer'


	def __init__(self, context, arg=0, template=None, set_default=True):
		super().__init__(context, arg, template, set_default=False)
		self.wem_id = name_type_map['Uint'](self.context, 0, None)

		# offset into data section
		self.data_section_offset = name_type_map['Uint'](self.context, 0, None)

		# length of the wem file
		self.wem_filesize = name_type_map['Uint'](self.context, 0, None)
		if set_default:
			self.set_defaults()

	@classmethod
	def _get_attribute_list(cls):
		yield from super()._get_attribute_list()
<<<<<<< HEAD
		yield ('wem_id', Uint, (0, None), (False, None), None)
		yield ('data_section_offset', Uint, (0, None), (False, None), None)
		yield ('wem_filesize', Uint, (0, None), (False, None), None)
=======
		yield ('wem_id', name_type_map['Uint'], (0, None), (False, None), (None, None))
		yield ('data_section_offset', name_type_map['Uint'], (0, None), (False, None), (None, None))
		yield ('wem_filesize', name_type_map['Uint'], (0, None), (False, None), (None, None))
>>>>>>> b2fdcfb6

	@classmethod
	def _get_filtered_attribute_list(cls, instance, include_abstract=True):
		yield from super()._get_filtered_attribute_list(instance, include_abstract)
		yield 'wem_id', name_type_map['Uint'], (0, None), (False, None)
		yield 'data_section_offset', name_type_map['Uint'], (0, None), (False, None)
		yield 'wem_filesize', name_type_map['Uint'], (0, None), (False, None)<|MERGE_RESOLUTION|>--- conflicted
+++ resolved
@@ -26,15 +26,9 @@
 	@classmethod
 	def _get_attribute_list(cls):
 		yield from super()._get_attribute_list()
-<<<<<<< HEAD
-		yield ('wem_id', Uint, (0, None), (False, None), None)
-		yield ('data_section_offset', Uint, (0, None), (False, None), None)
-		yield ('wem_filesize', Uint, (0, None), (False, None), None)
-=======
 		yield ('wem_id', name_type_map['Uint'], (0, None), (False, None), (None, None))
 		yield ('data_section_offset', name_type_map['Uint'], (0, None), (False, None), (None, None))
 		yield ('wem_filesize', name_type_map['Uint'], (0, None), (False, None), (None, None))
->>>>>>> b2fdcfb6
 
 	@classmethod
 	def _get_filtered_attribute_list(cls, instance, include_abstract=True):
