from generated.base_struct import BaseStruct
from generated.formats.bnk.imports import name_type_map


class AkTrackSrcInfo(BaseStruct):

	__name__ = 'AkTrackSrcInfo'


	def __init__(self, context, arg=0, template=None, set_default=True):
		super().__init__(context, arg, template, set_default=False)
		self.track_i_d = name_type_map['Uint'](self.context, 0, None)
		self.source_i_d = name_type_map['Uint'](self.context, 0, None)
		self.event_i_d = name_type_map['Uint'](self.context, 0, None)
		self.f_play_at = name_type_map['Double'](self.context, 0, None)
		self.f_begin_trim_offset = name_type_map['Double'](self.context, 0, None)
		self.f_end_trim_offset = name_type_map['Double'](self.context, 0, None)
		self.f_src_duration = name_type_map['Double'](self.context, 0, None)
		if set_default:
			self.set_defaults()

	@classmethod
	def _get_attribute_list(cls):
		yield from super()._get_attribute_list()
<<<<<<< HEAD
		yield ('track_i_d', Uint, (0, None), (False, None), None)
		yield ('source_i_d', Uint, (0, None), (False, None), None)
		yield ('event_i_d', Uint, (0, None), (False, None), None)
		yield ('f_play_at', Double, (0, None), (False, None), None)
		yield ('f_begin_trim_offset', Double, (0, None), (False, None), None)
		yield ('f_end_trim_offset', Double, (0, None), (False, None), None)
		yield ('f_src_duration', Double, (0, None), (False, None), None)
=======
		yield ('track_i_d', name_type_map['Uint'], (0, None), (False, None), (None, None))
		yield ('source_i_d', name_type_map['Uint'], (0, None), (False, None), (None, None))
		yield ('event_i_d', name_type_map['Uint'], (0, None), (False, None), (None, None))
		yield ('f_play_at', name_type_map['Double'], (0, None), (False, None), (None, None))
		yield ('f_begin_trim_offset', name_type_map['Double'], (0, None), (False, None), (None, None))
		yield ('f_end_trim_offset', name_type_map['Double'], (0, None), (False, None), (None, None))
		yield ('f_src_duration', name_type_map['Double'], (0, None), (False, None), (None, None))
>>>>>>> b2fdcfb6

	@classmethod
	def _get_filtered_attribute_list(cls, instance, include_abstract=True):
		yield from super()._get_filtered_attribute_list(instance, include_abstract)
		yield 'track_i_d', name_type_map['Uint'], (0, None), (False, None)
		yield 'source_i_d', name_type_map['Uint'], (0, None), (False, None)
		yield 'event_i_d', name_type_map['Uint'], (0, None), (False, None)
		yield 'f_play_at', name_type_map['Double'], (0, None), (False, None)
		yield 'f_begin_trim_offset', name_type_map['Double'], (0, None), (False, None)
		yield 'f_end_trim_offset', name_type_map['Double'], (0, None), (False, None)
		yield 'f_src_duration', name_type_map['Double'], (0, None), (False, None)<|MERGE_RESOLUTION|>--- conflicted
+++ resolved
@@ -22,15 +22,6 @@
 	@classmethod
 	def _get_attribute_list(cls):
 		yield from super()._get_attribute_list()
-<<<<<<< HEAD
-		yield ('track_i_d', Uint, (0, None), (False, None), None)
-		yield ('source_i_d', Uint, (0, None), (False, None), None)
-		yield ('event_i_d', Uint, (0, None), (False, None), None)
-		yield ('f_play_at', Double, (0, None), (False, None), None)
-		yield ('f_begin_trim_offset', Double, (0, None), (False, None), None)
-		yield ('f_end_trim_offset', Double, (0, None), (False, None), None)
-		yield ('f_src_duration', Double, (0, None), (False, None), None)
-=======
 		yield ('track_i_d', name_type_map['Uint'], (0, None), (False, None), (None, None))
 		yield ('source_i_d', name_type_map['Uint'], (0, None), (False, None), (None, None))
 		yield ('event_i_d', name_type_map['Uint'], (0, None), (False, None), (None, None))
@@ -38,7 +29,6 @@
 		yield ('f_begin_trim_offset', name_type_map['Double'], (0, None), (False, None), (None, None))
 		yield ('f_end_trim_offset', name_type_map['Double'], (0, None), (False, None), (None, None))
 		yield ('f_src_duration', name_type_map['Double'], (0, None), (False, None), (None, None))
->>>>>>> b2fdcfb6
 
 	@classmethod
 	def _get_filtered_attribute_list(cls, instance, include_abstract=True):
