from generated.base_struct import BaseStruct
from generated.formats.bnk.imports import name_type_map


class HircPointer(BaseStruct):

	__name__ = 'HircPointer'


	def __init__(self, context, arg=0, template=None, set_default=True):
		super().__init__(context, arg, template, set_default=False)
		self.id = name_type_map['HircType'](self.context, 0, None)
		self.data = name_type_map['TypeOther'](self.context, 0, None)
		if set_default:
			self.set_defaults()

	@classmethod
	def _get_attribute_list(cls):
		yield from super()._get_attribute_list()
<<<<<<< HEAD
		yield ('id', HircType, (0, None), (False, None), None)
		yield ('data', SoundSfxVoice, (0, None), (False, None), True)
		yield ('data', MusicTrack, (0, None), (False, None), True)
		yield ('data', TypeOther, (0, None), (False, None), True)
=======
		yield ('id', name_type_map['HircType'], (0, None), (False, None), (None, None))
		yield ('data', name_type_map['SoundSfxVoice'], (0, None), (False, None), (None, True))
		yield ('data', name_type_map['MusicTrack'], (0, None), (False, None), (None, True))
		yield ('data', name_type_map['TypeOther'], (0, None), (False, None), (None, True))
>>>>>>> b2fdcfb6

	@classmethod
	def _get_filtered_attribute_list(cls, instance, include_abstract=True):
		yield from super()._get_filtered_attribute_list(instance, include_abstract)
		yield 'id', name_type_map['HircType'], (0, None), (False, None)
		if instance.id == 2:
			yield 'data', name_type_map['SoundSfxVoice'], (0, None), (False, None)
		if instance.id == 11:
			yield 'data', name_type_map['MusicTrack'], (0, None), (False, None)
		if (instance.id != 2) and (instance.id != 11):
			yield 'data', name_type_map['TypeOther'], (0, None), (False, None)<|MERGE_RESOLUTION|>--- conflicted
+++ resolved
@@ -17,17 +17,10 @@
 	@classmethod
 	def _get_attribute_list(cls):
 		yield from super()._get_attribute_list()
-<<<<<<< HEAD
-		yield ('id', HircType, (0, None), (False, None), None)
-		yield ('data', SoundSfxVoice, (0, None), (False, None), True)
-		yield ('data', MusicTrack, (0, None), (False, None), True)
-		yield ('data', TypeOther, (0, None), (False, None), True)
-=======
 		yield ('id', name_type_map['HircType'], (0, None), (False, None), (None, None))
 		yield ('data', name_type_map['SoundSfxVoice'], (0, None), (False, None), (None, True))
 		yield ('data', name_type_map['MusicTrack'], (0, None), (False, None), (None, True))
 		yield ('data', name_type_map['TypeOther'], (0, None), (False, None), (None, True))
->>>>>>> b2fdcfb6
 
 	@classmethod
 	def _get_filtered_attribute_list(cls, instance, include_abstract=True):
