--- conflicted
+++ resolved
@@ -37,21 +37,12 @@
 	@classmethod
 	def _get_attribute_list(cls):
 		yield from super()._get_attribute_list()
-<<<<<<< HEAD
-		yield ('magic', FixedString, (4, None), (False, None), None)
-		yield ('version_flag', Byte, (0, None), (False, None), None)
-		yield ('version', Byte, (0, None), (False, None), None)
-		yield ('bitswap', Byte, (0, None), (False, None), None)
-		yield ('seventh_byte', Byte, (0, None), (False, 1), None)
-		yield ('user_version', VersionInfo, (0, None), (False, None), None)
-=======
 		yield ('magic', name_type_map['FixedString'], (4, None), (False, None), (None, None))
 		yield ('version_flag', name_type_map['Byte'], (0, None), (False, None), (None, None))
 		yield ('version', name_type_map['Byte'], (0, None), (False, None), (None, None))
 		yield ('bitswap', name_type_map['Byte'], (0, None), (False, None), (None, None))
 		yield ('seventh_byte', name_type_map['Byte'], (0, None), (False, 1), (None, None))
 		yield ('user_version', name_type_map['VersionInfo'], (0, None), (False, None), (None, None))
->>>>>>> b2fdcfb6
 
 	@classmethod
 	def _get_filtered_attribute_list(cls, instance, include_abstract=True):
