--- conflicted
+++ resolved
@@ -35,23 +35,6 @@
 	@classmethod
 	def _get_attribute_list(cls):
 		yield from super()._get_attribute_list()
-<<<<<<< HEAD
-		yield ('unk_floats', Array, (0, None, (2,), Float), (False, None), None)
-		yield ('unk_ints', Array, (0, None, (2,), Uint), (False, None), None)
-		yield ('some_dataa', Pointer, (0, None), (False, None), None)
-		yield ('some_datab', Pointer, (0, None), (False, None), None)
-		yield ('stationpiece_name_0', Pointer, (0, ZString), (False, None), None)
-		yield ('stationpiece_name_1', Pointer, (0, ZString), (False, None), None)
-		yield ('stationpiece_name_2', Pointer, (0, ZString), (False, None), None)
-		yield ('stationpiece_name_3', Pointer, (0, ZString), (False, None), None)
-		yield ('stationpiece_name_4', Pointer, (0, ZString), (False, None), None)
-		yield ('unk_ints_2', Array, (0, None, (2,), Uint), (False, None), None)
-		yield ('stationpiece_name_5', Pointer, (0, ZString), (False, None), None)
-		yield ('stationpiece_name_6', Pointer, (0, ZString), (False, None), None)
-		yield ('stationpiece_name_7', Pointer, (0, ZString), (False, None), None)
-		yield ('unk_floats_2', Array, (0, None, (4,), Float), (False, None), None)
-		yield ('unk_ints_3', Array, (0, None, (2,), Uint), (False, None), None)
-=======
 		yield ('unk_floats', Array, (0, None, (2,), name_type_map['Float']), (False, None), (None, None))
 		yield ('unk_ints', Array, (0, None, (2,), name_type_map['Uint']), (False, None), (None, None))
 		yield ('some_dataa', name_type_map['Pointer'], (0, name_type_map['FirstPointersa']), (False, None), (None, None))
@@ -67,7 +50,6 @@
 		yield ('stationpiece_name_7', name_type_map['Pointer'], (0, name_type_map['ZString']), (False, None), (None, None))
 		yield ('unk_floats_2', Array, (0, None, (4,), name_type_map['Float']), (False, None), (None, None))
 		yield ('unk_ints_3', Array, (0, None, (2,), name_type_map['Uint']), (False, None), (None, None))
->>>>>>> b2fdcfb6
 
 	@classmethod
 	def _get_filtered_attribute_list(cls, instance, include_abstract=True):
