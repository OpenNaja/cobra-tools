--- conflicted
+++ resolved
@@ -30,22 +30,6 @@
 	@classmethod
 	def _get_attribute_list(cls):
 		yield from super()._get_attribute_list()
-<<<<<<< HEAD
-		yield ('float_1', Float, (0, None), (False, None), None)
-		yield ('float_2', Float, (0, None), (False, None), None)
-		yield ('piece_name_0', Pointer, (0, ZString), (False, None), None)
-		yield ('piece_name_1', Pointer, (0, ZString), (False, None), None)
-		yield ('piece_name_2', Pointer, (0, ZString), (False, None), None)
-		yield ('unk_flags_0', Array, (0, None, (8,), Ubyte), (False, None), None)
-		yield ('piece_name_3', Pointer, (0, ZString), (False, None), None)
-		yield ('piece_name_4', Pointer, (0, ZString), (False, None), None)
-		yield ('piece_name_5', Pointer, (0, ZString), (False, None), None)
-		yield ('unk_flags_1', Array, (0, None, (8,), Ubyte), (False, None), None)
-		yield ('piece_name_6', Pointer, (0, ZString), (False, None), None)
-		yield ('piece_name_7', Pointer, (0, ZString), (False, None), None)
-		yield ('piece_name_8', Pointer, (0, ZString), (False, None), None)
-		yield ('zero', Uint64, (0, None), (False, None), None)
-=======
 		yield ('float_1', name_type_map['Float'], (0, None), (False, None), (None, None))
 		yield ('float_2', name_type_map['Float'], (0, None), (False, None), (None, None))
 		yield ('piece_name_0', name_type_map['Pointer'], (0, name_type_map['ZString']), (False, None), (None, None))
@@ -60,7 +44,6 @@
 		yield ('piece_name_7', name_type_map['Pointer'], (0, name_type_map['ZString']), (False, None), (None, None))
 		yield ('piece_name_8', name_type_map['Pointer'], (0, name_type_map['ZString']), (False, None), (None, None))
 		yield ('zero', name_type_map['Uint64'], (0, None), (False, None), (None, None))
->>>>>>> b2fdcfb6
 
 	@classmethod
 	def _get_filtered_attribute_list(cls, instance, include_abstract=True):
