from generated.formats.frendercontextset.imports import name_type_map
from generated.formats.ovl_base.compounds.MemStruct import MemStruct


class ContextSet1Item(MemStruct):

	__name__ = 'ContextSet1Item'


	def __init__(self, context, arg=0, template=None, set_default=True):
		super().__init__(context, arg, template, set_default=False)
		self.stuff_11_sub_count = name_type_map['Uint64'](self.context, 0, None)
		self.stuff_12_sub_count = name_type_map['Uint64'](self.context, 0, None)
		self.stuff_13_sub_count = name_type_map['Uint64'](self.context, 0, None)
		self.stuff_1_unknown_1 = name_type_map['Uint64'](self.context, 0, None)
		self.stuff_1_unknown_2 = name_type_map['Uint64'](self.context, 0, None)
		self.stuff_1_name = name_type_map['Pointer'](self.context, 0, name_type_map['ZString'])
		self.stuff_11_sub = name_type_map['ArrayPointer'](self.context, self.stuff_11_sub_count, name_type_map['ContextSet1SubItem'])
		self.stuff_12_sub = name_type_map['ArrayPointer'](self.context, self.stuff_12_sub_count, name_type_map['ContextSet1SubItem'])
		self.stuff_13_sub = name_type_map['ArrayPointer'](self.context, self.stuff_13_sub_count, name_type_map['ContextSet1SubItem'])
		self.stuff_14_sub_name = name_type_map['Pointer'](self.context, 0, name_type_map['ZString'])
		self.stuff_15_sub_name = name_type_map['Pointer'](self.context, 0, name_type_map['ZString'])
		if set_default:
			self.set_defaults()

	@classmethod
	def _get_attribute_list(cls):
		yield from super()._get_attribute_list()
<<<<<<< HEAD
		yield ('stuff_1_name', Pointer, (0, ZString), (False, None), None)
		yield ('stuff_11_sub', ArrayPointer, (None, None), (False, None), None)
		yield ('stuff_11_sub_count', Uint64, (0, None), (False, None), None)
		yield ('stuff_12_sub', ArrayPointer, (None, None), (False, None), None)
		yield ('stuff_12_sub_count', Uint64, (0, None), (False, None), None)
		yield ('stuff_13_sub', ArrayPointer, (None, None), (False, None), None)
		yield ('stuff_13_sub_count', Uint64, (0, None), (False, None), None)
		yield ('stuff_14_sub_name', Pointer, (0, ZString), (False, None), None)
		yield ('stuff_14_sub_name', Pointer, (0, ZString), (False, None), None)
		yield ('stuff_15_sub_name', Pointer, (0, ZString), (False, None), None)
		yield ('stuff_1_unknown_1', Uint64, (0, None), (False, None), None)
		yield ('stuff_1_unknown_2', Uint64, (0, None), (False, None), None)
=======
		yield ('stuff_1_name', name_type_map['Pointer'], (0, name_type_map['ZString']), (False, None), (None, None))
		yield ('stuff_11_sub', name_type_map['ArrayPointer'], (None, name_type_map['ContextSet1SubItem']), (False, None), (None, None))
		yield ('stuff_11_sub_count', name_type_map['Uint64'], (0, None), (False, None), (None, None))
		yield ('stuff_12_sub', name_type_map['ArrayPointer'], (None, name_type_map['ContextSet1SubItem']), (False, None), (None, None))
		yield ('stuff_12_sub_count', name_type_map['Uint64'], (0, None), (False, None), (None, None))
		yield ('stuff_13_sub', name_type_map['ArrayPointer'], (None, name_type_map['ContextSet1SubItem']), (False, None), (None, None))
		yield ('stuff_13_sub_count', name_type_map['Uint64'], (0, None), (False, None), (None, None))
		yield ('stuff_14_sub_name', name_type_map['Pointer'], (0, name_type_map['ZString']), (False, None), (None, None))
		yield ('stuff_14_sub_name', name_type_map['Pointer'], (0, name_type_map['ZString']), (False, None), (None, None))
		yield ('stuff_15_sub_name', name_type_map['Pointer'], (0, name_type_map['ZString']), (False, None), (None, None))
		yield ('stuff_1_unknown_1', name_type_map['Uint64'], (0, None), (False, None), (None, None))
		yield ('stuff_1_unknown_2', name_type_map['Uint64'], (0, None), (False, None), (None, None))
>>>>>>> b2fdcfb6

	@classmethod
	def _get_filtered_attribute_list(cls, instance, include_abstract=True):
		yield from super()._get_filtered_attribute_list(instance, include_abstract)
		yield 'stuff_1_name', name_type_map['Pointer'], (0, name_type_map['ZString']), (False, None)
		yield 'stuff_11_sub', name_type_map['ArrayPointer'], (instance.stuff_11_sub_count, name_type_map['ContextSet1SubItem']), (False, None)
		yield 'stuff_11_sub_count', name_type_map['Uint64'], (0, None), (False, None)
		yield 'stuff_12_sub', name_type_map['ArrayPointer'], (instance.stuff_12_sub_count, name_type_map['ContextSet1SubItem']), (False, None)
		yield 'stuff_12_sub_count', name_type_map['Uint64'], (0, None), (False, None)
		yield 'stuff_13_sub', name_type_map['ArrayPointer'], (instance.stuff_13_sub_count, name_type_map['ContextSet1SubItem']), (False, None)
		yield 'stuff_13_sub_count', name_type_map['Uint64'], (0, None), (False, None)
		yield 'stuff_14_sub_name', name_type_map['Pointer'], (0, name_type_map['ZString']), (False, None)
		yield 'stuff_14_sub_name', name_type_map['Pointer'], (0, name_type_map['ZString']), (False, None)
		yield 'stuff_15_sub_name', name_type_map['Pointer'], (0, name_type_map['ZString']), (False, None)
		yield 'stuff_1_unknown_1', name_type_map['Uint64'], (0, None), (False, None)
		yield 'stuff_1_unknown_2', name_type_map['Uint64'], (0, None), (False, None)<|MERGE_RESOLUTION|>--- conflicted
+++ resolved
@@ -26,20 +26,6 @@
 	@classmethod
 	def _get_attribute_list(cls):
 		yield from super()._get_attribute_list()
-<<<<<<< HEAD
-		yield ('stuff_1_name', Pointer, (0, ZString), (False, None), None)
-		yield ('stuff_11_sub', ArrayPointer, (None, None), (False, None), None)
-		yield ('stuff_11_sub_count', Uint64, (0, None), (False, None), None)
-		yield ('stuff_12_sub', ArrayPointer, (None, None), (False, None), None)
-		yield ('stuff_12_sub_count', Uint64, (0, None), (False, None), None)
-		yield ('stuff_13_sub', ArrayPointer, (None, None), (False, None), None)
-		yield ('stuff_13_sub_count', Uint64, (0, None), (False, None), None)
-		yield ('stuff_14_sub_name', Pointer, (0, ZString), (False, None), None)
-		yield ('stuff_14_sub_name', Pointer, (0, ZString), (False, None), None)
-		yield ('stuff_15_sub_name', Pointer, (0, ZString), (False, None), None)
-		yield ('stuff_1_unknown_1', Uint64, (0, None), (False, None), None)
-		yield ('stuff_1_unknown_2', Uint64, (0, None), (False, None), None)
-=======
 		yield ('stuff_1_name', name_type_map['Pointer'], (0, name_type_map['ZString']), (False, None), (None, None))
 		yield ('stuff_11_sub', name_type_map['ArrayPointer'], (None, name_type_map['ContextSet1SubItem']), (False, None), (None, None))
 		yield ('stuff_11_sub_count', name_type_map['Uint64'], (0, None), (False, None), (None, None))
@@ -52,7 +38,6 @@
 		yield ('stuff_15_sub_name', name_type_map['Pointer'], (0, name_type_map['ZString']), (False, None), (None, None))
 		yield ('stuff_1_unknown_1', name_type_map['Uint64'], (0, None), (False, None), (None, None))
 		yield ('stuff_1_unknown_2', name_type_map['Uint64'], (0, None), (False, None), (None, None))
->>>>>>> b2fdcfb6
 
 	@classmethod
 	def _get_filtered_attribute_list(cls, instance, include_abstract=True):
