from generated.formats.frendercontextset.imports import name_type_map
from generated.formats.ovl_base.compounds.MemStruct import MemStruct


class FRenderContextSetRoot(MemStruct):

	__name__ = 'FRenderContextSetRoot'


	def __init__(self, context, arg=0, template=None, set_default=True):
		super().__init__(context, arg, template, set_default=False)
		self.ptr_1_count = name_type_map['Uint64'](self.context, 0, None)
		self.ptr_2_count = name_type_map['Uint64'](self.context, 0, None)
		self.ptr_3_count = name_type_map['Uint64'](self.context, 0, None)
		self.ptr_1_list = name_type_map['ArrayPointer'](self.context, self.ptr_1_count, name_type_map['ContextSet1Item'])
		self.ptr_2_list = name_type_map['ArrayPointer'](self.context, self.ptr_2_count, name_type_map['ContextSet2Item'])
		self.ptr_3_list = name_type_map['ArrayPointer'](self.context, self.ptr_3_count, name_type_map['ContextSet3Item'])
		if set_default:
			self.set_defaults()

	@classmethod
	def _get_attribute_list(cls):
		yield from super()._get_attribute_list()
<<<<<<< HEAD
		yield ('ptr_1_list', ArrayPointer, (None, None), (False, None), None)
		yield ('ptr_1_count', Uint64, (0, None), (False, None), None)
		yield ('ptr_2_list', ArrayPointer, (None, None), (False, None), None)
		yield ('ptr_2_count', Uint64, (0, None), (False, None), None)
		yield ('ptr_3_list', ArrayPointer, (None, None), (False, None), None)
		yield ('ptr_3_count', Uint64, (0, None), (False, None), None)
=======
		yield ('ptr_1_list', name_type_map['ArrayPointer'], (None, name_type_map['ContextSet1Item']), (False, None), (None, None))
		yield ('ptr_1_count', name_type_map['Uint64'], (0, None), (False, None), (None, None))
		yield ('ptr_2_list', name_type_map['ArrayPointer'], (None, name_type_map['ContextSet2Item']), (False, None), (None, None))
		yield ('ptr_2_count', name_type_map['Uint64'], (0, None), (False, None), (None, None))
		yield ('ptr_3_list', name_type_map['ArrayPointer'], (None, name_type_map['ContextSet3Item']), (False, None), (None, None))
		yield ('ptr_3_count', name_type_map['Uint64'], (0, None), (False, None), (None, None))
>>>>>>> b2fdcfb6

	@classmethod
	def _get_filtered_attribute_list(cls, instance, include_abstract=True):
		yield from super()._get_filtered_attribute_list(instance, include_abstract)
		yield 'ptr_1_list', name_type_map['ArrayPointer'], (instance.ptr_1_count, name_type_map['ContextSet1Item']), (False, None)
		yield 'ptr_1_count', name_type_map['Uint64'], (0, None), (False, None)
		yield 'ptr_2_list', name_type_map['ArrayPointer'], (instance.ptr_2_count, name_type_map['ContextSet2Item']), (False, None)
		yield 'ptr_2_count', name_type_map['Uint64'], (0, None), (False, None)
		yield 'ptr_3_list', name_type_map['ArrayPointer'], (instance.ptr_3_count, name_type_map['ContextSet3Item']), (False, None)
		yield 'ptr_3_count', name_type_map['Uint64'], (0, None), (False, None)<|MERGE_RESOLUTION|>--- conflicted
+++ resolved
@@ -21,21 +21,12 @@
 	@classmethod
 	def _get_attribute_list(cls):
 		yield from super()._get_attribute_list()
-<<<<<<< HEAD
-		yield ('ptr_1_list', ArrayPointer, (None, None), (False, None), None)
-		yield ('ptr_1_count', Uint64, (0, None), (False, None), None)
-		yield ('ptr_2_list', ArrayPointer, (None, None), (False, None), None)
-		yield ('ptr_2_count', Uint64, (0, None), (False, None), None)
-		yield ('ptr_3_list', ArrayPointer, (None, None), (False, None), None)
-		yield ('ptr_3_count', Uint64, (0, None), (False, None), None)
-=======
 		yield ('ptr_1_list', name_type_map['ArrayPointer'], (None, name_type_map['ContextSet1Item']), (False, None), (None, None))
 		yield ('ptr_1_count', name_type_map['Uint64'], (0, None), (False, None), (None, None))
 		yield ('ptr_2_list', name_type_map['ArrayPointer'], (None, name_type_map['ContextSet2Item']), (False, None), (None, None))
 		yield ('ptr_2_count', name_type_map['Uint64'], (0, None), (False, None), (None, None))
 		yield ('ptr_3_list', name_type_map['ArrayPointer'], (None, name_type_map['ContextSet3Item']), (False, None), (None, None))
 		yield ('ptr_3_count', name_type_map['Uint64'], (0, None), (False, None), (None, None))
->>>>>>> b2fdcfb6
 
 	@classmethod
 	def _get_filtered_attribute_list(cls, instance, include_abstract=True):
