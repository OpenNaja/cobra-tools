from generated.formats.ovl_base.compounds.MemStruct import MemStruct
from generated.formats.renderfeaturecollection.imports import name_type_map


class RenderFeatureCollectionRoot(MemStruct):

	__name__ = 'RenderFeatureCollectionRoot'


	def __init__(self, context, arg=0, template=None, set_default=True):
		super().__init__(context, arg, template, set_default=False)
		self.item_count = name_type_map['Uint64'](self.context, 0, None)
		self.item_list = name_type_map['ArrayPointer'](self.context, self.item_count, name_type_map['RenderFeatureItem'])
		if set_default:
			self.set_defaults()

	@classmethod
	def _get_attribute_list(cls):
		yield from super()._get_attribute_list()
<<<<<<< HEAD
		yield ('item_list', ArrayPointer, (None, None), (False, None), None)
		yield ('item_count', Uint64, (0, None), (False, None), None)
=======
		yield ('item_list', name_type_map['ArrayPointer'], (None, name_type_map['RenderFeatureItem']), (False, None), (None, None))
		yield ('item_count', name_type_map['Uint64'], (0, None), (False, None), (None, None))
>>>>>>> b2fdcfb6

	@classmethod
	def _get_filtered_attribute_list(cls, instance, include_abstract=True):
		yield from super()._get_filtered_attribute_list(instance, include_abstract)
		yield 'item_list', name_type_map['ArrayPointer'], (instance.item_count, name_type_map['RenderFeatureItem']), (False, None)
		yield 'item_count', name_type_map['Uint64'], (0, None), (False, None)<|MERGE_RESOLUTION|>--- conflicted
+++ resolved
@@ -17,13 +17,8 @@
 	@classmethod
 	def _get_attribute_list(cls):
 		yield from super()._get_attribute_list()
-<<<<<<< HEAD
-		yield ('item_list', ArrayPointer, (None, None), (False, None), None)
-		yield ('item_count', Uint64, (0, None), (False, None), None)
-=======
 		yield ('item_list', name_type_map['ArrayPointer'], (None, name_type_map['RenderFeatureItem']), (False, None), (None, None))
 		yield ('item_count', name_type_map['Uint64'], (0, None), (False, None), (None, None))
->>>>>>> b2fdcfb6
 
 	@classmethod
 	def _get_filtered_attribute_list(cls, instance, include_abstract=True):
