from generated.formats.decalsettings.imports import name_type_map
from generated.formats.ovl_base.compounds.MemStruct import MemStruct


class DecalSettingsRoot(MemStruct):

	__name__ = 'DecalSettingsRoot'


	def __init__(self, context, arg=0, template=None, set_default=True):
		super().__init__(context, arg, template, set_default=False)
		self.layer_count = name_type_map['Uint64'](self.context, 0, None)
		self.unknown = name_type_map['Uint64'](self.context, 0, None)
		self.atlas_name = name_type_map['Pointer'](self.context, 0, name_type_map['ZString'])
		self.layer_list = name_type_map['ArrayPointer'](self.context, self.layer_count, name_type_map['DecalSettingItem'])
		if set_default:
			self.set_defaults()

	@classmethod
	def _get_attribute_list(cls):
		yield from super()._get_attribute_list()
<<<<<<< HEAD
		yield ('atlas_name', Pointer, (0, ZString), (False, None), None)
		yield ('layer_list', ArrayPointer, (None, None), (False, None), None)
		yield ('layer_count', Uint64, (0, None), (False, None), None)
		yield ('unknown', Uint64, (0, None), (False, None), None)
=======
		yield ('atlas_name', name_type_map['Pointer'], (0, name_type_map['ZString']), (False, None), (None, None))
		yield ('layer_list', name_type_map['ArrayPointer'], (None, name_type_map['DecalSettingItem']), (False, None), (None, None))
		yield ('layer_count', name_type_map['Uint64'], (0, None), (False, None), (None, None))
		yield ('unknown', name_type_map['Uint64'], (0, None), (False, None), (None, None))
>>>>>>> b2fdcfb6

	@classmethod
	def _get_filtered_attribute_list(cls, instance, include_abstract=True):
		yield from super()._get_filtered_attribute_list(instance, include_abstract)
		yield 'atlas_name', name_type_map['Pointer'], (0, name_type_map['ZString']), (False, None)
		yield 'layer_list', name_type_map['ArrayPointer'], (instance.layer_count, name_type_map['DecalSettingItem']), (False, None)
		yield 'layer_count', name_type_map['Uint64'], (0, None), (False, None)
		yield 'unknown', name_type_map['Uint64'], (0, None), (False, None)<|MERGE_RESOLUTION|>--- conflicted
+++ resolved
@@ -19,17 +19,10 @@
 	@classmethod
 	def _get_attribute_list(cls):
 		yield from super()._get_attribute_list()
-<<<<<<< HEAD
-		yield ('atlas_name', Pointer, (0, ZString), (False, None), None)
-		yield ('layer_list', ArrayPointer, (None, None), (False, None), None)
-		yield ('layer_count', Uint64, (0, None), (False, None), None)
-		yield ('unknown', Uint64, (0, None), (False, None), None)
-=======
 		yield ('atlas_name', name_type_map['Pointer'], (0, name_type_map['ZString']), (False, None), (None, None))
 		yield ('layer_list', name_type_map['ArrayPointer'], (None, name_type_map['DecalSettingItem']), (False, None), (None, None))
 		yield ('layer_count', name_type_map['Uint64'], (0, None), (False, None), (None, None))
 		yield ('unknown', name_type_map['Uint64'], (0, None), (False, None), (None, None))
->>>>>>> b2fdcfb6
 
 	@classmethod
 	def _get_filtered_attribute_list(cls, instance, include_abstract=True):
