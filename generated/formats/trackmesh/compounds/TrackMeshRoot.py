--- conflicted
+++ resolved
@@ -30,19 +30,6 @@
 	@classmethod
 	def _get_attribute_list(cls):
 		yield from super()._get_attribute_list()
-<<<<<<< HEAD
-		yield ('a', Uint64, (0, None), (False, None), None)
-		yield ('offset_data', ArrayPointer, (None, None), (False, None), None)
-		yield ('track_data', ArrayPointer, (None, None), (False, None), None)
-		yield ('last', ArrayPointer, (None, None), (False, None), None)
-		yield ('count_0', Uint, (0, None), (False, None), None)
-		yield ('next_count', Uint, (0, None), (False, None), None)
-		yield ('last_count', Uint64, (0, None), (False, None), None)
-		yield ('lods', ArrayPointer, (None, None), (False, None), None)
-		yield ('lod_count', Uint64, (0, None), (False, None), None)
-		yield ('heatmap_name', Pointer, (0, ZString), (False, None), None)
-		yield ('g', Uint64, (0, None), (False, None), None)
-=======
 		yield ('a', name_type_map['Uint64'], (0, None), (False, None), (None, None))
 		yield ('offset_data', name_type_map['ArrayPointer'], (None, name_type_map['OffsetData']), (False, None), (None, None))
 		yield ('track_data', name_type_map['ArrayPointer'], (None, name_type_map['TrackData']), (False, None), (None, None))
@@ -54,7 +41,6 @@
 		yield ('lod_count', name_type_map['Uint64'], (0, None), (False, None), (None, None))
 		yield ('heatmap_name', name_type_map['Pointer'], (0, name_type_map['ZString']), (False, None), (None, None))
 		yield ('g', name_type_map['Uint64'], (0, None), (False, None), (None, None))
->>>>>>> b2fdcfb6
 
 	@classmethod
 	def _get_filtered_attribute_list(cls, instance, include_abstract=True):
