from generated.formats.ovl_base.compounds.MemStruct import MemStruct
from generated.formats.trackmesh.imports import name_type_map


class OffsetData(MemStruct):

	"""
	PC: 64 bytes
	"""

	__name__ = 'OffsetData'


	def __init__(self, context, arg=0, template=None, set_default=True):
		super().__init__(context, arg, template, set_default=False)
		self.z_0 = name_type_map['Uint64'](self.context, 0, None)
		self.z_1 = name_type_map['Uint64'](self.context, 0, None)
		self.relative_offset = name_type_map['Vector3'](self.context, 0, None)
		self.spacing = name_type_map['Float'](self.context, 0, None)
		self.one = name_type_map['Uint'](self.context, 0, None)
		self.z_2 = name_type_map['Uint'](self.context, 0, None)
		self.z_3 = name_type_map['Uint'](self.context, 0, None)
		self.count = name_type_map['Uint'](self.context, 0, None)
		self.z_4 = name_type_map['Uint'](self.context, 0, None)
		self.z_5 = name_type_map['Uint'](self.context, 0, None)
		self.offset_id = name_type_map['Pointer'](self.context, 0, name_type_map['ZString'])
		if set_default:
			self.set_defaults()

	@classmethod
	def _get_attribute_list(cls):
		yield from super()._get_attribute_list()
<<<<<<< HEAD
		yield ('offset_id', Pointer, (0, ZString), (False, None), None)
		yield ('z_0', Uint64, (0, None), (False, None), None)
		yield ('z_1', Uint64, (0, None), (False, None), None)
		yield ('relative_offset', Vector3, (0, None), (False, None), None)
		yield ('spacing', Float, (0, None), (False, None), None)
		yield ('one', Uint, (0, None), (False, None), None)
		yield ('z_2', Uint, (0, None), (False, None), None)
		yield ('z_3', Uint, (0, None), (False, None), None)
		yield ('count', Uint, (0, None), (False, None), None)
		yield ('z_4', Uint, (0, None), (False, None), None)
		yield ('z_5', Uint, (0, None), (False, None), None)
=======
		yield ('offset_id', name_type_map['Pointer'], (0, name_type_map['ZString']), (False, None), (None, None))
		yield ('z_0', name_type_map['Uint64'], (0, None), (False, None), (None, None))
		yield ('z_1', name_type_map['Uint64'], (0, None), (False, None), (None, None))
		yield ('relative_offset', name_type_map['Vector3'], (0, None), (False, None), (None, None))
		yield ('spacing', name_type_map['Float'], (0, None), (False, None), (None, None))
		yield ('one', name_type_map['Uint'], (0, None), (False, None), (None, None))
		yield ('z_2', name_type_map['Uint'], (0, None), (False, None), (None, None))
		yield ('z_3', name_type_map['Uint'], (0, None), (False, None), (None, None))
		yield ('count', name_type_map['Uint'], (0, None), (False, None), (None, None))
		yield ('z_4', name_type_map['Uint'], (0, None), (False, None), (None, None))
		yield ('z_5', name_type_map['Uint'], (0, None), (False, None), (None, None))
>>>>>>> b2fdcfb6

	@classmethod
	def _get_filtered_attribute_list(cls, instance, include_abstract=True):
		yield from super()._get_filtered_attribute_list(instance, include_abstract)
		yield 'offset_id', name_type_map['Pointer'], (0, name_type_map['ZString']), (False, None)
		yield 'z_0', name_type_map['Uint64'], (0, None), (False, None)
		yield 'z_1', name_type_map['Uint64'], (0, None), (False, None)
		yield 'relative_offset', name_type_map['Vector3'], (0, None), (False, None)
		yield 'spacing', name_type_map['Float'], (0, None), (False, None)
		yield 'one', name_type_map['Uint'], (0, None), (False, None)
		yield 'z_2', name_type_map['Uint'], (0, None), (False, None)
		yield 'z_3', name_type_map['Uint'], (0, None), (False, None)
		yield 'count', name_type_map['Uint'], (0, None), (False, None)
		yield 'z_4', name_type_map['Uint'], (0, None), (False, None)
		yield 'z_5', name_type_map['Uint'], (0, None), (False, None)<|MERGE_RESOLUTION|>--- conflicted
+++ resolved
@@ -30,19 +30,6 @@
 	@classmethod
 	def _get_attribute_list(cls):
 		yield from super()._get_attribute_list()
-<<<<<<< HEAD
-		yield ('offset_id', Pointer, (0, ZString), (False, None), None)
-		yield ('z_0', Uint64, (0, None), (False, None), None)
-		yield ('z_1', Uint64, (0, None), (False, None), None)
-		yield ('relative_offset', Vector3, (0, None), (False, None), None)
-		yield ('spacing', Float, (0, None), (False, None), None)
-		yield ('one', Uint, (0, None), (False, None), None)
-		yield ('z_2', Uint, (0, None), (False, None), None)
-		yield ('z_3', Uint, (0, None), (False, None), None)
-		yield ('count', Uint, (0, None), (False, None), None)
-		yield ('z_4', Uint, (0, None), (False, None), None)
-		yield ('z_5', Uint, (0, None), (False, None), None)
-=======
 		yield ('offset_id', name_type_map['Pointer'], (0, name_type_map['ZString']), (False, None), (None, None))
 		yield ('z_0', name_type_map['Uint64'], (0, None), (False, None), (None, None))
 		yield ('z_1', name_type_map['Uint64'], (0, None), (False, None), (None, None))
@@ -54,7 +41,6 @@
 		yield ('count', name_type_map['Uint'], (0, None), (False, None), (None, None))
 		yield ('z_4', name_type_map['Uint'], (0, None), (False, None), (None, None))
 		yield ('z_5', name_type_map['Uint'], (0, None), (False, None), (None, None))
->>>>>>> b2fdcfb6
 
 	@classmethod
 	def _get_filtered_attribute_list(cls, instance, include_abstract=True):
