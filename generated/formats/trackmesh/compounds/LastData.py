--- conflicted
+++ resolved
@@ -34,23 +34,6 @@
 	@classmethod
 	def _get_attribute_list(cls):
 		yield from super()._get_attribute_list()
-<<<<<<< HEAD
-		yield ('some_name', Pointer, (0, ZString), (False, None), None)
-		yield ('p_1', Pointer, (0, None), (False, None), None)
-		yield ('p_1_count', Uint64, (0, None), (False, None), None)
-		yield ('b', Uint64, (0, None), (False, None), None)
-		yield ('c', Uint64, (0, None), (False, None), None)
-		yield ('p_2', Pointer, (0, None), (False, None), None)
-		yield ('p_2_count', Uint64, (0, None), (False, None), None)
-		yield ('p_3', Pointer, (0, None), (False, None), None)
-		yield ('p_3_count', Uint64, (0, None), (False, None), None)
-		yield ('f', Uint64, (0, None), (False, None), None)
-		yield ('g', Uint64, (0, None), (False, None), None)
-		yield ('p_4', Pointer, (0, None), (False, None), None)
-		yield ('p_4_count', Uint64, (0, None), (False, None), None)
-		yield ('p_5', Pointer, (0, None), (False, None), None)
-		yield ('p_5_count', Uint64, (0, None), (False, None), None)
-=======
 		yield ('some_name', name_type_map['Pointer'], (0, name_type_map['ZString']), (False, None), (None, None))
 		yield ('p_1', name_type_map['Pointer'], (0, None), (False, None), (None, None))
 		yield ('p_1_count', name_type_map['Uint64'], (0, None), (False, None), (None, None))
@@ -66,7 +49,6 @@
 		yield ('p_4_count', name_type_map['Uint64'], (0, None), (False, None), (None, None))
 		yield ('p_5', name_type_map['Pointer'], (0, None), (False, None), (None, None))
 		yield ('p_5_count', name_type_map['Uint64'], (0, None), (False, None), (None, None))
->>>>>>> b2fdcfb6
 
 	@classmethod
 	def _get_filtered_attribute_list(cls, instance, include_abstract=True):
