from generated.formats.island.imports import name_type_map
from generated.formats.ovl_base.compounds.MemStruct import MemStruct


class IslandRoot(MemStruct):

	"""
	JWE2: 32 bytes
	"""

	__name__ = 'IslandRoot'


	def __init__(self, context, arg=0, template=None, set_default=True):
		super().__init__(context, arg, template, set_default=False)
		self.a = name_type_map['Float'](self.context, 0, None)
		self.b = name_type_map['Float'](self.context, 0, None)
		self.count = name_type_map['Uint64'](self.context, 0, None)
		self.zero = name_type_map['Uint64'](self.context, 0, None)
		self.path_name = name_type_map['Pointer'](self.context, 0, name_type_map['ZString'])
		if set_default:
			self.set_defaults()

	@classmethod
	def _get_attribute_list(cls):
		yield from super()._get_attribute_list()
<<<<<<< HEAD
		yield ('path_name', Pointer, (0, ZString), (False, None), None)
		yield ('a', Float, (0, None), (False, None), None)
		yield ('b', Float, (0, None), (False, None), None)
		yield ('count', Uint64, (0, None), (False, None), None)
		yield ('zero', Uint64, (0, None), (False, None), None)
=======
		yield ('path_name', name_type_map['Pointer'], (0, name_type_map['ZString']), (False, None), (None, None))
		yield ('a', name_type_map['Float'], (0, None), (False, None), (None, None))
		yield ('b', name_type_map['Float'], (0, None), (False, None), (None, None))
		yield ('count', name_type_map['Uint64'], (0, None), (False, None), (None, None))
		yield ('zero', name_type_map['Uint64'], (0, None), (False, None), (None, None))
>>>>>>> b2fdcfb6

	@classmethod
	def _get_filtered_attribute_list(cls, instance, include_abstract=True):
		yield from super()._get_filtered_attribute_list(instance, include_abstract)
		yield 'path_name', name_type_map['Pointer'], (0, name_type_map['ZString']), (False, None)
		yield 'a', name_type_map['Float'], (0, None), (False, None)
		yield 'b', name_type_map['Float'], (0, None), (False, None)
		yield 'count', name_type_map['Uint64'], (0, None), (False, None)
		yield 'zero', name_type_map['Uint64'], (0, None), (False, None)<|MERGE_RESOLUTION|>--- conflicted
+++ resolved
@@ -24,19 +24,11 @@
 	@classmethod
 	def _get_attribute_list(cls):
 		yield from super()._get_attribute_list()
-<<<<<<< HEAD
-		yield ('path_name', Pointer, (0, ZString), (False, None), None)
-		yield ('a', Float, (0, None), (False, None), None)
-		yield ('b', Float, (0, None), (False, None), None)
-		yield ('count', Uint64, (0, None), (False, None), None)
-		yield ('zero', Uint64, (0, None), (False, None), None)
-=======
 		yield ('path_name', name_type_map['Pointer'], (0, name_type_map['ZString']), (False, None), (None, None))
 		yield ('a', name_type_map['Float'], (0, None), (False, None), (None, None))
 		yield ('b', name_type_map['Float'], (0, None), (False, None), (None, None))
 		yield ('count', name_type_map['Uint64'], (0, None), (False, None), (None, None))
 		yield ('zero', name_type_map['Uint64'], (0, None), (False, None), (None, None))
->>>>>>> b2fdcfb6
 
 	@classmethod
 	def _get_filtered_attribute_list(cls, instance, include_abstract=True):
