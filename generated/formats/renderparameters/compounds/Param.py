--- conflicted
+++ resolved
@@ -22,15 +22,9 @@
 	@classmethod
 	def _get_attribute_list(cls):
 		yield from super()._get_attribute_list()
-<<<<<<< HEAD
-		yield ('attribute_name', Pointer, (0, ZString), (False, None), None)
-		yield ('dtype', RenderParameterType, (0, None), (False, None), None)
-		yield ('data', ParamData, (None, None), (False, None), None)
-=======
 		yield ('attribute_name', name_type_map['Pointer'], (0, name_type_map['ZString']), (False, None), (None, None))
 		yield ('dtype', name_type_map['RenderParameterType'], (0, None), (False, None), (None, None))
 		yield ('data', name_type_map['ParamData'], (None, None), (False, None), (None, None))
->>>>>>> b2fdcfb6
 
 	@classmethod
 	def _get_filtered_attribute_list(cls, instance, include_abstract=True):
