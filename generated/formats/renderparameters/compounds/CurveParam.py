from generated.formats.ovl_base.compounds.MemStruct import MemStruct
from generated.formats.renderparameters.imports import name_type_map


class CurveParam(MemStruct):

	__name__ = 'CurveParam'


	def __init__(self, context, arg=0, template=None, set_default=True):
		super().__init__(context, arg, template, set_default=False)
		self.dtype = name_type_map['Int'](self.context, 0, None)

		# set to 1 if count > 1
		self.do_interpolation = name_type_map['Uint'](self.context, 0, None)
		self.count = name_type_map['Uint64'](self.context, 0, None)
		self.attribute_name = name_type_map['Pointer'](self.context, 0, name_type_map['ZString'])
		self.curve_entries = name_type_map['Pointer'](self.context, self.count, name_type_map['CurveList'])
		if set_default:
			self.set_defaults()

	@classmethod
	def _get_attribute_list(cls):
		yield from super()._get_attribute_list()
<<<<<<< HEAD
		yield ('attribute_name', Pointer, (0, ZString), (False, None), None)
		yield ('dtype', Int, (0, None), (False, None), None)
		yield ('do_interpolation', Uint, (0, None), (False, None), None)
		yield ('curve_entries', Pointer, (None, None), (False, None), None)
		yield ('count', Uint64, (0, None), (False, None), None)
=======
		yield ('attribute_name', name_type_map['Pointer'], (0, name_type_map['ZString']), (False, None), (None, None))
		yield ('dtype', name_type_map['Int'], (0, None), (False, None), (None, None))
		yield ('do_interpolation', name_type_map['Uint'], (0, None), (False, None), (None, None))
		yield ('curve_entries', name_type_map['Pointer'], (None, name_type_map['CurveList']), (False, None), (None, None))
		yield ('count', name_type_map['Uint64'], (0, None), (False, None), (None, None))
>>>>>>> b2fdcfb6

	@classmethod
	def _get_filtered_attribute_list(cls, instance, include_abstract=True):
		yield from super()._get_filtered_attribute_list(instance, include_abstract)
		yield 'attribute_name', name_type_map['Pointer'], (0, name_type_map['ZString']), (False, None)
		yield 'dtype', name_type_map['Int'], (0, None), (False, None)
		yield 'do_interpolation', name_type_map['Uint'], (0, None), (False, None)
		yield 'curve_entries', name_type_map['Pointer'], (instance.count, name_type_map['CurveList']), (False, None)
		yield 'count', name_type_map['Uint64'], (0, None), (False, None)<|MERGE_RESOLUTION|>--- conflicted
+++ resolved
@@ -22,19 +22,11 @@
 	@classmethod
 	def _get_attribute_list(cls):
 		yield from super()._get_attribute_list()
-<<<<<<< HEAD
-		yield ('attribute_name', Pointer, (0, ZString), (False, None), None)
-		yield ('dtype', Int, (0, None), (False, None), None)
-		yield ('do_interpolation', Uint, (0, None), (False, None), None)
-		yield ('curve_entries', Pointer, (None, None), (False, None), None)
-		yield ('count', Uint64, (0, None), (False, None), None)
-=======
 		yield ('attribute_name', name_type_map['Pointer'], (0, name_type_map['ZString']), (False, None), (None, None))
 		yield ('dtype', name_type_map['Int'], (0, None), (False, None), (None, None))
 		yield ('do_interpolation', name_type_map['Uint'], (0, None), (False, None), (None, None))
 		yield ('curve_entries', name_type_map['Pointer'], (None, name_type_map['CurveList']), (False, None), (None, None))
 		yield ('count', name_type_map['Uint64'], (0, None), (False, None), (None, None))
->>>>>>> b2fdcfb6
 
 	@classmethod
 	def _get_filtered_attribute_list(cls, instance, include_abstract=True):
