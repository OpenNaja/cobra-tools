from generated.formats.ovl_base.compounds.MemStruct import MemStruct
from generated.formats.renderparameters.imports import name_type_map


class KeyPoint(MemStruct):

	__name__ = 'KeyPoint'


	def __init__(self, context, arg=0, template=None, set_default=True):
		super().__init__(context, arg, template, set_default=False)
		self.time = name_type_map['Float'](self.context, 0, None)
		self.value = name_type_map['Float'](self.context, 0, None)
		self.tangent_before = name_type_map['Float'](self.context, 0, None)
		self.tangent_after = name_type_map['Float'](self.context, 0, None)
		if set_default:
			self.set_defaults()

	@classmethod
	def _get_attribute_list(cls):
		yield from super()._get_attribute_list()
<<<<<<< HEAD
		yield ('time', Float, (0, None), (False, None), None)
		yield ('value', Float, (0, None), (False, None), None)
		yield ('tangent_before', Float, (0, None), (False, None), None)
		yield ('tangent_after', Float, (0, None), (False, None), None)
=======
		yield ('time', name_type_map['Float'], (0, None), (False, None), (None, None))
		yield ('value', name_type_map['Float'], (0, None), (False, None), (None, None))
		yield ('tangent_before', name_type_map['Float'], (0, None), (False, None), (None, None))
		yield ('tangent_after', name_type_map['Float'], (0, None), (False, None), (None, None))
>>>>>>> b2fdcfb6

	@classmethod
	def _get_filtered_attribute_list(cls, instance, include_abstract=True):
		yield from super()._get_filtered_attribute_list(instance, include_abstract)
		yield 'time', name_type_map['Float'], (0, None), (False, None)
		yield 'value', name_type_map['Float'], (0, None), (False, None)
		yield 'tangent_before', name_type_map['Float'], (0, None), (False, None)
		yield 'tangent_after', name_type_map['Float'], (0, None), (False, None)<|MERGE_RESOLUTION|>--- conflicted
+++ resolved
@@ -19,17 +19,10 @@
 	@classmethod
 	def _get_attribute_list(cls):
 		yield from super()._get_attribute_list()
-<<<<<<< HEAD
-		yield ('time', Float, (0, None), (False, None), None)
-		yield ('value', Float, (0, None), (False, None), None)
-		yield ('tangent_before', Float, (0, None), (False, None), None)
-		yield ('tangent_after', Float, (0, None), (False, None), None)
-=======
 		yield ('time', name_type_map['Float'], (0, None), (False, None), (None, None))
 		yield ('value', name_type_map['Float'], (0, None), (False, None), (None, None))
 		yield ('tangent_before', name_type_map['Float'], (0, None), (False, None), (None, None))
 		yield ('tangent_after', name_type_map['Float'], (0, None), (False, None), (None, None))
->>>>>>> b2fdcfb6
 
 	@classmethod
 	def _get_filtered_attribute_list(cls, instance, include_abstract=True):
