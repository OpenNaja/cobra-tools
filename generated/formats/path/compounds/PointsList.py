--- conflicted
+++ resolved
@@ -17,11 +17,7 @@
 	@classmethod
 	def _get_attribute_list(cls):
 		yield from super()._get_attribute_list()
-<<<<<<< HEAD
-		yield ('points', Array, (0, None, (None,), Vector3), (False, None), None)
-=======
 		yield ('points', Array, (0, None, (None,), name_type_map['Vector3']), (False, None), (None, None))
->>>>>>> b2fdcfb6
 
 	@classmethod
 	def _get_filtered_attribute_list(cls, instance, include_abstract=True):
