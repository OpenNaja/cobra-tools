from generated.formats.ovl_base.compounds.MemStruct import MemStruct
from generated.formats.path.imports import name_type_map


class PathExtrusion(MemStruct):

	__name__ = 'PathExtrusion'


	def __init__(self, context, arg=0, template=None, set_default=True):
		super().__init__(context, arg, template, set_default=False)
		self.unk_float_1 = name_type_map['Float'](self.context, 0, None)
		self.unk_float_2 = name_type_map['Float'](self.context, 0, None)
		self.is_kerb = name_type_map['Bool'](self.context, 0, None)
		self.is_not_ground = name_type_map['Bool'].from_value(True)
		self.model = name_type_map['Pointer'](self.context, 0, name_type_map['ZString'])
		self.post_model = name_type_map['Pointer'](self.context, 0, name_type_map['ZString'])
		self.endcap_model = name_type_map['Pointer'](self.context, 0, name_type_map['ZString'])
		if set_default:
			self.set_defaults()

	@classmethod
	def _get_attribute_list(cls):
		yield from super()._get_attribute_list()
<<<<<<< HEAD
		yield ('model', Pointer, (0, ZString), (False, None), None)
		yield ('post_model', Pointer, (0, ZString), (False, None), None)
		yield ('endcap_model', Pointer, (0, ZString), (False, None), None)
		yield ('unk_float_1', Float, (0, None), (False, None), None)
		yield ('unk_float_2', Float, (0, None), (False, None), None)
		yield ('is_kerb', Bool, (0, None), (False, None), None)
		yield ('is_not_ground', Bool, (0, None), (False, True), None)
=======
		yield ('model', name_type_map['Pointer'], (0, name_type_map['ZString']), (False, None), (None, None))
		yield ('post_model', name_type_map['Pointer'], (0, name_type_map['ZString']), (False, None), (None, None))
		yield ('endcap_model', name_type_map['Pointer'], (0, name_type_map['ZString']), (False, None), (None, None))
		yield ('unk_float_1', name_type_map['Float'], (0, None), (False, None), (None, None))
		yield ('unk_float_2', name_type_map['Float'], (0, None), (False, None), (None, None))
		yield ('is_kerb', name_type_map['Bool'], (0, None), (False, None), (None, None))
		yield ('is_not_ground', name_type_map['Bool'], (0, None), (False, True), (None, None))
>>>>>>> b2fdcfb6

	@classmethod
	def _get_filtered_attribute_list(cls, instance, include_abstract=True):
		yield from super()._get_filtered_attribute_list(instance, include_abstract)
		yield 'model', name_type_map['Pointer'], (0, name_type_map['ZString']), (False, None)
		yield 'post_model', name_type_map['Pointer'], (0, name_type_map['ZString']), (False, None)
		yield 'endcap_model', name_type_map['Pointer'], (0, name_type_map['ZString']), (False, None)
		yield 'unk_float_1', name_type_map['Float'], (0, None), (False, None)
		yield 'unk_float_2', name_type_map['Float'], (0, None), (False, None)
		yield 'is_kerb', name_type_map['Bool'], (0, None), (False, None)
		yield 'is_not_ground', name_type_map['Bool'], (0, None), (False, True)<|MERGE_RESOLUTION|>--- conflicted
+++ resolved
@@ -22,15 +22,6 @@
 	@classmethod
 	def _get_attribute_list(cls):
 		yield from super()._get_attribute_list()
-<<<<<<< HEAD
-		yield ('model', Pointer, (0, ZString), (False, None), None)
-		yield ('post_model', Pointer, (0, ZString), (False, None), None)
-		yield ('endcap_model', Pointer, (0, ZString), (False, None), None)
-		yield ('unk_float_1', Float, (0, None), (False, None), None)
-		yield ('unk_float_2', Float, (0, None), (False, None), None)
-		yield ('is_kerb', Bool, (0, None), (False, None), None)
-		yield ('is_not_ground', Bool, (0, None), (False, True), None)
-=======
 		yield ('model', name_type_map['Pointer'], (0, name_type_map['ZString']), (False, None), (None, None))
 		yield ('post_model', name_type_map['Pointer'], (0, name_type_map['ZString']), (False, None), (None, None))
 		yield ('endcap_model', name_type_map['Pointer'], (0, name_type_map['ZString']), (False, None), (None, None))
@@ -38,7 +29,6 @@
 		yield ('unk_float_2', name_type_map['Float'], (0, None), (False, None), (None, None))
 		yield ('is_kerb', name_type_map['Bool'], (0, None), (False, None), (None, None))
 		yield ('is_not_ground', name_type_map['Bool'], (0, None), (False, True), (None, None))
->>>>>>> b2fdcfb6
 
 	@classmethod
 	def _get_filtered_attribute_list(cls, instance, include_abstract=True):
