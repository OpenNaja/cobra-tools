from generated.formats.ovl_base.compounds.MemStruct import MemStruct
from generated.formats.path.imports import name_type_map


class PathMaterial(MemStruct):

	__name__ = 'PathMaterial'


	def __init__(self, context, arg=0, template=None, set_default=True):
		super().__init__(context, arg, template, set_default=False)
		self.path_sub_type = name_type_map['Uint64'](self.context, 0, None)
		self.num_data = name_type_map['Uint64'](self.context, 0, None)
		self.elevated_mat = name_type_map['Pointer'](self.context, 0, name_type_map['ZString'])
		self.elevated_mat_valid = name_type_map['Pointer'](self.context, 0, name_type_map['ZString'])
		self.elevated_mat_invalid = name_type_map['Pointer'](self.context, 0, name_type_map['ZString'])
		self.terrain_mat = name_type_map['Pointer'](self.context, 0, name_type_map['ZString'])
		self.terrain_mat_valid = name_type_map['Pointer'](self.context, 0, name_type_map['ZString'])
		self.terrain_mat_invalid = name_type_map['Pointer'](self.context, 0, name_type_map['ZString'])
		self.underside_mat_1 = name_type_map['Pointer'](self.context, 0, name_type_map['ZString'])
		self.underside_mat_2 = name_type_map['Pointer'](self.context, 0, name_type_map['ZString'])
		self.stairs_mat_1 = name_type_map['Pointer'](self.context, 0, name_type_map['ZString'])
		self.stairs_mat_2 = name_type_map['Pointer'](self.context, 0, name_type_map['ZString'])
		self.mat_data = name_type_map['ArrayPointer'](self.context, self.num_data, name_type_map['PathMaterialData'])
		if set_default:
			self.set_defaults()

	@classmethod
	def _get_attribute_list(cls):
		yield from super()._get_attribute_list()
<<<<<<< HEAD
		yield ('elevated_mat', Pointer, (0, ZString), (False, None), None)
		yield ('elevated_mat_valid', Pointer, (0, ZString), (False, None), None)
		yield ('elevated_mat_invalid', Pointer, (0, ZString), (False, None), None)
		yield ('terrain_mat', Pointer, (0, ZString), (False, None), None)
		yield ('terrain_mat_valid', Pointer, (0, ZString), (False, None), None)
		yield ('terrain_mat_invalid', Pointer, (0, ZString), (False, None), None)
		yield ('underside_mat_1', Pointer, (0, ZString), (False, None), None)
		yield ('underside_mat_2', Pointer, (0, ZString), (False, None), None)
		yield ('stairs_mat_1', Pointer, (0, ZString), (False, None), None)
		yield ('stairs_mat_2', Pointer, (0, ZString), (False, None), None)
		yield ('path_sub_type', Uint64, (0, None), (False, None), None)
		yield ('mat_data', ArrayPointer, (None, None), (False, None), None)
		yield ('num_data', Uint64, (0, None), (False, None), None)
=======
		yield ('elevated_mat', name_type_map['Pointer'], (0, name_type_map['ZString']), (False, None), (None, None))
		yield ('elevated_mat_valid', name_type_map['Pointer'], (0, name_type_map['ZString']), (False, None), (None, None))
		yield ('elevated_mat_invalid', name_type_map['Pointer'], (0, name_type_map['ZString']), (False, None), (None, None))
		yield ('terrain_mat', name_type_map['Pointer'], (0, name_type_map['ZString']), (False, None), (None, None))
		yield ('terrain_mat_valid', name_type_map['Pointer'], (0, name_type_map['ZString']), (False, None), (None, None))
		yield ('terrain_mat_invalid', name_type_map['Pointer'], (0, name_type_map['ZString']), (False, None), (None, None))
		yield ('underside_mat_1', name_type_map['Pointer'], (0, name_type_map['ZString']), (False, None), (None, None))
		yield ('underside_mat_2', name_type_map['Pointer'], (0, name_type_map['ZString']), (False, None), (None, None))
		yield ('stairs_mat_1', name_type_map['Pointer'], (0, name_type_map['ZString']), (False, None), (None, None))
		yield ('stairs_mat_2', name_type_map['Pointer'], (0, name_type_map['ZString']), (False, None), (None, None))
		yield ('path_sub_type', name_type_map['Uint64'], (0, None), (False, None), (None, None))
		yield ('mat_data', name_type_map['ArrayPointer'], (None, name_type_map['PathMaterialData']), (False, None), (None, None))
		yield ('num_data', name_type_map['Uint64'], (0, None), (False, None), (None, None))
>>>>>>> b2fdcfb6

	@classmethod
	def _get_filtered_attribute_list(cls, instance, include_abstract=True):
		yield from super()._get_filtered_attribute_list(instance, include_abstract)
		yield 'elevated_mat', name_type_map['Pointer'], (0, name_type_map['ZString']), (False, None)
		yield 'elevated_mat_valid', name_type_map['Pointer'], (0, name_type_map['ZString']), (False, None)
		yield 'elevated_mat_invalid', name_type_map['Pointer'], (0, name_type_map['ZString']), (False, None)
		yield 'terrain_mat', name_type_map['Pointer'], (0, name_type_map['ZString']), (False, None)
		yield 'terrain_mat_valid', name_type_map['Pointer'], (0, name_type_map['ZString']), (False, None)
		yield 'terrain_mat_invalid', name_type_map['Pointer'], (0, name_type_map['ZString']), (False, None)
		yield 'underside_mat_1', name_type_map['Pointer'], (0, name_type_map['ZString']), (False, None)
		yield 'underside_mat_2', name_type_map['Pointer'], (0, name_type_map['ZString']), (False, None)
		yield 'stairs_mat_1', name_type_map['Pointer'], (0, name_type_map['ZString']), (False, None)
		yield 'stairs_mat_2', name_type_map['Pointer'], (0, name_type_map['ZString']), (False, None)
		yield 'path_sub_type', name_type_map['Uint64'], (0, None), (False, None)
		yield 'mat_data', name_type_map['ArrayPointer'], (instance.num_data, name_type_map['PathMaterialData']), (False, None)
		yield 'num_data', name_type_map['Uint64'], (0, None), (False, None)<|MERGE_RESOLUTION|>--- conflicted
+++ resolved
@@ -28,21 +28,6 @@
 	@classmethod
 	def _get_attribute_list(cls):
 		yield from super()._get_attribute_list()
-<<<<<<< HEAD
-		yield ('elevated_mat', Pointer, (0, ZString), (False, None), None)
-		yield ('elevated_mat_valid', Pointer, (0, ZString), (False, None), None)
-		yield ('elevated_mat_invalid', Pointer, (0, ZString), (False, None), None)
-		yield ('terrain_mat', Pointer, (0, ZString), (False, None), None)
-		yield ('terrain_mat_valid', Pointer, (0, ZString), (False, None), None)
-		yield ('terrain_mat_invalid', Pointer, (0, ZString), (False, None), None)
-		yield ('underside_mat_1', Pointer, (0, ZString), (False, None), None)
-		yield ('underside_mat_2', Pointer, (0, ZString), (False, None), None)
-		yield ('stairs_mat_1', Pointer, (0, ZString), (False, None), None)
-		yield ('stairs_mat_2', Pointer, (0, ZString), (False, None), None)
-		yield ('path_sub_type', Uint64, (0, None), (False, None), None)
-		yield ('mat_data', ArrayPointer, (None, None), (False, None), None)
-		yield ('num_data', Uint64, (0, None), (False, None), None)
-=======
 		yield ('elevated_mat', name_type_map['Pointer'], (0, name_type_map['ZString']), (False, None), (None, None))
 		yield ('elevated_mat_valid', name_type_map['Pointer'], (0, name_type_map['ZString']), (False, None), (None, None))
 		yield ('elevated_mat_invalid', name_type_map['Pointer'], (0, name_type_map['ZString']), (False, None), (None, None))
@@ -56,7 +41,6 @@
 		yield ('path_sub_type', name_type_map['Uint64'], (0, None), (False, None), (None, None))
 		yield ('mat_data', name_type_map['ArrayPointer'], (None, name_type_map['PathMaterialData']), (False, None), (None, None))
 		yield ('num_data', name_type_map['Uint64'], (0, None), (False, None), (None, None))
->>>>>>> b2fdcfb6
 
 	@classmethod
 	def _get_filtered_attribute_list(cls, instance, include_abstract=True):
