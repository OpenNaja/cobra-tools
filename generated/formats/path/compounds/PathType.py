--- conflicted
+++ resolved
@@ -19,17 +19,10 @@
 	@classmethod
 	def _get_attribute_list(cls):
 		yield from super()._get_attribute_list()
-<<<<<<< HEAD
-		yield ('enum_value', Uint, (0, None), (False, None), None)
-		yield ('min_width', Float, (0, None), (False, 4.0), None)
-		yield ('max_width', Float, (0, None), (False, 10.0), None)
-		yield ('_unk_int_2', Uint, (0, None), (False, None), None)
-=======
 		yield ('enum_value', name_type_map['Uint'], (0, None), (False, None), (None, None))
 		yield ('min_width', name_type_map['Float'], (0, None), (False, 4.0), (None, None))
 		yield ('max_width', name_type_map['Float'], (0, None), (False, 10.0), (None, None))
 		yield ('_unk_int_2', name_type_map['Uint'], (0, None), (False, None), (None, None))
->>>>>>> b2fdcfb6
 
 	@classmethod
 	def _get_filtered_attribute_list(cls, instance, include_abstract=True):
