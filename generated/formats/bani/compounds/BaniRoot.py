--- conflicted
+++ resolved
@@ -34,19 +34,11 @@
 	@classmethod
 	def _get_attribute_list(cls):
 		yield from super()._get_attribute_list()
-<<<<<<< HEAD
-		yield ('banis', Pointer, (0, None), (False, None), None)
-		yield ('read_start_frame', Uint, (0, None), (False, None), None)
-		yield ('num_frames', Uint, (0, None), (False, None), None)
-		yield ('animation_length', Float, (0, None), (False, None), None)
-		yield ('loop_flag', Uint, (0, None), (False, None), None)
-=======
 		yield ('banis', name_type_map['Pointer'], (0, None), (False, None), (None, None))
 		yield ('read_start_frame', name_type_map['Uint'], (0, None), (False, None), (None, None))
 		yield ('num_frames', name_type_map['Uint'], (0, None), (False, None), (None, None))
 		yield ('animation_length', name_type_map['Float'], (0, None), (False, None), (None, None))
 		yield ('loop_flag', name_type_map['Uint'], (0, None), (False, None), (None, None))
->>>>>>> b2fdcfb6
 
 	@classmethod
 	def _get_filtered_attribute_list(cls, instance, include_abstract=True):
