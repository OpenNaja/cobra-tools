--- conflicted
+++ resolved
@@ -39,15 +39,6 @@
 	@classmethod
 	def _get_attribute_list(cls):
 		yield from super()._get_attribute_list()
-<<<<<<< HEAD
-		yield ('zeros', Array, (0, None, (2,), Uint64), (False, None), None)
-		yield ('bytes_per_frame', Uint, (0, None), (False, None), None)
-		yield ('bytes_per_bone', Uint, (0, None), (False, None), None)
-		yield ('num_frames', Uint, (0, None), (False, None), None)
-		yield ('num_bones', Uint, (0, None), (False, None), None)
-		yield ('loc_scale', Float, (0, None), (False, None), None)
-		yield ('loc_offset', Float, (0, None), (False, None), None)
-=======
 		yield ('zeros', Array, (0, None, (2,), name_type_map['Uint64']), (False, None), (None, None))
 		yield ('bytes_per_frame', name_type_map['Uint'], (0, None), (False, None), (None, None))
 		yield ('bytes_per_bone', name_type_map['Uint'], (0, None), (False, None), (None, None))
@@ -55,7 +46,6 @@
 		yield ('num_bones', name_type_map['Uint'], (0, None), (False, None), (None, None))
 		yield ('loc_scale', name_type_map['Float'], (0, None), (False, None), (None, None))
 		yield ('loc_offset', name_type_map['Float'], (0, None), (False, None), (None, None))
->>>>>>> b2fdcfb6
 
 	@classmethod
 	def _get_filtered_attribute_list(cls, instance, include_abstract=True):
