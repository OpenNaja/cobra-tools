from generated.base_struct import BaseStruct
from generated.formats.bani.imports import name_type_map


class Vector3(BaseStruct):

	"""
	A vector in 3D space (x,y,z).
	"""

	__name__ = 'Vector3'


	def __init__(self, context, arg=0, template=None, set_default=True):
		super().__init__(context, arg, template, set_default=False)

		# First coordinate.
		self.x = name_type_map['Float'](self.context, 0, None)

		# Second coordinate.
		self.y = name_type_map['Float'](self.context, 0, None)

		# Third coordinate.
		self.z = name_type_map['Float'](self.context, 0, None)
		if set_default:
			self.set_defaults()

	@classmethod
	def _get_attribute_list(cls):
		yield from super()._get_attribute_list()
<<<<<<< HEAD
		yield ('x', Float, (0, None), (False, None), None)
		yield ('y', Float, (0, None), (False, None), None)
		yield ('z', Float, (0, None), (False, None), None)
=======
		yield ('x', name_type_map['Float'], (0, None), (False, None), (None, None))
		yield ('y', name_type_map['Float'], (0, None), (False, None), (None, None))
		yield ('z', name_type_map['Float'], (0, None), (False, None), (None, None))
>>>>>>> b2fdcfb6

	@classmethod
	def _get_filtered_attribute_list(cls, instance, include_abstract=True):
		yield from super()._get_filtered_attribute_list(instance, include_abstract)
		yield 'x', name_type_map['Float'], (0, None), (False, None)
		yield 'y', name_type_map['Float'], (0, None), (False, None)
		yield 'z', name_type_map['Float'], (0, None), (False, None)<|MERGE_RESOLUTION|>--- conflicted
+++ resolved
@@ -28,15 +28,9 @@
 	@classmethod
 	def _get_attribute_list(cls):
 		yield from super()._get_attribute_list()
-<<<<<<< HEAD
-		yield ('x', Float, (0, None), (False, None), None)
-		yield ('y', Float, (0, None), (False, None), None)
-		yield ('z', Float, (0, None), (False, None), None)
-=======
 		yield ('x', name_type_map['Float'], (0, None), (False, None), (None, None))
 		yield ('y', name_type_map['Float'], (0, None), (False, None), (None, None))
 		yield ('z', name_type_map['Float'], (0, None), (False, None), (None, None))
->>>>>>> b2fdcfb6
 
 	@classmethod
 	def _get_filtered_attribute_list(cls, instance, include_abstract=True):
