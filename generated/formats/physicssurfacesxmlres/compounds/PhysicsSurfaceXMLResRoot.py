--- conflicted
+++ resolved
@@ -39,28 +39,6 @@
 	@classmethod
 	def _get_attribute_list(cls):
 		yield from super()._get_attribute_list()
-<<<<<<< HEAD
-		yield ('default_surface_name', Pointer, (0, ZString), (False, None), None)
-		yield ('float_1', Float, (0, None), (False, None), None)
-		yield ('float_2', Float, (0, None), (False, None), None)
-		yield ('float_3', Float, (0, None), (False, None), None)
-		yield ('float_4', Float, (0, None), (False, None), None)
-		yield ('unk_64_1', Uint64, (0, None), (False, None), None)
-		yield ('name_1', Pointer, (0, ZString), (False, None), None)
-		yield ('name_2', Pointer, (0, ZString), (False, None), None)
-		yield ('ptr_1', Pointer, (0, None), (False, None), None)
-		yield ('ptr_2', ArrayPointer, (None, None), (False, None), None)
-		yield ('count', Ushort, (0, None), (False, None), None)
-		yield ('short_2', Ushort, (0, None), (False, None), None)
-		yield ('unk_32_1', Uint, (0, None), (False, None), None)
-		yield ('unk_64_4', Uint64, (0, None), (False, None), None)
-		yield ('unk_64_5', Uint64, (0, None), (False, None), None)
-		yield ('unk_64_6', Uint64, (0, None), (False, None), None)
-		yield ('unk_64_7', Uint64, (0, None), (False, None), None)
-		yield ('unk_64_8', Uint64, (0, None), (False, None), None)
-		yield ('unk_64_9', Uint64, (0, None), (False, None), None)
-		yield ('unk_64_10', Uint64, (0, None), (False, None), None)
-=======
 		yield ('default_surface_name', name_type_map['Pointer'], (0, name_type_map['ZString']), (False, None), (None, None))
 		yield ('float_1', name_type_map['Float'], (0, None), (False, None), (None, None))
 		yield ('float_2', name_type_map['Float'], (0, None), (False, None), (None, None))
@@ -81,7 +59,6 @@
 		yield ('unk_64_8', name_type_map['Uint64'], (0, None), (False, None), (None, None))
 		yield ('unk_64_9', name_type_map['Uint64'], (0, None), (False, None), (None, None))
 		yield ('unk_64_10', name_type_map['Uint64'], (0, None), (False, None), (None, None))
->>>>>>> b2fdcfb6
 
 	@classmethod
 	def _get_filtered_attribute_list(cls, instance, include_abstract=True):
