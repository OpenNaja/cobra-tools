from generated.formats.logicalcontrols.imports import name_type_map
from generated.formats.ovl_base.compounds.MemStruct import MemStruct


class AxisButton(MemStruct):

	"""
	24 bytes, can be padded to 32
	"""

	__name__ = 'AxisButton'


	def __init__(self, context, arg=0, template=None, set_default=True):
		super().__init__(context, arg, template, set_default=False)
		self.button_name = name_type_map['Pointer'](self.context, 0, name_type_map['ZString'])
		self.axis_name_x = name_type_map['Pointer'](self.context, 0, name_type_map['ZString'])
		self.axis_name_y = name_type_map['Pointer'](self.context, 0, name_type_map['ZString'])
		if set_default:
			self.set_defaults()

	@classmethod
	def _get_attribute_list(cls):
		yield from super()._get_attribute_list()
<<<<<<< HEAD
		yield ('button_name', Pointer, (0, ZString), (False, None), None)
		yield ('axis_name_x', Pointer, (0, ZString), (False, None), None)
		yield ('axis_name_y', Pointer, (0, ZString), (False, None), None)
=======
		yield ('button_name', name_type_map['Pointer'], (0, name_type_map['ZString']), (False, None), (None, None))
		yield ('axis_name_x', name_type_map['Pointer'], (0, name_type_map['ZString']), (False, None), (None, None))
		yield ('axis_name_y', name_type_map['Pointer'], (0, name_type_map['ZString']), (False, None), (None, None))
>>>>>>> b2fdcfb6

	@classmethod
	def _get_filtered_attribute_list(cls, instance, include_abstract=True):
		yield from super()._get_filtered_attribute_list(instance, include_abstract)
		yield 'button_name', name_type_map['Pointer'], (0, name_type_map['ZString']), (False, None)
		yield 'axis_name_x', name_type_map['Pointer'], (0, name_type_map['ZString']), (False, None)
		yield 'axis_name_y', name_type_map['Pointer'], (0, name_type_map['ZString']), (False, None)<|MERGE_RESOLUTION|>--- conflicted
+++ resolved
@@ -22,15 +22,9 @@
 	@classmethod
 	def _get_attribute_list(cls):
 		yield from super()._get_attribute_list()
-<<<<<<< HEAD
-		yield ('button_name', Pointer, (0, ZString), (False, None), None)
-		yield ('axis_name_x', Pointer, (0, ZString), (False, None), None)
-		yield ('axis_name_y', Pointer, (0, ZString), (False, None), None)
-=======
 		yield ('button_name', name_type_map['Pointer'], (0, name_type_map['ZString']), (False, None), (None, None))
 		yield ('axis_name_x', name_type_map['Pointer'], (0, name_type_map['ZString']), (False, None), (None, None))
 		yield ('axis_name_y', name_type_map['Pointer'], (0, name_type_map['ZString']), (False, None), (None, None))
->>>>>>> b2fdcfb6
 
 	@classmethod
 	def _get_filtered_attribute_list(cls, instance, include_abstract=True):
