--- conflicted
+++ resolved
@@ -22,15 +22,6 @@
 	@classmethod
 	def _get_attribute_list(cls):
 		yield from super()._get_attribute_list()
-<<<<<<< HEAD
-		yield ('axis_name', Pointer, (0, ZString), (False, None), None)
-		yield ('u_0', Uint64, (0, None), (False, None), None)
-		yield ('u_1', Uint64, (0, None), (False, None), None)
-		yield ('u_2', Uint64, (0, None), (False, None), None)
-		yield ('value_name', Pointer, (0, ZString), (False, None), None)
-		yield ('u_3', Uint64, (0, None), (False, None), None)
-		yield ('u_4', Uint64, (0, None), (False, None), None)
-=======
 		yield ('axis_name', name_type_map['Pointer'], (0, name_type_map['ZString']), (False, None), (None, None))
 		yield ('u_0', name_type_map['Uint64'], (0, None), (False, None), (None, None))
 		yield ('u_1', name_type_map['Uint64'], (0, None), (False, None), (None, None))
@@ -38,7 +29,6 @@
 		yield ('value_name', name_type_map['Pointer'], (0, name_type_map['ZString']), (False, None), (None, None))
 		yield ('u_3', name_type_map['Uint64'], (0, None), (False, None), (None, None))
 		yield ('u_4', name_type_map['Uint64'], (0, None), (False, None), (None, None))
->>>>>>> b2fdcfb6
 
 	@classmethod
 	def _get_filtered_attribute_list(cls, instance, include_abstract=True):
