from generated.formats.matcol.imports import name_type_map
from generated.formats.ovl_base.compounds.MemStruct import MemStruct


class LayerFrag(MemStruct):

	__name__ = 'LayerFrag'


	def __init__(self, context, arg=0, template=None, set_default=True):
		super().__init__(context, arg, template, set_default=False)
		self.u_0 = name_type_map['Uint64'](self.context, 0, None)
		self.u_1 = name_type_map['Uint64'](self.context, 0, None)
		self.info_count = name_type_map['Uint64'](self.context, 0, None)
		self.u_2 = name_type_map['Uint64'](self.context, 0, None)
		self.u_3 = name_type_map['Uint64'](self.context, 0, None)
		self.attrib_count = name_type_map['Uint64'](self.context, 0, None)
		self.layer_name = name_type_map['Pointer'](self.context, 0, name_type_map['ZString'])
		self.infos = name_type_map['ArrayPointer'](self.context, self.info_count, name_type_map['Info'])
		self.attribs = name_type_map['ArrayPointer'](self.context, self.attrib_count, name_type_map['Attrib'])
		if set_default:
			self.set_defaults()

	@classmethod
	def _get_attribute_list(cls):
		yield from super()._get_attribute_list()
<<<<<<< HEAD
		yield ('layer_name', Pointer, (0, ZString), (False, None), None)
		yield ('u_0', Uint64, (0, None), (False, None), None)
		yield ('u_1', Uint64, (0, None), (False, None), None)
		yield ('infos', ArrayPointer, (None, None), (False, None), None)
		yield ('info_count', Uint64, (0, None), (False, None), None)
		yield ('u_2', Uint64, (0, None), (False, None), None)
		yield ('u_3', Uint64, (0, None), (False, None), None)
		yield ('attribs', ArrayPointer, (None, None), (False, None), None)
		yield ('attrib_count', Uint64, (0, None), (False, None), None)
=======
		yield ('layer_name', name_type_map['Pointer'], (0, name_type_map['ZString']), (False, None), (None, None))
		yield ('u_0', name_type_map['Uint64'], (0, None), (False, None), (None, None))
		yield ('u_1', name_type_map['Uint64'], (0, None), (False, None), (None, None))
		yield ('infos', name_type_map['ArrayPointer'], (None, name_type_map['Info']), (False, None), (None, None))
		yield ('info_count', name_type_map['Uint64'], (0, None), (False, None), (None, None))
		yield ('u_2', name_type_map['Uint64'], (0, None), (False, None), (None, None))
		yield ('u_3', name_type_map['Uint64'], (0, None), (False, None), (None, None))
		yield ('attribs', name_type_map['ArrayPointer'], (None, name_type_map['Attrib']), (False, None), (None, None))
		yield ('attrib_count', name_type_map['Uint64'], (0, None), (False, None), (None, None))
>>>>>>> b2fdcfb6

	@classmethod
	def _get_filtered_attribute_list(cls, instance, include_abstract=True):
		yield from super()._get_filtered_attribute_list(instance, include_abstract)
		yield 'layer_name', name_type_map['Pointer'], (0, name_type_map['ZString']), (False, None)
		yield 'u_0', name_type_map['Uint64'], (0, None), (False, None)
		yield 'u_1', name_type_map['Uint64'], (0, None), (False, None)
		yield 'infos', name_type_map['ArrayPointer'], (instance.info_count, name_type_map['Info']), (False, None)
		yield 'info_count', name_type_map['Uint64'], (0, None), (False, None)
		yield 'u_2', name_type_map['Uint64'], (0, None), (False, None)
		yield 'u_3', name_type_map['Uint64'], (0, None), (False, None)
		yield 'attribs', name_type_map['ArrayPointer'], (instance.attrib_count, name_type_map['Attrib']), (False, None)
		yield 'attrib_count', name_type_map['Uint64'], (0, None), (False, None)<|MERGE_RESOLUTION|>--- conflicted
+++ resolved
@@ -24,17 +24,6 @@
 	@classmethod
 	def _get_attribute_list(cls):
 		yield from super()._get_attribute_list()
-<<<<<<< HEAD
-		yield ('layer_name', Pointer, (0, ZString), (False, None), None)
-		yield ('u_0', Uint64, (0, None), (False, None), None)
-		yield ('u_1', Uint64, (0, None), (False, None), None)
-		yield ('infos', ArrayPointer, (None, None), (False, None), None)
-		yield ('info_count', Uint64, (0, None), (False, None), None)
-		yield ('u_2', Uint64, (0, None), (False, None), None)
-		yield ('u_3', Uint64, (0, None), (False, None), None)
-		yield ('attribs', ArrayPointer, (None, None), (False, None), None)
-		yield ('attrib_count', Uint64, (0, None), (False, None), None)
-=======
 		yield ('layer_name', name_type_map['Pointer'], (0, name_type_map['ZString']), (False, None), (None, None))
 		yield ('u_0', name_type_map['Uint64'], (0, None), (False, None), (None, None))
 		yield ('u_1', name_type_map['Uint64'], (0, None), (False, None), (None, None))
@@ -44,7 +33,6 @@
 		yield ('u_3', name_type_map['Uint64'], (0, None), (False, None), (None, None))
 		yield ('attribs', name_type_map['ArrayPointer'], (None, name_type_map['Attrib']), (False, None), (None, None))
 		yield ('attrib_count', name_type_map['Uint64'], (0, None), (False, None), (None, None))
->>>>>>> b2fdcfb6
 
 	@classmethod
 	def _get_filtered_attribute_list(cls, instance, include_abstract=True):
