--- conflicted
+++ resolved
@@ -36,29 +36,6 @@
 	@classmethod
 	def _get_attribute_list(cls):
 		yield from super()._get_attribute_list()
-<<<<<<< HEAD
-		yield ('unk_64_1', Uint64, (0, None), (False, None), None)
-		yield ('unk_64_2', Uint64, (0, None), (False, None), None)
-		yield ('unk_64_3', Uint64, (0, None), (False, None), None)
-		yield ('unk_64_4', Uint64, (0, None), (False, None), None)
-		yield ('unk_64_5', Uint64, (0, None), (False, None), None)
-		yield ('unk_64_6', Uint64, (0, None), (False, None), None)
-		yield ('unk_32_1', Uint, (0, None), (False, None), None)
-		yield ('unk_32_2_neg', Int, (0, None), (False, None), None)
-		yield ('unk_32_3', Uint, (0, None), (False, None), None)
-		yield ('unk_32_4', Uint, (0, None), (False, None), None)
-		yield ('a_unk_32_1', Uint, (0, None), (False, None), None)
-		yield ('a_unk_32_2', Uint, (0, None), (False, None), None)
-		yield ('a_unk_32_3_1', Uint, (0, None), (False, None), None)
-		yield ('a_unk_32_4', Uint, (0, None), (False, None), None)
-		yield ('atlasinfo_count', Uint64, (0, None), (False, None), None)
-		yield ('name_foreach_textures', ArrayPointer, (None, None), (False, None), None)
-		yield ('next_row_1', NextRow1, (0, None), (False, None), None)
-		yield ('next_row_2', NextRow2, (0, None), (False, None), None)
-		yield ('next_row_3', NextRow2, (0, None), (False, None), None)
-		yield ('next_row_4', NextRow2, (0, None), (False, None), None)
-		yield ('next_row_5', LastRow, (0, None), (False, None), None)
-=======
 		yield ('unk_64_1', name_type_map['Uint64'], (0, None), (False, None), (None, None))
 		yield ('unk_64_2', name_type_map['Uint64'], (0, None), (False, None), (None, None))
 		yield ('unk_64_3', name_type_map['Uint64'], (0, None), (False, None), (None, None))
@@ -80,7 +57,6 @@
 		yield ('next_row_3', name_type_map['NextRow2'], (0, None), (False, None), (None, None))
 		yield ('next_row_4', name_type_map['NextRow2'], (0, None), (False, None), (None, None))
 		yield ('next_row_5', name_type_map['LastRow'], (0, None), (False, None), (None, None))
->>>>>>> b2fdcfb6
 
 	@classmethod
 	def _get_filtered_attribute_list(cls, instance, include_abstract=True):
