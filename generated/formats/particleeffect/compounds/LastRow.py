--- conflicted
+++ resolved
@@ -27,20 +27,6 @@
 	@classmethod
 	def _get_attribute_list(cls):
 		yield from super()._get_attribute_list()
-<<<<<<< HEAD
-		yield ('unk_01', Ushort, (0, None), (False, None), None)
-		yield ('unk_02', Ushort, (0, None), (False, None), None)
-		yield ('unk_03', Ushort, (0, None), (False, None), None)
-		yield ('unk_04', Ushort, (0, None), (False, None), None)
-		yield ('unk_05', Ushort, (0, None), (False, None), None)
-		yield ('unk_06', Ushort, (0, None), (False, None), None)
-		yield ('unk_07', Ushort, (0, None), (False, None), None)
-		yield ('unk_08', Ushort, (0, None), (False, None), None)
-		yield ('unk_09', Ushort, (0, None), (False, None), None)
-		yield ('unk_10', Ushort, (0, None), (False, None), None)
-		yield ('unk_11', Ushort, (0, None), (False, None), None)
-		yield ('unk_12', Ushort, (0, None), (False, None), None)
-=======
 		yield ('unk_01', name_type_map['Ushort'], (0, None), (False, None), (None, None))
 		yield ('unk_02', name_type_map['Ushort'], (0, None), (False, None), (None, None))
 		yield ('unk_03', name_type_map['Ushort'], (0, None), (False, None), (None, None))
@@ -53,7 +39,6 @@
 		yield ('unk_10', name_type_map['Ushort'], (0, None), (False, None), (None, None))
 		yield ('unk_11', name_type_map['Ushort'], (0, None), (False, None), (None, None))
 		yield ('unk_12', name_type_map['Ushort'], (0, None), (False, None), (None, None))
->>>>>>> b2fdcfb6
 
 	@classmethod
 	def _get_filtered_attribute_list(cls, instance, include_abstract=True):
