from generated.formats.mergedetails.imports import name_type_map
from generated.formats.ovl_base.compounds.MemStruct import MemStruct


class MergedetailsRoot(MemStruct):

	"""
	48 bytes
	"""

	__name__ = 'MergedetailsRoot'


	def __init__(self, context, arg=0, template=None, set_default=True):
		super().__init__(context, arg, template, set_default=False)
		self.zero_0 = name_type_map['Uint64'](self.context, 0, None)
		self.zero_1 = name_type_map['Uint64'](self.context, 0, None)
		self.count = name_type_map['Uint'](self.context, 0, None)
		self.flag = name_type_map['Uint'](self.context, 0, None)
		self.merge_names = name_type_map['Pointer'](self.context, self.count, name_type_map['PtrList'])
		self.queries = name_type_map['Pointer'](self.context, self.count, name_type_map['PtrList'])
		self.field_name = name_type_map['Pointer'](self.context, 0, name_type_map['ZString'])
		if set_default:
			self.set_defaults()

	@classmethod
	def _get_attribute_list(cls):
		yield from super()._get_attribute_list()
<<<<<<< HEAD
		yield ('merge_names', Pointer, (None, None), (False, None), None)
		yield ('zero_0', Uint64, (0, None), (False, None), None)
		yield ('zero_1', Uint64, (0, None), (False, None), None)
		yield ('queries', Pointer, (None, None), (False, None), None)
		yield ('field_name', Pointer, (0, ZString), (False, None), None)
		yield ('count', Uint, (0, None), (False, None), None)
		yield ('flag', Uint, (0, None), (False, None), None)
=======
		yield ('merge_names', name_type_map['Pointer'], (None, name_type_map['PtrList']), (False, None), (None, None))
		yield ('zero_0', name_type_map['Uint64'], (0, None), (False, None), (None, None))
		yield ('zero_1', name_type_map['Uint64'], (0, None), (False, None), (None, None))
		yield ('queries', name_type_map['Pointer'], (None, name_type_map['PtrList']), (False, None), (None, None))
		yield ('field_name', name_type_map['Pointer'], (0, name_type_map['ZString']), (False, None), (None, None))
		yield ('count', name_type_map['Uint'], (0, None), (False, None), (None, None))
		yield ('flag', name_type_map['Uint'], (0, None), (False, None), (None, None))
>>>>>>> b2fdcfb6

	@classmethod
	def _get_filtered_attribute_list(cls, instance, include_abstract=True):
		yield from super()._get_filtered_attribute_list(instance, include_abstract)
		yield 'merge_names', name_type_map['Pointer'], (instance.count, name_type_map['PtrList']), (False, None)
		yield 'zero_0', name_type_map['Uint64'], (0, None), (False, None)
		yield 'zero_1', name_type_map['Uint64'], (0, None), (False, None)
		yield 'queries', name_type_map['Pointer'], (instance.count, name_type_map['PtrList']), (False, None)
		yield 'field_name', name_type_map['Pointer'], (0, name_type_map['ZString']), (False, None)
		yield 'count', name_type_map['Uint'], (0, None), (False, None)
		yield 'flag', name_type_map['Uint'], (0, None), (False, None)<|MERGE_RESOLUTION|>--- conflicted
+++ resolved
@@ -26,15 +26,6 @@
 	@classmethod
 	def _get_attribute_list(cls):
 		yield from super()._get_attribute_list()
-<<<<<<< HEAD
-		yield ('merge_names', Pointer, (None, None), (False, None), None)
-		yield ('zero_0', Uint64, (0, None), (False, None), None)
-		yield ('zero_1', Uint64, (0, None), (False, None), None)
-		yield ('queries', Pointer, (None, None), (False, None), None)
-		yield ('field_name', Pointer, (0, ZString), (False, None), None)
-		yield ('count', Uint, (0, None), (False, None), None)
-		yield ('flag', Uint, (0, None), (False, None), None)
-=======
 		yield ('merge_names', name_type_map['Pointer'], (None, name_type_map['PtrList']), (False, None), (None, None))
 		yield ('zero_0', name_type_map['Uint64'], (0, None), (False, None), (None, None))
 		yield ('zero_1', name_type_map['Uint64'], (0, None), (False, None), (None, None))
@@ -42,7 +33,6 @@
 		yield ('field_name', name_type_map['Pointer'], (0, name_type_map['ZString']), (False, None), (None, None))
 		yield ('count', name_type_map['Uint'], (0, None), (False, None), (None, None))
 		yield ('flag', name_type_map['Uint'], (0, None), (False, None), (None, None))
->>>>>>> b2fdcfb6
 
 	@classmethod
 	def _get_filtered_attribute_list(cls, instance, include_abstract=True):
