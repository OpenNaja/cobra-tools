--- conflicted
+++ resolved
@@ -21,13 +21,8 @@
 	@classmethod
 	def _get_attribute_list(cls):
 		yield from super()._get_attribute_list()
-<<<<<<< HEAD
-		yield ('loc', Vector3F, (0, None), (False, None), None)
-		yield ('z_rot', Float, (0, None), (False, None), None)
-=======
 		yield ('loc', name_type_map['Vector3F'], (0, None), (False, None), (None, None))
 		yield ('z_rot', name_type_map['Float'], (0, None), (False, None), (None, None))
->>>>>>> b2fdcfb6
 
 	@classmethod
 	def _get_filtered_attribute_list(cls, instance, include_abstract=True):
