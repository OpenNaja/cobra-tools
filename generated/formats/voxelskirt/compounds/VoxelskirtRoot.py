from generated.formats.ovl_base.compounds.MemStruct import MemStruct
from generated.formats.voxelskirt.imports import name_type_map


class VoxelskirtRoot(MemStruct):

	"""
	# size varies according to game
	JWE2 - 120 bytes
	"""

	__name__ = 'VoxelskirtRoot'


	def __init__(self, context, arg=0, template=None, set_default=True):
		super().__init__(context, arg, template, set_default=False)
		self.zero = name_type_map['Uint64'].from_value(0)

		# total size of buffer data
		self._data_size = name_type_map['Uint64'](self.context, 0, None)
		self.x = name_type_map['Uint64'](self.context, 0, None)
		self.y = name_type_map['Uint64'](self.context, 0, None)

		# multiply by x or y to get the actual dimension of skirt, eg 512px * 16.0 = 8192.0m
		self.scale = name_type_map['Float'](self.context, 0, None)
		self.padding = name_type_map['Uint'].from_value(0)

		# zero, for PC only
		self._height_offset = name_type_map['Uint64'](self.context, 0, None)

		# x*y*4, for PC only
		self._weights_offset = name_type_map['Uint64'](self.context, 0, None)
		self.layers = name_type_map['DataSlot'](self.context, 0, name_type_map['Layer'])
		self.areas = name_type_map['DataSlot'](self.context, 0, name_type_map['Area'])
		self.entity_groups = name_type_map['DataSlot'](self.context, 0, name_type_map['EntityGroup'])
		self.materials = name_type_map['DataSlot'](self.context, 0, name_type_map['Material'])
		self.names = name_type_map['DataSlot'](self.context, 0, name_type_map['Name'])
		if set_default:
			self.set_defaults()

	@classmethod
	def _get_attribute_list(cls):
		yield from super()._get_attribute_list()
<<<<<<< HEAD
		yield ('zero', Uint64, (0, None), (True, 0), None)
		yield ('_data_size', Uint64, (0, None), (False, None), None)
		yield ('x', Uint64, (0, None), (False, None), None)
		yield ('y', Uint64, (0, None), (False, None), None)
		yield ('scale', Float, (0, None), (False, None), None)
		yield ('padding', Uint, (0, None), (True, 0), None)
		yield ('_height_offset', Uint64, (0, None), (False, None), True)
		yield ('_weights_offset', Uint64, (0, None), (False, None), True)
		yield ('layers', DataSlot, (0, None), (False, None), True)
		yield ('areas', DataSlot, (0, None), (False, None), True)
		yield ('entity_groups', DataSlot, (0, None), (False, None), None)
		yield ('materials', DataSlot, (0, None), (False, None), None)
		yield ('names', DataSlot, (0, None), (False, None), None)
=======
		yield ('zero', name_type_map['Uint64'], (0, None), (True, 0), (None, None))
		yield ('_data_size', name_type_map['Uint64'], (0, None), (False, None), (None, None))
		yield ('x', name_type_map['Uint64'], (0, None), (False, None), (None, None))
		yield ('y', name_type_map['Uint64'], (0, None), (False, None), (None, None))
		yield ('scale', name_type_map['Float'], (0, None), (False, None), (None, None))
		yield ('padding', name_type_map['Uint'], (0, None), (True, 0), (None, None))
		yield ('_height_offset', name_type_map['Uint64'], (0, None), (False, None), (lambda context: context.version == 18, None))
		yield ('_weights_offset', name_type_map['Uint64'], (0, None), (False, None), (lambda context: context.version == 18, None))
		yield ('layers', name_type_map['DataSlot'], (0, name_type_map['Layer']), (False, None), (lambda context: not (context.version == 18), None))
		yield ('areas', name_type_map['DataSlot'], (0, name_type_map['Area']), (False, None), (lambda context: not (context.version == 18), None))
		yield ('entity_groups', name_type_map['DataSlot'], (0, name_type_map['EntityGroup']), (False, None), (None, None))
		yield ('materials', name_type_map['DataSlot'], (0, name_type_map['Material']), (False, None), (None, None))
		yield ('names', name_type_map['DataSlot'], (0, name_type_map['Name']), (False, None), (None, None))
>>>>>>> b2fdcfb6

	@classmethod
	def _get_filtered_attribute_list(cls, instance, include_abstract=True):
		yield from super()._get_filtered_attribute_list(instance, include_abstract)
		yield 'zero', name_type_map['Uint64'], (0, None), (True, 0)
		yield '_data_size', name_type_map['Uint64'], (0, None), (False, None)
		yield 'x', name_type_map['Uint64'], (0, None), (False, None)
		yield 'y', name_type_map['Uint64'], (0, None), (False, None)
		yield 'scale', name_type_map['Float'], (0, None), (False, None)
		yield 'padding', name_type_map['Uint'], (0, None), (True, 0)
		if instance.context.version == 18:
			yield '_height_offset', name_type_map['Uint64'], (0, None), (False, None)
			yield '_weights_offset', name_type_map['Uint64'], (0, None), (False, None)
		if not (instance.context.version == 18):
			yield 'layers', name_type_map['DataSlot'], (0, name_type_map['Layer']), (False, None)
			yield 'areas', name_type_map['DataSlot'], (0, name_type_map['Area']), (False, None)
		yield 'entity_groups', name_type_map['DataSlot'], (0, name_type_map['EntityGroup']), (False, None)
		yield 'materials', name_type_map['DataSlot'], (0, name_type_map['Material']), (False, None)
		yield 'names', name_type_map['DataSlot'], (0, name_type_map['Name']), (False, None)<|MERGE_RESOLUTION|>--- conflicted
+++ resolved
@@ -41,21 +41,6 @@
 	@classmethod
 	def _get_attribute_list(cls):
 		yield from super()._get_attribute_list()
-<<<<<<< HEAD
-		yield ('zero', Uint64, (0, None), (True, 0), None)
-		yield ('_data_size', Uint64, (0, None), (False, None), None)
-		yield ('x', Uint64, (0, None), (False, None), None)
-		yield ('y', Uint64, (0, None), (False, None), None)
-		yield ('scale', Float, (0, None), (False, None), None)
-		yield ('padding', Uint, (0, None), (True, 0), None)
-		yield ('_height_offset', Uint64, (0, None), (False, None), True)
-		yield ('_weights_offset', Uint64, (0, None), (False, None), True)
-		yield ('layers', DataSlot, (0, None), (False, None), True)
-		yield ('areas', DataSlot, (0, None), (False, None), True)
-		yield ('entity_groups', DataSlot, (0, None), (False, None), None)
-		yield ('materials', DataSlot, (0, None), (False, None), None)
-		yield ('names', DataSlot, (0, None), (False, None), None)
-=======
 		yield ('zero', name_type_map['Uint64'], (0, None), (True, 0), (None, None))
 		yield ('_data_size', name_type_map['Uint64'], (0, None), (False, None), (None, None))
 		yield ('x', name_type_map['Uint64'], (0, None), (False, None), (None, None))
@@ -69,7 +54,6 @@
 		yield ('entity_groups', name_type_map['DataSlot'], (0, name_type_map['EntityGroup']), (False, None), (None, None))
 		yield ('materials', name_type_map['DataSlot'], (0, name_type_map['Material']), (False, None), (None, None))
 		yield ('names', name_type_map['DataSlot'], (0, name_type_map['Name']), (False, None), (None, None))
->>>>>>> b2fdcfb6
 
 	@classmethod
 	def _get_filtered_attribute_list(cls, instance, include_abstract=True):
