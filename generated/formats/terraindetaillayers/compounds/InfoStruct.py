from generated.formats.ovl_base.compounds.MemStruct import MemStruct
from generated.formats.terraindetaillayers.imports import name_type_map


class InfoStruct(MemStruct):

	__name__ = 'InfoStruct'


	def __init__(self, context, arg=0, template=None, set_default=True):
		super().__init__(context, arg, template, set_default=False)
		self.brush_count = name_type_map['Uint'](self.context, 0, None)
		self.brush_flags = name_type_map['Uint'](self.context, 0, None)
		self.scale = name_type_map['Float'](self.context, 0, None)
		self.unk_1 = name_type_map['Float'](self.context, 0, None)
		self.brush_list = name_type_map['ArrayPointer'](self.context, self.brush_count, name_type_map['BrushitemStruct'])
		if set_default:
			self.set_defaults()

	@classmethod
	def _get_attribute_list(cls):
		yield from super()._get_attribute_list()
<<<<<<< HEAD
		yield ('brush_list', ArrayPointer, (None, None), (False, None), None)
		yield ('brush_count', Uint, (0, None), (False, None), None)
		yield ('brush_flags', Uint, (0, None), (False, None), None)
		yield ('scale', Float, (0, None), (False, None), None)
		yield ('unk_1', Float, (0, None), (False, None), None)
=======
		yield ('brush_list', name_type_map['ArrayPointer'], (None, name_type_map['BrushitemStruct']), (False, None), (None, None))
		yield ('brush_count', name_type_map['Uint'], (0, None), (False, None), (None, None))
		yield ('brush_flags', name_type_map['Uint'], (0, None), (False, None), (None, None))
		yield ('scale', name_type_map['Float'], (0, None), (False, None), (None, None))
		yield ('unk_1', name_type_map['Float'], (0, None), (False, None), (None, None))
>>>>>>> b2fdcfb6

	@classmethod
	def _get_filtered_attribute_list(cls, instance, include_abstract=True):
		yield from super()._get_filtered_attribute_list(instance, include_abstract)
		yield 'brush_list', name_type_map['ArrayPointer'], (instance.brush_count, name_type_map['BrushitemStruct']), (False, None)
		yield 'brush_count', name_type_map['Uint'], (0, None), (False, None)
		yield 'brush_flags', name_type_map['Uint'], (0, None), (False, None)
		yield 'scale', name_type_map['Float'], (0, None), (False, None)
		yield 'unk_1', name_type_map['Float'], (0, None), (False, None)<|MERGE_RESOLUTION|>--- conflicted
+++ resolved
@@ -20,19 +20,11 @@
 	@classmethod
 	def _get_attribute_list(cls):
 		yield from super()._get_attribute_list()
-<<<<<<< HEAD
-		yield ('brush_list', ArrayPointer, (None, None), (False, None), None)
-		yield ('brush_count', Uint, (0, None), (False, None), None)
-		yield ('brush_flags', Uint, (0, None), (False, None), None)
-		yield ('scale', Float, (0, None), (False, None), None)
-		yield ('unk_1', Float, (0, None), (False, None), None)
-=======
 		yield ('brush_list', name_type_map['ArrayPointer'], (None, name_type_map['BrushitemStruct']), (False, None), (None, None))
 		yield ('brush_count', name_type_map['Uint'], (0, None), (False, None), (None, None))
 		yield ('brush_flags', name_type_map['Uint'], (0, None), (False, None), (None, None))
 		yield ('scale', name_type_map['Float'], (0, None), (False, None), (None, None))
 		yield ('unk_1', name_type_map['Float'], (0, None), (False, None), (None, None))
->>>>>>> b2fdcfb6
 
 	@classmethod
 	def _get_filtered_attribute_list(cls, instance, include_abstract=True):
