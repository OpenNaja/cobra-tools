from generated.base_struct import BaseStruct
from generated.formats.ms2.imports import name_type_map


class JointTransform(BaseStruct):

	"""
	Describes a joint in armature space.
	"""

	__name__ = 'JointTransform'


	def __init__(self, context, arg=0, template=None, set_default=True):
		super().__init__(context, arg, template, set_default=False)

		# the rotation of the joint, inverted
		self.rot = name_type_map['Matrix33'](self.context, 0, None)

		# the location of the joint
		self.loc = name_type_map['Vector3'](self.context, 0, None)
		if set_default:
			self.set_defaults()

	@classmethod
	def _get_attribute_list(cls):
		yield from super()._get_attribute_list()
<<<<<<< HEAD
		yield ('rot', Matrix33, (0, None), (False, None), None)
		yield ('loc', Vector3, (0, None), (False, None), None)
=======
		yield ('rot', name_type_map['Matrix33'], (0, None), (False, None), (None, None))
		yield ('loc', name_type_map['Vector3'], (0, None), (False, None), (None, None))
>>>>>>> b2fdcfb6

	@classmethod
	def _get_filtered_attribute_list(cls, instance, include_abstract=True):
		yield from super()._get_filtered_attribute_list(instance, include_abstract)
		yield 'rot', name_type_map['Matrix33'], (0, None), (False, None)
		yield 'loc', name_type_map['Vector3'], (0, None), (False, None)<|MERGE_RESOLUTION|>--- conflicted
+++ resolved
@@ -25,13 +25,8 @@
 	@classmethod
 	def _get_attribute_list(cls):
 		yield from super()._get_attribute_list()
-<<<<<<< HEAD
-		yield ('rot', Matrix33, (0, None), (False, None), None)
-		yield ('loc', Vector3, (0, None), (False, None), None)
-=======
 		yield ('rot', name_type_map['Matrix33'], (0, None), (False, None), (None, None))
 		yield ('loc', name_type_map['Vector3'], (0, None), (False, None), (None, None))
->>>>>>> b2fdcfb6
 
 	@classmethod
 	def _get_filtered_attribute_list(cls, instance, include_abstract=True):
