--- conflicted
+++ resolved
@@ -1,238 +1,220 @@
-import logging
-import math
-import numpy as np
-
-from generated.formats.ms2.compounds.ZtTriBlockInfo import ZtTriBlockInfo
-from generated.formats.ms2.compounds.ZtVertBlockInfo import ZtVertBlockInfo
-from generated.formats.ms2.compounds.packing_utils import *
-from plugin.utils.tristrip import triangulate
-from generated.formats.ms2.compounds.MeshData import MeshData
-from generated.formats.ms2.imports import name_type_map
-
-
-class ZtMeshData(MeshData):
-
-	"""
-	64 bytes total, same layout for DLA and ZTUAC
-	"""
-
-	__name__ = 'ZtMeshData'
-
-
-	def __init__(self, context, arg=0, template=None, set_default=True):
-		super().__init__(context, arg, template, set_default=False)
-
-		# repeat
-		self.tri_index_count = name_type_map['Uint'](self.context, 0, None)
-		self.vertex_count = name_type_map['Uint'](self.context, 0, None)
-
-		# stores count, -1 as ints
-		self.tri_info_offset = name_type_map['Uint'](self.context, 0, None)
-
-		# stores count, -1 as ints
-		self.vert_info_offset = name_type_map['Uint'](self.context, 0, None)
-		self.known_ff_0 = name_type_map['Int'](self.context, 0, None)
-		self.tri_offset = name_type_map['Uint'](self.context, 0, None)
-
-		# variable dtype, can include vertices too
-		self.uv_offset = name_type_map['Uint'](self.context, 0, None)
-
-		# if present, blocks of 24 bytes
-		self.vertex_offset = name_type_map['Uint'](self.context, 0, None)
-		self.unk_index = name_type_map['Short'](self.context, 0, None)
-		self.one_0 = name_type_map['Ushort'](self.context, 0, None)
-
-		# ?
-		self.one_1 = name_type_map['Ushort'](self.context, 0, None)
-		self.poweroftwo = name_type_map['Ushort'](self.context, 0, None)
-
-		# bitfield
-		self.flag = name_type_map['ModelFlagZT'](self.context, 0, None)
-
-		# always zero
-		self.zero_uac = name_type_map['Uint'](self.context, 0, None)
-		if set_default:
-			self.set_defaults()
-
-	@classmethod
-	def _get_attribute_list(cls):
-		yield from super()._get_attribute_list()
-<<<<<<< HEAD
-		yield ('tri_index_count', Uint, (0, None), (False, None), None)
-		yield ('vertex_count', Uint, (0, None), (False, None), None)
-		yield ('tri_info_offset', Uint, (0, None), (False, None), None)
-		yield ('vert_info_offset', Uint, (0, None), (False, None), None)
-		yield ('known_ff_0', Int, (0, None), (False, None), None)
-		yield ('tri_offset', Uint, (0, None), (False, None), None)
-		yield ('uv_offset', Uint, (0, None), (False, None), None)
-		yield ('vertex_offset', Uint, (0, None), (False, None), None)
-		yield ('unk_index', Short, (0, None), (False, None), None)
-		yield ('one_0', Ushort, (0, None), (False, None), None)
-		yield ('one_1', Ushort, (0, None), (False, None), None)
-		yield ('poweroftwo', Ushort, (0, None), (False, None), None)
-		yield ('flag', ModelFlagDLA, (0, None), (False, None), True)
-		yield ('flag', ModelFlagZT, (0, None), (False, None), True)
-		yield ('zero_uac', Uint, (0, None), (False, None), None)
-=======
-		yield ('tri_index_count', name_type_map['Uint'], (0, None), (False, None), (None, None))
-		yield ('vertex_count', name_type_map['Uint'], (0, None), (False, None), (None, None))
-		yield ('tri_info_offset', name_type_map['Uint'], (0, None), (False, None), (None, None))
-		yield ('vert_info_offset', name_type_map['Uint'], (0, None), (False, None), (None, None))
-		yield ('known_ff_0', name_type_map['Int'], (0, None), (False, None), (None, None))
-		yield ('tri_offset', name_type_map['Uint'], (0, None), (False, None), (None, None))
-		yield ('uv_offset', name_type_map['Uint'], (0, None), (False, None), (None, None))
-		yield ('vertex_offset', name_type_map['Uint'], (0, None), (False, None), (None, None))
-		yield ('unk_index', name_type_map['Short'], (0, None), (False, None), (None, None))
-		yield ('one_0', name_type_map['Ushort'], (0, None), (False, None), (None, None))
-		yield ('one_1', name_type_map['Ushort'], (0, None), (False, None), (None, None))
-		yield ('poweroftwo', name_type_map['Ushort'], (0, None), (False, None), (None, None))
-		yield ('flag', name_type_map['ModelFlagDLA'], (0, None), (False, None), (lambda context: context.version <= 7, None))
-		yield ('flag', name_type_map['ModelFlagZT'], (0, None), (False, None), (lambda context: context.version >= 13, None))
-		yield ('zero_uac', name_type_map['Uint'], (0, None), (False, None), (None, None))
->>>>>>> b2fdcfb6
-
-	@classmethod
-	def _get_filtered_attribute_list(cls, instance, include_abstract=True):
-		yield from super()._get_filtered_attribute_list(instance, include_abstract)
-		yield 'tri_index_count', name_type_map['Uint'], (0, None), (False, None)
-		yield 'vertex_count', name_type_map['Uint'], (0, None), (False, None)
-		yield 'tri_info_offset', name_type_map['Uint'], (0, None), (False, None)
-		yield 'vert_info_offset', name_type_map['Uint'], (0, None), (False, None)
-		yield 'known_ff_0', name_type_map['Int'], (0, None), (False, None)
-		yield 'tri_offset', name_type_map['Uint'], (0, None), (False, None)
-		yield 'uv_offset', name_type_map['Uint'], (0, None), (False, None)
-		yield 'vertex_offset', name_type_map['Uint'], (0, None), (False, None)
-		yield 'unk_index', name_type_map['Short'], (0, None), (False, None)
-		yield 'one_0', name_type_map['Ushort'], (0, None), (False, None)
-		yield 'one_1', name_type_map['Ushort'], (0, None), (False, None)
-		yield 'poweroftwo', name_type_map['Ushort'], (0, None), (False, None)
-		if instance.context.version <= 7:
-			yield 'flag', name_type_map['ModelFlagDLA'], (0, None), (False, None)
-		if instance.context.version >= 13:
-			yield 'flag', name_type_map['ModelFlagZT'], (0, None), (False, None)
-		yield 'zero_uac', name_type_map['Uint'], (0, None), (False, None)
-
-	def init_arrays(self):
-		self.vertices = np.empty((self.vertex_count, 3), np.float32)
-		self.normals = np.empty((self.vertex_count, 3), np.float32)
-		self.tangents = np.empty((self.vertex_count, 3), np.float32)
-		try:
-			uv_shape = self.dt_colors["uvs"].shape
-			self.uvs = np.empty((self.vertex_count, *uv_shape), np.float32)
-		except:
-			self.uvs = None
-		try:
-			colors_shape = self.dt_colors["colors"].shape
-			self.colors = np.empty((self.vertex_count, *colors_shape), np.float32)
-		except:
-			self.colors = None
-		self.weights_info = {}
-
-	def update_dtype(self):
-		"""Update MeshData.dt (numpy dtype) according to MeshData.flag"""
-		# basic shared stuff
-		dt = [
-			("bone ids", np.ubyte, (4,)),
-			("bone weights", np.ubyte, (4,)),
-			("pos", np.float16, (3,)),
-			("one", np.float16),
-			("normal", np.ubyte, (3,)),
-			("winding", np.ubyte, ),  # not tested
-			("tangent", np.ubyte, (3,)),
-			("bone index", np.ubyte, ),  # not tested
-		]
-		size = self.guess_size(self.buffer_info.uvs_offsets, self.uv_offset, self.vertex_count)
-		logging.info(f"Guessed size {size}")
-		if 4294967295 == self.vertex_offset:
-			if size == 24:
-				# 24 bytes per vert, flag is unk
-				dt_colors = [
-					("pos", np.float16, (3,)),
-					("one", np.float16),
-					("normal", np.ubyte, (3,)),
-					("winding", np.ubyte, ),  # not tested
-					("tangent", np.ubyte, (3,)),
-					("bone index", np.ubyte, ),  # not tested
-					("colors", np.ubyte, (1, 4)),
-					("uvs", np.ushort, (1, 2)),
-				]
-			else:
-				# 20 bytes per vert
-				dt_colors = [
-					("pos", np.float16, (3,)),
-					("one", np.float16),
-					("normal", np.ubyte, (3,)),
-					("winding", np.ubyte, ),  # not tested
-					("tangent", np.ubyte, (3,)),
-					("bone index", np.ubyte, ),  # not tested
-					("uvs", np.ushort, (1, 2)),
-				]
-		else:
-			# hack for zt monitor
-			if size == 4:
-				dt_colors = [
-					("uvs", np.ushort, (1, 2)),
-				]
-			else:
-				dt_colors = [
-					("colors", np.ubyte, (1, 4)),
-					("uvs", np.ushort, (1 + self.some_index, 2)),
-				]
-		self.dt = np.dtype(dt)
-		self.dt_colors = np.dtype(dt_colors)
-		self.update_shell_count()
-
-	def read_verts(self):
-		self.update_dtype()
-		self.init_arrays()
-		logging.info(self)
-		try:
-			self.buffer_info.verts.seek(self.tri_info_offset)
-			tri_info = ZtTriBlockInfo.from_stream(self.buffer_info.verts, self.context, 0, None)
-			logging.info(tri_info)
-		except:
-			logging.exception(f"tri_info failed @ {self.tri_info_offset} in {self.buffer_info.path}")
-		try:
-			self.buffer_info.verts.seek(self.vert_info_offset)
-			vert_info = ZtVertBlockInfo.from_stream(self.buffer_info.verts, self.context, 0, None)
-			logging.info(vert_info)
-		except:
-			logging.exception(f"vert_info failed @ {self.vert_info_offset} in {self.buffer_info.path}")
-		# read vertices of this mesh
-		self.verts_data = np.empty(dtype=self.dt, shape=self.vertex_count)
-		self.colors_data = np.empty(dtype=self.dt_colors, shape=self.vertex_count)
-		self.buffer_info.uvs.seek(self.uv_offset)
-		# logging.debug(f"UV at {self.buffer_info.uvs.tell()}")
-		self.buffer_info.uvs.readinto(self.colors_data)
-		if 4294967295 != self.vertex_offset:
-			self.buffer_info.verts.seek(self.vertex_offset)
-			# logging.debug(f"{self.vertex_count} VERTS at {self.buffer_info.verts.tell()}")
-			self.buffer_info.verts.readinto(self.verts_data)
-			self.normals[:] = self.verts_data["normal"]
-			self.tangents[:] = self.verts_data["tangent"]
-			self.vertices[:] = self.verts_data["pos"]
-
-			# if "bone weights" in self.dt.fields:
-			bone_weights = self.verts_data["bone weights"].astype(np.float32) / 255
-			self.get_blended_weights(self.verts_data["bone ids"], bone_weights)
-		else:
-			self.normals[:] = self.colors_data["normal"]
-			self.tangents[:] = self.colors_data["tangent"]
-			self.vertices[:] = self.colors_data["pos"]
-
-		# first cast to the float uvs array so unpacking doesn't use int division
-		if self.colors is not None:
-			# first cast to the float colors array so unpacking doesn't use int division
-			self.colors[:] = self.colors_data["colors"]
-			unpack_ubyte_color(self.colors)
-		if self.uvs is not None:
-			self.uvs[:] = self.colors_data["uvs"]
-			self.uvs /= 2048
-		unpack_ubyte_vector(self.normals)
-		unpack_ubyte_vector(self.tangents)
-		unpack_swizzle_vectorized(self.vertices)
-		unpack_swizzle_vectorized_b(self.normals)
-		unpack_swizzle_vectorized(self.tangents)
-		# self.get_static_weights(self.verts_data["bone index"], self.use_blended_weights)
-
-
+import logging
+import math
+import numpy as np
+
+from generated.formats.ms2.compounds.ZtTriBlockInfo import ZtTriBlockInfo
+from generated.formats.ms2.compounds.ZtVertBlockInfo import ZtVertBlockInfo
+from generated.formats.ms2.compounds.packing_utils import *
+from plugin.utils.tristrip import triangulate
+from generated.formats.ms2.compounds.MeshData import MeshData
+from generated.formats.ms2.imports import name_type_map
+
+
+class ZtMeshData(MeshData):
+
+	"""
+	64 bytes total, same layout for DLA and ZTUAC
+	"""
+
+	__name__ = 'ZtMeshData'
+
+
+	def __init__(self, context, arg=0, template=None, set_default=True):
+		super().__init__(context, arg, template, set_default=False)
+
+		# repeat
+		self.tri_index_count = name_type_map['Uint'](self.context, 0, None)
+		self.vertex_count = name_type_map['Uint'](self.context, 0, None)
+
+		# stores count, -1 as ints
+		self.tri_info_offset = name_type_map['Uint'](self.context, 0, None)
+
+		# stores count, -1 as ints
+		self.vert_info_offset = name_type_map['Uint'](self.context, 0, None)
+		self.known_ff_0 = name_type_map['Int'](self.context, 0, None)
+		self.tri_offset = name_type_map['Uint'](self.context, 0, None)
+
+		# variable dtype, can include vertices too
+		self.uv_offset = name_type_map['Uint'](self.context, 0, None)
+
+		# if present, blocks of 24 bytes
+		self.vertex_offset = name_type_map['Uint'](self.context, 0, None)
+		self.unk_index = name_type_map['Short'](self.context, 0, None)
+		self.one_0 = name_type_map['Ushort'](self.context, 0, None)
+
+		# ?
+		self.one_1 = name_type_map['Ushort'](self.context, 0, None)
+		self.poweroftwo = name_type_map['Ushort'](self.context, 0, None)
+
+		# bitfield
+		self.flag = name_type_map['ModelFlagZT'](self.context, 0, None)
+
+		# always zero
+		self.zero_uac = name_type_map['Uint'](self.context, 0, None)
+		if set_default:
+			self.set_defaults()
+
+	@classmethod
+	def _get_attribute_list(cls):
+		yield from super()._get_attribute_list()
+		yield ('tri_index_count', name_type_map['Uint'], (0, None), (False, None), (None, None))
+		yield ('vertex_count', name_type_map['Uint'], (0, None), (False, None), (None, None))
+		yield ('tri_info_offset', name_type_map['Uint'], (0, None), (False, None), (None, None))
+		yield ('vert_info_offset', name_type_map['Uint'], (0, None), (False, None), (None, None))
+		yield ('known_ff_0', name_type_map['Int'], (0, None), (False, None), (None, None))
+		yield ('tri_offset', name_type_map['Uint'], (0, None), (False, None), (None, None))
+		yield ('uv_offset', name_type_map['Uint'], (0, None), (False, None), (None, None))
+		yield ('vertex_offset', name_type_map['Uint'], (0, None), (False, None), (None, None))
+		yield ('unk_index', name_type_map['Short'], (0, None), (False, None), (None, None))
+		yield ('one_0', name_type_map['Ushort'], (0, None), (False, None), (None, None))
+		yield ('one_1', name_type_map['Ushort'], (0, None), (False, None), (None, None))
+		yield ('poweroftwo', name_type_map['Ushort'], (0, None), (False, None), (None, None))
+		yield ('flag', name_type_map['ModelFlagDLA'], (0, None), (False, None), (lambda context: context.version <= 7, None))
+		yield ('flag', name_type_map['ModelFlagZT'], (0, None), (False, None), (lambda context: context.version >= 13, None))
+		yield ('zero_uac', name_type_map['Uint'], (0, None), (False, None), (None, None))
+
+	@classmethod
+	def _get_filtered_attribute_list(cls, instance, include_abstract=True):
+		yield from super()._get_filtered_attribute_list(instance, include_abstract)
+		yield 'tri_index_count', name_type_map['Uint'], (0, None), (False, None)
+		yield 'vertex_count', name_type_map['Uint'], (0, None), (False, None)
+		yield 'tri_info_offset', name_type_map['Uint'], (0, None), (False, None)
+		yield 'vert_info_offset', name_type_map['Uint'], (0, None), (False, None)
+		yield 'known_ff_0', name_type_map['Int'], (0, None), (False, None)
+		yield 'tri_offset', name_type_map['Uint'], (0, None), (False, None)
+		yield 'uv_offset', name_type_map['Uint'], (0, None), (False, None)
+		yield 'vertex_offset', name_type_map['Uint'], (0, None), (False, None)
+		yield 'unk_index', name_type_map['Short'], (0, None), (False, None)
+		yield 'one_0', name_type_map['Ushort'], (0, None), (False, None)
+		yield 'one_1', name_type_map['Ushort'], (0, None), (False, None)
+		yield 'poweroftwo', name_type_map['Ushort'], (0, None), (False, None)
+		if instance.context.version <= 7:
+			yield 'flag', name_type_map['ModelFlagDLA'], (0, None), (False, None)
+		if instance.context.version >= 13:
+			yield 'flag', name_type_map['ModelFlagZT'], (0, None), (False, None)
+		yield 'zero_uac', name_type_map['Uint'], (0, None), (False, None)
+
+	def init_arrays(self):
+		self.vertices = np.empty((self.vertex_count, 3), np.float32)
+		self.normals = np.empty((self.vertex_count, 3), np.float32)
+		self.tangents = np.empty((self.vertex_count, 3), np.float32)
+		try:
+			uv_shape = self.dt_colors["uvs"].shape
+			self.uvs = np.empty((self.vertex_count, *uv_shape), np.float32)
+		except:
+			self.uvs = None
+		try:
+			colors_shape = self.dt_colors["colors"].shape
+			self.colors = np.empty((self.vertex_count, *colors_shape), np.float32)
+		except:
+			self.colors = None
+		self.weights_info = {}
+
+	def update_dtype(self):
+		"""Update MeshData.dt (numpy dtype) according to MeshData.flag"""
+		# basic shared stuff
+		dt = [
+			("bone ids", np.ubyte, (4,)),
+			("bone weights", np.ubyte, (4,)),
+			("pos", np.float16, (3,)),
+			("one", np.float16),
+			("normal", np.ubyte, (3,)),
+			("winding", np.ubyte, ),  # not tested
+			("tangent", np.ubyte, (3,)),
+			("bone index", np.ubyte, ),  # not tested
+		]
+		size = self.guess_size(self.buffer_info.uvs_offsets, self.uv_offset, self.vertex_count)
+		logging.info(f"Guessed size {size}")
+		if 4294967295 == self.vertex_offset:
+			if size == 24:
+				# 24 bytes per vert, flag is unk
+				dt_colors = [
+					("pos", np.float16, (3,)),
+					("one", np.float16),
+					("normal", np.ubyte, (3,)),
+					("winding", np.ubyte, ),  # not tested
+					("tangent", np.ubyte, (3,)),
+					("bone index", np.ubyte, ),  # not tested
+					("colors", np.ubyte, (1, 4)),
+					("uvs", np.ushort, (1, 2)),
+				]
+			else:
+				# 20 bytes per vert
+				dt_colors = [
+					("pos", np.float16, (3,)),
+					("one", np.float16),
+					("normal", np.ubyte, (3,)),
+					("winding", np.ubyte, ),  # not tested
+					("tangent", np.ubyte, (3,)),
+					("bone index", np.ubyte, ),  # not tested
+					("uvs", np.ushort, (1, 2)),
+				]
+		else:
+			# hack for zt monitor
+			if size == 4:
+				dt_colors = [
+					("uvs", np.ushort, (1, 2)),
+				]
+			else:
+				dt_colors = [
+					("colors", np.ubyte, (1, 4)),
+					("uvs", np.ushort, (1 + self.some_index, 2)),
+				]
+		self.dt = np.dtype(dt)
+		self.dt_colors = np.dtype(dt_colors)
+		self.update_shell_count()
+
+	def read_verts(self):
+		self.update_dtype()
+		self.init_arrays()
+		logging.info(self)
+		try:
+			self.buffer_info.verts.seek(self.tri_info_offset)
+			tri_info = ZtTriBlockInfo.from_stream(self.buffer_info.verts, self.context, 0, None)
+			logging.info(tri_info)
+		except:
+			logging.exception(f"tri_info failed @ {self.tri_info_offset} in {self.buffer_info.path}")
+		try:
+			self.buffer_info.verts.seek(self.vert_info_offset)
+			vert_info = ZtVertBlockInfo.from_stream(self.buffer_info.verts, self.context, 0, None)
+			logging.info(vert_info)
+		except:
+			logging.exception(f"vert_info failed @ {self.vert_info_offset} in {self.buffer_info.path}")
+		# read vertices of this mesh
+		self.verts_data = np.empty(dtype=self.dt, shape=self.vertex_count)
+		self.colors_data = np.empty(dtype=self.dt_colors, shape=self.vertex_count)
+		self.buffer_info.uvs.seek(self.uv_offset)
+		# logging.debug(f"UV at {self.buffer_info.uvs.tell()}")
+		self.buffer_info.uvs.readinto(self.colors_data)
+		if 4294967295 != self.vertex_offset:
+			self.buffer_info.verts.seek(self.vertex_offset)
+			# logging.debug(f"{self.vertex_count} VERTS at {self.buffer_info.verts.tell()}")
+			self.buffer_info.verts.readinto(self.verts_data)
+			self.normals[:] = self.verts_data["normal"]
+			self.tangents[:] = self.verts_data["tangent"]
+			self.vertices[:] = self.verts_data["pos"]
+
+			# if "bone weights" in self.dt.fields:
+			bone_weights = self.verts_data["bone weights"].astype(np.float32) / 255
+			self.get_blended_weights(self.verts_data["bone ids"], bone_weights)
+		else:
+			self.normals[:] = self.colors_data["normal"]
+			self.tangents[:] = self.colors_data["tangent"]
+			self.vertices[:] = self.colors_data["pos"]
+
+		# first cast to the float uvs array so unpacking doesn't use int division
+		if self.colors is not None:
+			# first cast to the float colors array so unpacking doesn't use int division
+			self.colors[:] = self.colors_data["colors"]
+			unpack_ubyte_color(self.colors)
+		if self.uvs is not None:
+			self.uvs[:] = self.colors_data["uvs"]
+			self.uvs /= 2048
+		unpack_ubyte_vector(self.normals)
+		unpack_ubyte_vector(self.tangents)
+		unpack_swizzle_vectorized(self.vertices)
+		unpack_swizzle_vectorized_b(self.normals)
+		unpack_swizzle_vectorized(self.tangents)
+		# self.get_static_weights(self.verts_data["bone index"], self.use_blended_weights)
+
+