--- conflicted
+++ resolved
@@ -1,51 +1,43 @@
-from generated.array import Array
-from generated.base_struct import BaseStruct
-from generated.formats.ms2.imports import name_type_map
-
-
-class UACJointFF(BaseStruct):
-
-	__name__ = 'UACJointFF'
-
-
-	def __init__(self, context, arg=0, template=None, set_default=True):
-		super().__init__(context, arg, template, set_default=False)
-
-		# must be 11
-		self.eleven = name_type_map['Uint'](self.context, 0, None)
-
-		# bunch of -1's, and constants
-		self.f_fs = Array(self.context, 0, None, (0,), name_type_map['Int'])
-		self.name = name_type_map['OffsetString'](self.context, self.arg, None)
-		self.hitcheck_count = name_type_map['Uint'](self.context, 0, None)
-
-		# 12 bytes of zeros
-		self.zeros = Array(self.context, 0, None, (0,), name_type_map['Uint'])
-		if set_default:
-			self.set_defaults()
-
-	@classmethod
-	def _get_attribute_list(cls):
-		yield from super()._get_attribute_list()
-<<<<<<< HEAD
-		yield ('eleven', Uint, (0, None), (False, None), None)
-		yield ('f_fs', Array, (0, None, (4,), Int), (False, None), None)
-		yield ('name', OffsetString, (None, None), (False, None), None)
-		yield ('hitcheck_count', Uint, (0, None), (False, None), None)
-		yield ('zeros', Array, (0, None, (3,), Uint), (False, None), None)
-=======
-		yield ('eleven', name_type_map['Uint'], (0, None), (False, None), (None, None))
-		yield ('f_fs', Array, (0, None, (4,), name_type_map['Int']), (False, None), (None, None))
-		yield ('name', name_type_map['OffsetString'], (None, None), (False, None), (None, None))
-		yield ('hitcheck_count', name_type_map['Uint'], (0, None), (False, None), (None, None))
-		yield ('zeros', Array, (0, None, (3,), name_type_map['Uint']), (False, None), (None, None))
->>>>>>> b2fdcfb6
-
-	@classmethod
-	def _get_filtered_attribute_list(cls, instance, include_abstract=True):
-		yield from super()._get_filtered_attribute_list(instance, include_abstract)
-		yield 'eleven', name_type_map['Uint'], (0, None), (False, None)
-		yield 'f_fs', Array, (0, None, (4,), name_type_map['Int']), (False, None)
-		yield 'name', name_type_map['OffsetString'], (instance.arg, None), (False, None)
-		yield 'hitcheck_count', name_type_map['Uint'], (0, None), (False, None)
-		yield 'zeros', Array, (0, None, (3,), name_type_map['Uint']), (False, None)
+from generated.array import Array
+from generated.base_struct import BaseStruct
+from generated.formats.ms2.imports import name_type_map
+
+
+class UACJointFF(BaseStruct):
+
+	__name__ = 'UACJointFF'
+
+
+	def __init__(self, context, arg=0, template=None, set_default=True):
+		super().__init__(context, arg, template, set_default=False)
+
+		# must be 11
+		self.eleven = name_type_map['Uint'](self.context, 0, None)
+
+		# bunch of -1's, and constants
+		self.f_fs = Array(self.context, 0, None, (0,), name_type_map['Int'])
+		self.name = name_type_map['OffsetString'](self.context, self.arg, None)
+		self.hitcheck_count = name_type_map['Uint'](self.context, 0, None)
+
+		# 12 bytes of zeros
+		self.zeros = Array(self.context, 0, None, (0,), name_type_map['Uint'])
+		if set_default:
+			self.set_defaults()
+
+	@classmethod
+	def _get_attribute_list(cls):
+		yield from super()._get_attribute_list()
+		yield ('eleven', name_type_map['Uint'], (0, None), (False, None), (None, None))
+		yield ('f_fs', Array, (0, None, (4,), name_type_map['Int']), (False, None), (None, None))
+		yield ('name', name_type_map['OffsetString'], (None, None), (False, None), (None, None))
+		yield ('hitcheck_count', name_type_map['Uint'], (0, None), (False, None), (None, None))
+		yield ('zeros', Array, (0, None, (3,), name_type_map['Uint']), (False, None), (None, None))
+
+	@classmethod
+	def _get_filtered_attribute_list(cls, instance, include_abstract=True):
+		yield from super()._get_filtered_attribute_list(instance, include_abstract)
+		yield 'eleven', name_type_map['Uint'], (0, None), (False, None)
+		yield 'f_fs', Array, (0, None, (4,), name_type_map['Int']), (False, None)
+		yield 'name', name_type_map['OffsetString'], (instance.arg, None), (False, None)
+		yield 'hitcheck_count', name_type_map['Uint'], (0, None), (False, None)
+		yield 'zeros', Array, (0, None, (3,), name_type_map['Uint']), (False, None)