--- conflicted
+++ resolved
@@ -1,48 +1,41 @@
-from generated.base_struct import BaseStruct
-from generated.formats.ms2.imports import name_type_map
-
-
-class MaterialName(BaseStruct):
-
-	__name__ = 'MaterialName'
-
-
-	def __init__(self, context, arg=0, template=None, set_default=True):
-		super().__init__(context, arg, template, set_default=False)
-
-		# index into ms2 names array
-		self.name_index = name_type_map['Uint'](self.context, 0, None)
-
-		# specifies the blend mode, highly consistent to shader type used
-		# PZ: 263: {'furshell', 'furpatchworkbaldnessshell', 'furpatchworkshell'}, 6: {'furpatchworkbaldnessfin', 'furfin', 'furpatchworkfin'}, 8: {'animal_whisker'}, 15: {'glass_textured_weather'}
-		# JWE2: 7: {'dinosaurfur_vanilla_shell'}, 6: {'dinosaurfur_vanilla_fin'}
-		self.blend_mode = name_type_map['Uint'](self.context, 0, None)
-		if set_default:
-			self.set_defaults()
-
-	@classmethod
-	def _get_attribute_list(cls):
-		yield from super()._get_attribute_list()
-<<<<<<< HEAD
-		yield ('name_index', Ushort, (0, None), (False, None), True)
-		yield ('name_index', Uint, (0, None), (False, None), True)
-		yield ('blend_mode', Ushort, (0, None), (False, None), True)
-		yield ('blend_mode', Uint, (0, None), (False, None), True)
-=======
-		yield ('name_index', name_type_map['Ushort'], (0, None), (False, None), (lambda context: context.version <= 32, None))
-		yield ('name_index', name_type_map['Uint'], (0, None), (False, None), (lambda context: context.version >= 47, None))
-		yield ('blend_mode', name_type_map['Ushort'], (0, None), (False, None), (lambda context: context.version <= 32, None))
-		yield ('blend_mode', name_type_map['Uint'], (0, None), (False, None), (lambda context: context.version >= 47, None))
->>>>>>> b2fdcfb6
-
-	@classmethod
-	def _get_filtered_attribute_list(cls, instance, include_abstract=True):
-		yield from super()._get_filtered_attribute_list(instance, include_abstract)
-		if instance.context.version <= 32:
-			yield 'name_index', name_type_map['Ushort'], (0, None), (False, None)
-		if instance.context.version >= 47:
-			yield 'name_index', name_type_map['Uint'], (0, None), (False, None)
-		if instance.context.version <= 32:
-			yield 'blend_mode', name_type_map['Ushort'], (0, None), (False, None)
-		if instance.context.version >= 47:
-			yield 'blend_mode', name_type_map['Uint'], (0, None), (False, None)
+from generated.base_struct import BaseStruct
+from generated.formats.ms2.imports import name_type_map
+
+
+class MaterialName(BaseStruct):
+
+	__name__ = 'MaterialName'
+
+
+	def __init__(self, context, arg=0, template=None, set_default=True):
+		super().__init__(context, arg, template, set_default=False)
+
+		# index into ms2 names array
+		self.name_index = name_type_map['Uint'](self.context, 0, None)
+
+		# specifies the blend mode, highly consistent to shader type used
+		# PZ: 263: {'furshell', 'furpatchworkbaldnessshell', 'furpatchworkshell'}, 6: {'furpatchworkbaldnessfin', 'furfin', 'furpatchworkfin'}, 8: {'animal_whisker'}, 15: {'glass_textured_weather'}
+		# JWE2: 7: {'dinosaurfur_vanilla_shell'}, 6: {'dinosaurfur_vanilla_fin'}
+		self.blend_mode = name_type_map['Uint'](self.context, 0, None)
+		if set_default:
+			self.set_defaults()
+
+	@classmethod
+	def _get_attribute_list(cls):
+		yield from super()._get_attribute_list()
+		yield ('name_index', name_type_map['Ushort'], (0, None), (False, None), (lambda context: context.version <= 32, None))
+		yield ('name_index', name_type_map['Uint'], (0, None), (False, None), (lambda context: context.version >= 47, None))
+		yield ('blend_mode', name_type_map['Ushort'], (0, None), (False, None), (lambda context: context.version <= 32, None))
+		yield ('blend_mode', name_type_map['Uint'], (0, None), (False, None), (lambda context: context.version >= 47, None))
+
+	@classmethod
+	def _get_filtered_attribute_list(cls, instance, include_abstract=True):
+		yield from super()._get_filtered_attribute_list(instance, include_abstract)
+		if instance.context.version <= 32:
+			yield 'name_index', name_type_map['Ushort'], (0, None), (False, None)
+		if instance.context.version >= 47:
+			yield 'name_index', name_type_map['Uint'], (0, None), (False, None)
+		if instance.context.version <= 32:
+			yield 'blend_mode', name_type_map['Ushort'], (0, None), (False, None)
+		if instance.context.version >= 47:
+			yield 'blend_mode', name_type_map['Uint'], (0, None), (False, None)