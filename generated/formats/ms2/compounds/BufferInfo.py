--- conflicted
+++ resolved
@@ -1,112 +1,92 @@
-from generated.base_struct import BaseStruct
-from generated.formats.ms2.imports import name_type_map
-
-
-class BufferInfo(BaseStruct):
-
-	"""
-	Fragment data describing a MS2 buffer giving the size of the whole vertex and tri buffer.
-	ZTUAC, DLA: 64 bytes verts, tris, uvs (incl. verts sometimes)
-	PC: 32 bytes, lumps all data (pos, uv, weights, tris) into verts_size
-	JWE1: 48 bytes
-	PZ old: 32 bytes?
-	PZ1.6+ and JWE2: 56 bytes
-	JWE2 Biosyn: 88 bytes, with 4 values, order of arrays in buffer is verts, tris, tri_chunks, vert_chunks
-	
-	JWE and PC, 16 bytes of 00 padding
-	"""
-
-	__name__ = 'BufferInfo'
-
-
-	def __init__(self, context, arg=0, template=None, set_default=True):
-		super().__init__(context, arg, template, set_default=False)
-		self.u_0 = name_type_map['Uint64'](self.context, 0, None)
-		self.u_1 = name_type_map['Uint64'](self.context, 0, None)
-		self.tri_chunks_size = name_type_map['Uint64'](self.context, 0, None)
-		self.tri_chunks_ptr = name_type_map['Uint64'](self.context, 0, None)
-		self.vert_chunks_size = name_type_map['Uint64'](self.context, 0, None)
-		self.vert_chunks_ptr = name_type_map['Uint64'](self.context, 0, None)
-		self.verts_size = name_type_map['Uint64'](self.context, 0, None)
-		self.verts_ptr = name_type_map['Uint64'](self.context, 0, None)
-		self.u_3 = name_type_map['Uint64'](self.context, 0, None)
-		self.tris_size = name_type_map['Uint64'](self.context, 0, None)
-		self.tris_ptr = name_type_map['Uint64'](self.context, 0, None)
-		self.u_5 = name_type_map['Uint64'](self.context, 0, None)
-		self.u_6 = name_type_map['Uint64'](self.context, 0, None)
-		self.u_5 = name_type_map['Uint64'](self.context, 0, None)
-
-		# from start of tris buffer
-		self.uvs_size = name_type_map['Uint64'](self.context, 0, None)
-		self.u_6 = name_type_map['Uint64'](self.context, 0, None)
-		self.u_7 = name_type_map['Uint64'](self.context, 0, None)
-		if set_default:
-			self.set_defaults()
-
-	@classmethod
-	def _get_attribute_list(cls):
-		yield from super()._get_attribute_list()
-<<<<<<< HEAD
-		yield ('u_0', Uint64, (0, None), (False, None), True)
-		yield ('u_1', Uint64, (0, None), (False, None), True)
-		yield ('tri_chunks_size', Uint64, (0, None), (False, None), True)
-		yield ('tri_chunks_ptr', Uint64, (0, None), (False, None), True)
-		yield ('vert_chunks_size', Uint64, (0, None), (False, None), True)
-		yield ('vert_chunks_ptr', Uint64, (0, None), (False, None), True)
-		yield ('verts_size', Uint64, (0, None), (False, None), None)
-		yield ('verts_ptr', Uint64, (0, None), (False, None), None)
-		yield ('u_3', Uint64, (0, None), (False, None), True)
-		yield ('tris_size', Uint64, (0, None), (False, None), True)
-		yield ('tris_ptr', Uint64, (0, None), (False, None), True)
-		yield ('u_5', Uint64, (0, None), (False, None), True)
-		yield ('u_6', Uint64, (0, None), (False, None), True)
-		yield ('u_5', Uint64, (0, None), (False, None), True)
-		yield ('uvs_size', Uint64, (0, None), (False, None), True)
-		yield ('u_6', Uint64, (0, None), (False, None), True)
-		yield ('u_7', Uint64, (0, None), (False, None), True)
-=======
-		yield ('u_0', name_type_map['Uint64'], (0, None), (False, None), (lambda context: 32 <= context.version <= 47, None))
-		yield ('u_1', name_type_map['Uint64'], (0, None), (False, None), (lambda context: 32 <= context.version <= 47, None))
-		yield ('tri_chunks_size', name_type_map['Uint64'], (0, None), (False, None), (lambda context: ((context.version == 51) or (context.version == 52)) and context.biosyn, None))
-		yield ('tri_chunks_ptr', name_type_map['Uint64'], (0, None), (False, None), (lambda context: ((context.version == 51) or (context.version == 52)) and context.biosyn, None))
-		yield ('vert_chunks_size', name_type_map['Uint64'], (0, None), (False, None), (lambda context: ((context.version == 51) or (context.version == 52)) and context.biosyn, None))
-		yield ('vert_chunks_ptr', name_type_map['Uint64'], (0, None), (False, None), (lambda context: ((context.version == 51) or (context.version == 52)) and context.biosyn, None))
-		yield ('verts_size', name_type_map['Uint64'], (0, None), (False, None), (None, None))
-		yield ('verts_ptr', name_type_map['Uint64'], (0, None), (False, None), (None, None))
-		yield ('u_3', name_type_map['Uint64'], (0, None), (False, None), (lambda context: context.version >= 48, None))
-		yield ('tris_size', name_type_map['Uint64'], (0, None), (False, None), (lambda context: not (context.version == 32), None))
-		yield ('tris_ptr', name_type_map['Uint64'], (0, None), (False, None), (lambda context: not (context.version == 32), None))
-		yield ('u_5', name_type_map['Uint64'], (0, None), (False, None), (lambda context: context.version >= 48, None))
-		yield ('u_6', name_type_map['Uint64'], (0, None), (False, None), (lambda context: context.version >= 48, None))
-		yield ('u_5', name_type_map['Uint64'], (0, None), (False, None), (lambda context: context.version <= 13, None))
-		yield ('uvs_size', name_type_map['Uint64'], (0, None), (False, None), (lambda context: context.version <= 13, None))
-		yield ('u_6', name_type_map['Uint64'], (0, None), (False, None), (lambda context: context.version <= 13, None))
-		yield ('u_7', name_type_map['Uint64'], (0, None), (False, None), (lambda context: context.version <= 13, None))
->>>>>>> b2fdcfb6
-
-	@classmethod
-	def _get_filtered_attribute_list(cls, instance, include_abstract=True):
-		yield from super()._get_filtered_attribute_list(instance, include_abstract)
-		if 32 <= instance.context.version <= 47:
-			yield 'u_0', name_type_map['Uint64'], (0, None), (False, None)
-			yield 'u_1', name_type_map['Uint64'], (0, None), (False, None)
-		if ((instance.context.version == 51) or (instance.context.version == 52)) and instance.context.biosyn:
-			yield 'tri_chunks_size', name_type_map['Uint64'], (0, None), (False, None)
-			yield 'tri_chunks_ptr', name_type_map['Uint64'], (0, None), (False, None)
-			yield 'vert_chunks_size', name_type_map['Uint64'], (0, None), (False, None)
-			yield 'vert_chunks_ptr', name_type_map['Uint64'], (0, None), (False, None)
-		yield 'verts_size', name_type_map['Uint64'], (0, None), (False, None)
-		yield 'verts_ptr', name_type_map['Uint64'], (0, None), (False, None)
-		if instance.context.version >= 48:
-			yield 'u_3', name_type_map['Uint64'], (0, None), (False, None)
-		if not (instance.context.version == 32):
-			yield 'tris_size', name_type_map['Uint64'], (0, None), (False, None)
-			yield 'tris_ptr', name_type_map['Uint64'], (0, None), (False, None)
-		if instance.context.version >= 48:
-			yield 'u_5', name_type_map['Uint64'], (0, None), (False, None)
-			yield 'u_6', name_type_map['Uint64'], (0, None), (False, None)
-		if instance.context.version <= 13:
-			yield 'u_5', name_type_map['Uint64'], (0, None), (False, None)
-			yield 'uvs_size', name_type_map['Uint64'], (0, None), (False, None)
-			yield 'u_6', name_type_map['Uint64'], (0, None), (False, None)
-			yield 'u_7', name_type_map['Uint64'], (0, None), (False, None)
+from generated.base_struct import BaseStruct
+from generated.formats.ms2.imports import name_type_map
+
+
+class BufferInfo(BaseStruct):
+
+	"""
+	Fragment data describing a MS2 buffer giving the size of the whole vertex and tri buffer.
+	ZTUAC, DLA: 64 bytes verts, tris, uvs (incl. verts sometimes)
+	PC: 32 bytes, lumps all data (pos, uv, weights, tris) into verts_size
+	JWE1: 48 bytes
+	PZ old: 32 bytes?
+	PZ1.6+ and JWE2: 56 bytes
+	JWE2 Biosyn: 88 bytes, with 4 values, order of arrays in buffer is verts, tris, tri_chunks, vert_chunks
+	
+	JWE and PC, 16 bytes of 00 padding
+	"""
+
+	__name__ = 'BufferInfo'
+
+
+	def __init__(self, context, arg=0, template=None, set_default=True):
+		super().__init__(context, arg, template, set_default=False)
+		self.u_0 = name_type_map['Uint64'](self.context, 0, None)
+		self.u_1 = name_type_map['Uint64'](self.context, 0, None)
+		self.tri_chunks_size = name_type_map['Uint64'](self.context, 0, None)
+		self.tri_chunks_ptr = name_type_map['Uint64'](self.context, 0, None)
+		self.vert_chunks_size = name_type_map['Uint64'](self.context, 0, None)
+		self.vert_chunks_ptr = name_type_map['Uint64'](self.context, 0, None)
+		self.verts_size = name_type_map['Uint64'](self.context, 0, None)
+		self.verts_ptr = name_type_map['Uint64'](self.context, 0, None)
+		self.u_3 = name_type_map['Uint64'](self.context, 0, None)
+		self.tris_size = name_type_map['Uint64'](self.context, 0, None)
+		self.tris_ptr = name_type_map['Uint64'](self.context, 0, None)
+		self.u_5 = name_type_map['Uint64'](self.context, 0, None)
+		self.u_6 = name_type_map['Uint64'](self.context, 0, None)
+		self.u_5 = name_type_map['Uint64'](self.context, 0, None)
+
+		# from start of tris buffer
+		self.uvs_size = name_type_map['Uint64'](self.context, 0, None)
+		self.u_6 = name_type_map['Uint64'](self.context, 0, None)
+		self.u_7 = name_type_map['Uint64'](self.context, 0, None)
+		if set_default:
+			self.set_defaults()
+
+	@classmethod
+	def _get_attribute_list(cls):
+		yield from super()._get_attribute_list()
+		yield ('u_0', name_type_map['Uint64'], (0, None), (False, None), (lambda context: 32 <= context.version <= 47, None))
+		yield ('u_1', name_type_map['Uint64'], (0, None), (False, None), (lambda context: 32 <= context.version <= 47, None))
+		yield ('tri_chunks_size', name_type_map['Uint64'], (0, None), (False, None), (lambda context: ((context.version == 51) or (context.version == 52)) and context.biosyn, None))
+		yield ('tri_chunks_ptr', name_type_map['Uint64'], (0, None), (False, None), (lambda context: ((context.version == 51) or (context.version == 52)) and context.biosyn, None))
+		yield ('vert_chunks_size', name_type_map['Uint64'], (0, None), (False, None), (lambda context: ((context.version == 51) or (context.version == 52)) and context.biosyn, None))
+		yield ('vert_chunks_ptr', name_type_map['Uint64'], (0, None), (False, None), (lambda context: ((context.version == 51) or (context.version == 52)) and context.biosyn, None))
+		yield ('verts_size', name_type_map['Uint64'], (0, None), (False, None), (None, None))
+		yield ('verts_ptr', name_type_map['Uint64'], (0, None), (False, None), (None, None))
+		yield ('u_3', name_type_map['Uint64'], (0, None), (False, None), (lambda context: context.version >= 48, None))
+		yield ('tris_size', name_type_map['Uint64'], (0, None), (False, None), (lambda context: not (context.version == 32), None))
+		yield ('tris_ptr', name_type_map['Uint64'], (0, None), (False, None), (lambda context: not (context.version == 32), None))
+		yield ('u_5', name_type_map['Uint64'], (0, None), (False, None), (lambda context: context.version >= 48, None))
+		yield ('u_6', name_type_map['Uint64'], (0, None), (False, None), (lambda context: context.version >= 48, None))
+		yield ('u_5', name_type_map['Uint64'], (0, None), (False, None), (lambda context: context.version <= 13, None))
+		yield ('uvs_size', name_type_map['Uint64'], (0, None), (False, None), (lambda context: context.version <= 13, None))
+		yield ('u_6', name_type_map['Uint64'], (0, None), (False, None), (lambda context: context.version <= 13, None))
+		yield ('u_7', name_type_map['Uint64'], (0, None), (False, None), (lambda context: context.version <= 13, None))
+
+	@classmethod
+	def _get_filtered_attribute_list(cls, instance, include_abstract=True):
+		yield from super()._get_filtered_attribute_list(instance, include_abstract)
+		if 32 <= instance.context.version <= 47:
+			yield 'u_0', name_type_map['Uint64'], (0, None), (False, None)
+			yield 'u_1', name_type_map['Uint64'], (0, None), (False, None)
+		if ((instance.context.version == 51) or (instance.context.version == 52)) and instance.context.biosyn:
+			yield 'tri_chunks_size', name_type_map['Uint64'], (0, None), (False, None)
+			yield 'tri_chunks_ptr', name_type_map['Uint64'], (0, None), (False, None)
+			yield 'vert_chunks_size', name_type_map['Uint64'], (0, None), (False, None)
+			yield 'vert_chunks_ptr', name_type_map['Uint64'], (0, None), (False, None)
+		yield 'verts_size', name_type_map['Uint64'], (0, None), (False, None)
+		yield 'verts_ptr', name_type_map['Uint64'], (0, None), (False, None)
+		if instance.context.version >= 48:
+			yield 'u_3', name_type_map['Uint64'], (0, None), (False, None)
+		if not (instance.context.version == 32):
+			yield 'tris_size', name_type_map['Uint64'], (0, None), (False, None)
+			yield 'tris_ptr', name_type_map['Uint64'], (0, None), (False, None)
+		if instance.context.version >= 48:
+			yield 'u_5', name_type_map['Uint64'], (0, None), (False, None)
+			yield 'u_6', name_type_map['Uint64'], (0, None), (False, None)
+		if instance.context.version <= 13:
+			yield 'u_5', name_type_map['Uint64'], (0, None), (False, None)
+			yield 'uvs_size', name_type_map['Uint64'], (0, None), (False, None)
+			yield 'u_6', name_type_map['Uint64'], (0, None), (False, None)
+			yield 'u_7', name_type_map['Uint64'], (0, None), (False, None)