from generated.array import Array
from generated.base_struct import BaseStruct
from generated.formats.ms2.imports import name_type_map


class JointInfo(BaseStruct):

	"""
	#ARG# is the names buffer
	the following defaults are all the same in PZ and JWE2 as of 2022-10-14
	"""

	__name__ = 'JointInfo'


	def __init__(self, context, arg=0, template=None, set_default=True):
		super().__init__(context, arg, template, set_default=False)
		self.eleven = name_type_map['Uint'].from_value(11)
		self.zero_0 = name_type_map['Int'].from_value(0)
		self.zero_1 = name_type_map['Int'].from_value(0)
		self.minus_1 = name_type_map['Int'].from_value(-1)
		self.name = name_type_map['OffsetString'](self.context, self.arg, None)
		self.hitcheck_count = name_type_map['Uint'](self.context, 0, None)

		# 8 bytes of zeros
		self.zero_2 = name_type_map['Uint64'](self.context, 0, None)

		# 8 bytes of zeros per hitcheck
		self.hitcheck_pointers = Array(self.context, 0, None, (0,), name_type_map['Uint64'])
		self.hitchecks = Array(self.context, self.arg, None, (0,), name_type_map['HitCheck'])
		if set_default:
			self.set_defaults()

	@classmethod
	def _get_attribute_list(cls):
		yield from super()._get_attribute_list()
<<<<<<< HEAD
		yield ('eleven', Uint, (0, None), (False, 11), None)
		yield ('zero_0', Int, (0, None), (False, 0), None)
		yield ('zero_1', Int, (0, None), (False, 0), None)
		yield ('minus_1', Int, (0, None), (False, -1), None)
		yield ('name', OffsetString, (None, None), (False, None), None)
		yield ('hitcheck_count', Uint, (0, None), (False, None), None)
		yield ('zero_2', Uint64, (0, None), (False, None), None)
		yield ('hitcheck_pointers', Array, (0, None, (None,), Uint64), (False, None), None)
		yield ('hitchecks', Array, (None, None, (None,), HitCheck), (False, None), None)
=======
		yield ('eleven', name_type_map['Uint'], (0, None), (False, 11), (None, None))
		yield ('zero_0', name_type_map['Int'], (0, None), (False, 0), (None, None))
		yield ('zero_1', name_type_map['Int'], (0, None), (False, 0), (None, None))
		yield ('minus_1', name_type_map['Int'], (0, None), (False, -1), (None, None))
		yield ('name', name_type_map['OffsetString'], (None, None), (False, None), (None, None))
		yield ('hitcheck_count', name_type_map['Uint'], (0, None), (False, None), (None, None))
		yield ('zero_2', name_type_map['Uint64'], (0, None), (False, None), (None, None))
		yield ('hitcheck_pointers', Array, (0, None, (None,), name_type_map['Uint64']), (False, None), (None, None))
		yield ('hitchecks', Array, (None, None, (None,), name_type_map['HitCheck']), (False, None), (None, None))
>>>>>>> b2fdcfb6

	@classmethod
	def _get_filtered_attribute_list(cls, instance, include_abstract=True):
		yield from super()._get_filtered_attribute_list(instance, include_abstract)
		yield 'eleven', name_type_map['Uint'], (0, None), (False, 11)
		yield 'zero_0', name_type_map['Int'], (0, None), (False, 0)
		yield 'zero_1', name_type_map['Int'], (0, None), (False, 0)
		yield 'minus_1', name_type_map['Int'], (0, None), (False, -1)
		yield 'name', name_type_map['OffsetString'], (instance.arg, None), (False, None)
		yield 'hitcheck_count', name_type_map['Uint'], (0, None), (False, None)
		yield 'zero_2', name_type_map['Uint64'], (0, None), (False, None)
		yield 'hitcheck_pointers', Array, (0, None, (instance.hitcheck_count,), name_type_map['Uint64']), (False, None)
		yield 'hitchecks', Array, (instance.arg, None, (instance.hitcheck_count,), name_type_map['HitCheck']), (False, None)
<|MERGE_RESOLUTION|>--- conflicted
+++ resolved
@@ -1,70 +1,58 @@
-from generated.array import Array
-from generated.base_struct import BaseStruct
-from generated.formats.ms2.imports import name_type_map
-
-
-class JointInfo(BaseStruct):
-
-	"""
-	#ARG# is the names buffer
-	the following defaults are all the same in PZ and JWE2 as of 2022-10-14
-	"""
-
-	__name__ = 'JointInfo'
-
-
-	def __init__(self, context, arg=0, template=None, set_default=True):
-		super().__init__(context, arg, template, set_default=False)
-		self.eleven = name_type_map['Uint'].from_value(11)
-		self.zero_0 = name_type_map['Int'].from_value(0)
-		self.zero_1 = name_type_map['Int'].from_value(0)
-		self.minus_1 = name_type_map['Int'].from_value(-1)
-		self.name = name_type_map['OffsetString'](self.context, self.arg, None)
-		self.hitcheck_count = name_type_map['Uint'](self.context, 0, None)
-
-		# 8 bytes of zeros
-		self.zero_2 = name_type_map['Uint64'](self.context, 0, None)
-
-		# 8 bytes of zeros per hitcheck
-		self.hitcheck_pointers = Array(self.context, 0, None, (0,), name_type_map['Uint64'])
-		self.hitchecks = Array(self.context, self.arg, None, (0,), name_type_map['HitCheck'])
-		if set_default:
-			self.set_defaults()
-
-	@classmethod
-	def _get_attribute_list(cls):
-		yield from super()._get_attribute_list()
-<<<<<<< HEAD
-		yield ('eleven', Uint, (0, None), (False, 11), None)
-		yield ('zero_0', Int, (0, None), (False, 0), None)
-		yield ('zero_1', Int, (0, None), (False, 0), None)
-		yield ('minus_1', Int, (0, None), (False, -1), None)
-		yield ('name', OffsetString, (None, None), (False, None), None)
-		yield ('hitcheck_count', Uint, (0, None), (False, None), None)
-		yield ('zero_2', Uint64, (0, None), (False, None), None)
-		yield ('hitcheck_pointers', Array, (0, None, (None,), Uint64), (False, None), None)
-		yield ('hitchecks', Array, (None, None, (None,), HitCheck), (False, None), None)
-=======
-		yield ('eleven', name_type_map['Uint'], (0, None), (False, 11), (None, None))
-		yield ('zero_0', name_type_map['Int'], (0, None), (False, 0), (None, None))
-		yield ('zero_1', name_type_map['Int'], (0, None), (False, 0), (None, None))
-		yield ('minus_1', name_type_map['Int'], (0, None), (False, -1), (None, None))
-		yield ('name', name_type_map['OffsetString'], (None, None), (False, None), (None, None))
-		yield ('hitcheck_count', name_type_map['Uint'], (0, None), (False, None), (None, None))
-		yield ('zero_2', name_type_map['Uint64'], (0, None), (False, None), (None, None))
-		yield ('hitcheck_pointers', Array, (0, None, (None,), name_type_map['Uint64']), (False, None), (None, None))
-		yield ('hitchecks', Array, (None, None, (None,), name_type_map['HitCheck']), (False, None), (None, None))
->>>>>>> b2fdcfb6
-
-	@classmethod
-	def _get_filtered_attribute_list(cls, instance, include_abstract=True):
-		yield from super()._get_filtered_attribute_list(instance, include_abstract)
-		yield 'eleven', name_type_map['Uint'], (0, None), (False, 11)
-		yield 'zero_0', name_type_map['Int'], (0, None), (False, 0)
-		yield 'zero_1', name_type_map['Int'], (0, None), (False, 0)
-		yield 'minus_1', name_type_map['Int'], (0, None), (False, -1)
-		yield 'name', name_type_map['OffsetString'], (instance.arg, None), (False, None)
-		yield 'hitcheck_count', name_type_map['Uint'], (0, None), (False, None)
-		yield 'zero_2', name_type_map['Uint64'], (0, None), (False, None)
-		yield 'hitcheck_pointers', Array, (0, None, (instance.hitcheck_count,), name_type_map['Uint64']), (False, None)
-		yield 'hitchecks', Array, (instance.arg, None, (instance.hitcheck_count,), name_type_map['HitCheck']), (False, None)
+from generated.array import Array
+from generated.base_struct import BaseStruct
+from generated.formats.ms2.imports import name_type_map
+
+
+class JointInfo(BaseStruct):
+
+	"""
+	#ARG# is the names buffer
+	the following defaults are all the same in PZ and JWE2 as of 2022-10-14
+	"""
+
+	__name__ = 'JointInfo'
+
+
+	def __init__(self, context, arg=0, template=None, set_default=True):
+		super().__init__(context, arg, template, set_default=False)
+		self.eleven = name_type_map['Uint'].from_value(11)
+		self.zero_0 = name_type_map['Int'].from_value(0)
+		self.zero_1 = name_type_map['Int'].from_value(0)
+		self.minus_1 = name_type_map['Int'].from_value(-1)
+		self.name = name_type_map['OffsetString'](self.context, self.arg, None)
+		self.hitcheck_count = name_type_map['Uint'](self.context, 0, None)
+
+		# 8 bytes of zeros
+		self.zero_2 = name_type_map['Uint64'](self.context, 0, None)
+
+		# 8 bytes of zeros per hitcheck
+		self.hitcheck_pointers = Array(self.context, 0, None, (0,), name_type_map['Uint64'])
+		self.hitchecks = Array(self.context, self.arg, None, (0,), name_type_map['HitCheck'])
+		if set_default:
+			self.set_defaults()
+
+	@classmethod
+	def _get_attribute_list(cls):
+		yield from super()._get_attribute_list()
+		yield ('eleven', name_type_map['Uint'], (0, None), (False, 11), (None, None))
+		yield ('zero_0', name_type_map['Int'], (0, None), (False, 0), (None, None))
+		yield ('zero_1', name_type_map['Int'], (0, None), (False, 0), (None, None))
+		yield ('minus_1', name_type_map['Int'], (0, None), (False, -1), (None, None))
+		yield ('name', name_type_map['OffsetString'], (None, None), (False, None), (None, None))
+		yield ('hitcheck_count', name_type_map['Uint'], (0, None), (False, None), (None, None))
+		yield ('zero_2', name_type_map['Uint64'], (0, None), (False, None), (None, None))
+		yield ('hitcheck_pointers', Array, (0, None, (None,), name_type_map['Uint64']), (False, None), (None, None))
+		yield ('hitchecks', Array, (None, None, (None,), name_type_map['HitCheck']), (False, None), (None, None))
+
+	@classmethod
+	def _get_filtered_attribute_list(cls, instance, include_abstract=True):
+		yield from super()._get_filtered_attribute_list(instance, include_abstract)
+		yield 'eleven', name_type_map['Uint'], (0, None), (False, 11)
+		yield 'zero_0', name_type_map['Int'], (0, None), (False, 0)
+		yield 'zero_1', name_type_map['Int'], (0, None), (False, 0)
+		yield 'minus_1', name_type_map['Int'], (0, None), (False, -1)
+		yield 'name', name_type_map['OffsetString'], (instance.arg, None), (False, None)
+		yield 'hitcheck_count', name_type_map['Uint'], (0, None), (False, None)
+		yield 'zero_2', name_type_map['Uint64'], (0, None), (False, None)
+		yield 'hitcheck_pointers', Array, (0, None, (instance.hitcheck_count,), name_type_map['Uint64']), (False, None)
+		yield 'hitchecks', Array, (instance.arg, None, (instance.hitcheck_count,), name_type_map['HitCheck']), (False, None)