--- conflicted
+++ resolved
@@ -36,19 +36,6 @@
 	@classmethod
 	def _get_attribute_list(cls):
 		yield from super()._get_attribute_list()
-<<<<<<< HEAD
-		yield ('weird_padding', SmartPadding, (0, None), (False, None), True)
-		yield ('ik_count', Uint64, (0, None), (False, None), None)
-		yield ('ik_ptr', Uint64, (0, None), (False, None), None)
-		yield ('ik_targets_count', Uint64, (0, None), (False, None), True)
-		yield ('ik_targets_ptr', Uint64, (0, None), (False, None), True)
-		yield ('ik_ref', Empty, (0, None), (False, None), None)
-		yield ('ik_list', Array, (0, None, (None,), UACJoint), (False, None), True)
-		yield ('ik_list', Array, (0, None, (None,), IKEntry), (False, None), True)
-		yield ('padding_0', PadAlign, (8, None), (False, None), None)
-		yield ('ik_targets', Array, (0, None, (None,), IKTarget), (False, None), True)
-		yield ('padding_1', PadAlign, (8, None), (False, None), True)
-=======
 		yield ('weird_padding', name_type_map['SmartPadding'], (0, None), (False, None), (lambda context: context.version <= 13, None))
 		yield ('ik_count', name_type_map['Uint64'], (0, None), (False, None), (None, None))
 		yield ('ik_ptr', name_type_map['Uint64'], (0, None), (False, None), (None, None))
@@ -60,7 +47,6 @@
 		yield ('padding_0', name_type_map['PadAlign'], (8, None), (False, None), (None, None))
 		yield ('ik_targets', Array, (0, None, (None,), name_type_map['IKTarget']), (False, None), (lambda context: context.version >= 50, None))
 		yield ('padding_1', name_type_map['PadAlign'], (8, None), (False, None), (lambda context: context.version >= 50, None))
->>>>>>> b2fdcfb6
 
 	@classmethod
 	def _get_filtered_attribute_list(cls, instance, include_abstract=True):
