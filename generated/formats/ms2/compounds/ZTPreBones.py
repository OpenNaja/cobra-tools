from generated.array import Array
from generated.base_struct import BaseStruct
from generated.formats.ms2.imports import name_type_map


class ZTPreBones(BaseStruct):

	__name__ = 'ZTPreBones'


	def __init__(self, context, arg=0, template=None, set_default=True):
		super().__init__(context, arg, template, set_default=False)
		self.zeros = Array(self.context, 0, None, (0,), name_type_map['Uint64'])
		self.unks = Array(self.context, 0, None, (0,), name_type_map['Uint'])
		self.unks_2 = Array(self.context, 0, None, (0,), name_type_map['Uint'])
		self.floats = Array(self.context, 0, None, (0,), name_type_map['Float'])
		self.unks_3 = Array(self.context, 0, None, (0,), name_type_map['Uint'])
		if set_default:
			self.set_defaults()

	@classmethod
	def _get_attribute_list(cls):
		yield from super()._get_attribute_list()
<<<<<<< HEAD
		yield ('zeros', Array, (0, None, (2,), Uint64), (False, None), None)
		yield ('unks', Array, (0, None, (8,), Uint), (False, None), None)
		yield ('unks_2', Array, (0, None, (10,), Uint), (False, None), None)
		yield ('floats', Array, (0, None, (4,), Float), (False, None), None)
		yield ('unks_3', Array, (0, None, (2,), Uint), (False, None), None)
=======
		yield ('zeros', Array, (0, None, (2,), name_type_map['Uint64']), (False, None), (None, None))
		yield ('unks', Array, (0, None, (8,), name_type_map['Uint']), (False, None), (None, None))
		yield ('unks_2', Array, (0, None, (10,), name_type_map['Uint']), (False, None), (None, None))
		yield ('floats', Array, (0, None, (4,), name_type_map['Float']), (False, None), (None, None))
		yield ('unks_3', Array, (0, None, (2,), name_type_map['Uint']), (False, None), (None, None))
>>>>>>> b2fdcfb6

	@classmethod
	def _get_filtered_attribute_list(cls, instance, include_abstract=True):
		yield from super()._get_filtered_attribute_list(instance, include_abstract)
		yield 'zeros', Array, (0, None, (2,), name_type_map['Uint64']), (False, None)
		yield 'unks', Array, (0, None, (8,), name_type_map['Uint']), (False, None)
		yield 'unks_2', Array, (0, None, (10,), name_type_map['Uint']), (False, None)
		yield 'floats', Array, (0, None, (4,), name_type_map['Float']), (False, None)
		yield 'unks_3', Array, (0, None, (2,), name_type_map['Uint']), (False, None)
<|MERGE_RESOLUTION|>--- conflicted
+++ resolved
@@ -1,45 +1,37 @@
-from generated.array import Array
-from generated.base_struct import BaseStruct
-from generated.formats.ms2.imports import name_type_map
-
-
-class ZTPreBones(BaseStruct):
-
-	__name__ = 'ZTPreBones'
-
-
-	def __init__(self, context, arg=0, template=None, set_default=True):
-		super().__init__(context, arg, template, set_default=False)
-		self.zeros = Array(self.context, 0, None, (0,), name_type_map['Uint64'])
-		self.unks = Array(self.context, 0, None, (0,), name_type_map['Uint'])
-		self.unks_2 = Array(self.context, 0, None, (0,), name_type_map['Uint'])
-		self.floats = Array(self.context, 0, None, (0,), name_type_map['Float'])
-		self.unks_3 = Array(self.context, 0, None, (0,), name_type_map['Uint'])
-		if set_default:
-			self.set_defaults()
-
-	@classmethod
-	def _get_attribute_list(cls):
-		yield from super()._get_attribute_list()
-<<<<<<< HEAD
-		yield ('zeros', Array, (0, None, (2,), Uint64), (False, None), None)
-		yield ('unks', Array, (0, None, (8,), Uint), (False, None), None)
-		yield ('unks_2', Array, (0, None, (10,), Uint), (False, None), None)
-		yield ('floats', Array, (0, None, (4,), Float), (False, None), None)
-		yield ('unks_3', Array, (0, None, (2,), Uint), (False, None), None)
-=======
-		yield ('zeros', Array, (0, None, (2,), name_type_map['Uint64']), (False, None), (None, None))
-		yield ('unks', Array, (0, None, (8,), name_type_map['Uint']), (False, None), (None, None))
-		yield ('unks_2', Array, (0, None, (10,), name_type_map['Uint']), (False, None), (None, None))
-		yield ('floats', Array, (0, None, (4,), name_type_map['Float']), (False, None), (None, None))
-		yield ('unks_3', Array, (0, None, (2,), name_type_map['Uint']), (False, None), (None, None))
->>>>>>> b2fdcfb6
-
-	@classmethod
-	def _get_filtered_attribute_list(cls, instance, include_abstract=True):
-		yield from super()._get_filtered_attribute_list(instance, include_abstract)
-		yield 'zeros', Array, (0, None, (2,), name_type_map['Uint64']), (False, None)
-		yield 'unks', Array, (0, None, (8,), name_type_map['Uint']), (False, None)
-		yield 'unks_2', Array, (0, None, (10,), name_type_map['Uint']), (False, None)
-		yield 'floats', Array, (0, None, (4,), name_type_map['Float']), (False, None)
-		yield 'unks_3', Array, (0, None, (2,), name_type_map['Uint']), (False, None)
+from generated.array import Array
+from generated.base_struct import BaseStruct
+from generated.formats.ms2.imports import name_type_map
+
+
+class ZTPreBones(BaseStruct):
+
+	__name__ = 'ZTPreBones'
+
+
+	def __init__(self, context, arg=0, template=None, set_default=True):
+		super().__init__(context, arg, template, set_default=False)
+		self.zeros = Array(self.context, 0, None, (0,), name_type_map['Uint64'])
+		self.unks = Array(self.context, 0, None, (0,), name_type_map['Uint'])
+		self.unks_2 = Array(self.context, 0, None, (0,), name_type_map['Uint'])
+		self.floats = Array(self.context, 0, None, (0,), name_type_map['Float'])
+		self.unks_3 = Array(self.context, 0, None, (0,), name_type_map['Uint'])
+		if set_default:
+			self.set_defaults()
+
+	@classmethod
+	def _get_attribute_list(cls):
+		yield from super()._get_attribute_list()
+		yield ('zeros', Array, (0, None, (2,), name_type_map['Uint64']), (False, None), (None, None))
+		yield ('unks', Array, (0, None, (8,), name_type_map['Uint']), (False, None), (None, None))
+		yield ('unks_2', Array, (0, None, (10,), name_type_map['Uint']), (False, None), (None, None))
+		yield ('floats', Array, (0, None, (4,), name_type_map['Float']), (False, None), (None, None))
+		yield ('unks_3', Array, (0, None, (2,), name_type_map['Uint']), (False, None), (None, None))
+
+	@classmethod
+	def _get_filtered_attribute_list(cls, instance, include_abstract=True):
+		yield from super()._get_filtered_attribute_list(instance, include_abstract)
+		yield 'zeros', Array, (0, None, (2,), name_type_map['Uint64']), (False, None)
+		yield 'unks', Array, (0, None, (8,), name_type_map['Uint']), (False, None)
+		yield 'unks_2', Array, (0, None, (10,), name_type_map['Uint']), (False, None)
+		yield 'floats', Array, (0, None, (4,), name_type_map['Float']), (False, None)
+		yield 'unks_3', Array, (0, None, (2,), name_type_map['Uint']), (False, None)