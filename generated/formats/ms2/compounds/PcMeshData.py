--- conflicted
+++ resolved
@@ -1,201 +1,183 @@
-import math
-import logging
-import numpy as np
-from generated.formats.ms2.compounds.packing_utils import *
-from plugin.utils.tristrip import triangulate
-from generated.formats.ms2.compounds.MeshData import MeshData
-from generated.formats.ms2.imports import name_type_map
-
-
-class PcMeshData(MeshData):
-
-	"""
-	72 bytes total
-	"""
-
-	__name__ = 'PcMeshData'
-
-
-	def __init__(self, context, arg=0, template=None, set_default=True):
-		super().__init__(context, arg, template, set_default=False)
-
-		# repeat
-		self.tri_index_count_a = name_type_map['Uint'](self.context, 0, None)
-		self.vertex_count = name_type_map['Uint'](self.context, 0, None)
-
-		# x*16 = offset
-		self.tri_offset = name_type_map['Uint'](self.context, 0, None)
-
-		# number of index entries in the triangle index list; (not: number of triangles, byte count of tri buffer)
-		self.tri_index_count = name_type_map['Uint'](self.context, 0, None)
-
-		# x*16 = offset
-		self.vertex_offset = name_type_map['Uint'](self.context, 0, None)
-
-		# x*16 = offset
-		self.weights_offset = name_type_map['Uint'](self.context, 0, None)
-
-		# x*16 = offset
-		self.uv_offset = name_type_map['Uint'](self.context, 0, None)
-		self.zero_a = name_type_map['Uint'].from_value(0)
-
-		# x*16 = offset
-		self.vertex_color_offset = name_type_map['Uint'](self.context, 0, None)
-
-		# cumulative count of vertices in mesh's lod before this mesh
-		self.vertex_offset_within_lod = name_type_map['Uint'](self.context, 0, None)
-
-		# power of 2 increasing with lod index
-		self.poweroftwo = name_type_map['Uint'](self.context, 0, None)
-		self.zero_b = name_type_map['Uint'].from_value(0)
-		self.unk_float = name_type_map['Float'](self.context, 0, None)
-
-		# bitfield
-		self.flag = name_type_map['ModelFlag'](self.context, 0, None)
-		self.zero_c = name_type_map['Uint'].from_value(0)
-		if set_default:
-			self.set_defaults()
-
-	@classmethod
-	def _get_attribute_list(cls):
-		yield from super()._get_attribute_list()
-<<<<<<< HEAD
-		yield ('tri_index_count_a', Uint, (0, None), (False, None), None)
-		yield ('vertex_count', Uint, (0, None), (False, None), None)
-		yield ('tri_offset', Uint, (0, None), (False, None), None)
-		yield ('tri_index_count', Uint, (0, None), (False, None), None)
-		yield ('vertex_offset', Uint, (0, None), (False, None), None)
-		yield ('weights_offset', Uint, (0, None), (False, None), None)
-		yield ('uv_offset', Uint, (0, None), (False, None), None)
-		yield ('zero_a', Uint, (0, None), (False, 0), None)
-		yield ('vertex_color_offset', Uint, (0, None), (False, None), None)
-		yield ('vertex_offset_within_lod', Uint, (0, None), (False, None), None)
-		yield ('poweroftwo', Uint, (0, None), (False, None), None)
-		yield ('zero_b', Uint, (0, None), (False, 0), None)
-		yield ('unk_float', Float, (0, None), (False, None), None)
-		yield ('flag', ModelFlag, (0, None), (False, None), None)
-		yield ('zero_c', Uint, (0, None), (False, 0), None)
-=======
-		yield ('tri_index_count_a', name_type_map['Uint'], (0, None), (False, None), (None, None))
-		yield ('vertex_count', name_type_map['Uint'], (0, None), (False, None), (None, None))
-		yield ('tri_offset', name_type_map['Uint'], (0, None), (False, None), (None, None))
-		yield ('tri_index_count', name_type_map['Uint'], (0, None), (False, None), (None, None))
-		yield ('vertex_offset', name_type_map['Uint'], (0, None), (False, None), (None, None))
-		yield ('weights_offset', name_type_map['Uint'], (0, None), (False, None), (None, None))
-		yield ('uv_offset', name_type_map['Uint'], (0, None), (False, None), (None, None))
-		yield ('zero_a', name_type_map['Uint'], (0, None), (False, 0), (None, None))
-		yield ('vertex_color_offset', name_type_map['Uint'], (0, None), (False, None), (None, None))
-		yield ('vertex_offset_within_lod', name_type_map['Uint'], (0, None), (False, None), (None, None))
-		yield ('poweroftwo', name_type_map['Uint'], (0, None), (False, None), (None, None))
-		yield ('zero_b', name_type_map['Uint'], (0, None), (False, 0), (None, None))
-		yield ('unk_float', name_type_map['Float'], (0, None), (False, None), (None, None))
-		yield ('flag', name_type_map['ModelFlag'], (0, None), (False, None), (None, None))
-		yield ('zero_c', name_type_map['Uint'], (0, None), (False, 0), (None, None))
->>>>>>> b2fdcfb6
-
-	@classmethod
-	def _get_filtered_attribute_list(cls, instance, include_abstract=True):
-		yield from super()._get_filtered_attribute_list(instance, include_abstract)
-		yield 'tri_index_count_a', name_type_map['Uint'], (0, None), (False, None)
-		yield 'vertex_count', name_type_map['Uint'], (0, None), (False, None)
-		yield 'tri_offset', name_type_map['Uint'], (0, None), (False, None)
-		yield 'tri_index_count', name_type_map['Uint'], (0, None), (False, None)
-		yield 'vertex_offset', name_type_map['Uint'], (0, None), (False, None)
-		yield 'weights_offset', name_type_map['Uint'], (0, None), (False, None)
-		yield 'uv_offset', name_type_map['Uint'], (0, None), (False, None)
-		yield 'zero_a', name_type_map['Uint'], (0, None), (False, 0)
-		yield 'vertex_color_offset', name_type_map['Uint'], (0, None), (False, None)
-		yield 'vertex_offset_within_lod', name_type_map['Uint'], (0, None), (False, None)
-		yield 'poweroftwo', name_type_map['Uint'], (0, None), (False, None)
-		yield 'zero_b', name_type_map['Uint'], (0, None), (False, 0)
-		yield 'unk_float', name_type_map['Float'], (0, None), (False, None)
-		yield 'flag', name_type_map['ModelFlag'], (0, None), (False, None)
-		yield 'zero_c', name_type_map['Uint'], (0, None), (False, 0)
-
-	def init_arrays(self):
-		self.vertices = np.empty((self.vertex_count, 3), np.float32)
-		self.use_blended_weights = np.empty(self.vertex_count, np.uint8)
-		self.normals = np.empty((self.vertex_count, 3), np.float32)
-		self.tangents = np.empty((self.vertex_count, 3), np.float32)
-		try:
-			uv_shape = self.dt_uv["uvs"].shape
-			self.uvs = np.empty((self.vertex_count, *uv_shape), np.float32)
-		except:
-			self.uvs = None
-		try:
-			colors_shape = self.dt["colors"].shape
-			self.colors = np.empty((self.vertex_count, *colors_shape), np.float32)
-		except:
-			self.colors = None
-		self.weights_info = {}
-
-	def update_dtype(self):
-		"""Update MeshData.dt (numpy dtype) according to MeshData.flag"""
-		# basic shared stuff
-		dt = [
-			("pos", np.uint64),
-			("normal", np.ubyte, (3,)),
-			("winding", np.ubyte),
-			("tangent", np.ubyte, (3,)),
-			("bone index", np.ubyte),
-		]
-		dt_uv = [
-			("uvs", np.ushort, (1, 2)),
-		]
-		dt_w = [
-			("bone ids", np.ubyte, (4,)),
-			("bone weights", np.ubyte, (4,)),
-		]
-		self.dt = np.dtype(dt)
-		self.dt_uv = np.dtype(dt_uv)
-		self.dt_w = np.dtype(dt_w)
-		self.update_shell_count()
-		# logging.debug(f"PC size of vertex: {self.dt.itemsize}")
-		# logging.debug(f"PC size of uv: {self.dt_uv.itemsize}")
-		# logging.debug(f"PC size of weights: {self.dt_w.itemsize}")
-
-	def read_pc_array(self, dt, offset, count):
-		arr = np.empty(dtype=dt, shape=count)
-		self.buffer_info.verts.seek(offset * 16)
-		# logging.debug(f"VERTS at {self.buffer_info.verts.tell()}")
-		self.buffer_info.verts.readinto(arr)
-		return arr
-
-	def read_verts(self):
-		# get dtype according to which the vertices are packed
-		self.update_dtype()
-		# read a vertices of this mesh
-		self.verts_data = self.read_pc_array(self.dt, self.vertex_offset, self.vertex_count)
-		self.uv_data = self.read_pc_array(self.dt_uv, self.uv_offset, self.vertex_count)
-		self.weights_data = self.read_pc_array(self.dt_w, self.weights_offset, self.vertex_count)
-		# todo - PC ostrich download has self.weights_offset = 0 for eyes and lashes, which consequently get wrong weights
-		# create arrays for the unpacked ms2_file
-		self.init_arrays()
-		# first cast to the float uvs array so unpacking doesn't use int division
-		if self.uvs is not None:
-			self.uvs[:] = self.uv_data["uvs"]
-			unpack_ushort_vector(self.uvs)
-		self.normals[:] = self.verts_data["normal"]
-		self.tangents[:] = self.verts_data["tangent"]
-		unpack_int64_vector(self.verts_data["pos"], self.vertices, self.use_blended_weights)
-		scale_unpack_vectorized(self.vertices, self.pack_base)
-		unpack_ubyte_vector(self.normals)
-		unpack_ubyte_vector(self.tangents)
-		unpack_swizzle_vectorized(self.vertices)
-		unpack_swizzle_vectorized(self.normals)
-		unpack_swizzle_vectorized(self.tangents)
-
-		# PC does not use use_blended_weights, nor a flag
-		if self.weights_offset != 0:
-			bone_weights = self.weights_data["bone weights"].astype(np.float32) / 255
-			self.get_blended_weights(self.weights_data["bone ids"], bone_weights)
-		else:
-			self.get_static_weights(self.verts_data["bone index"], self.use_blended_weights)
-		# print(self.vertices)
-
-	def read_tris(self):
-		# tris are stored in the verts stream for PC
-		# read all tri indices for this mesh, but only as many as needed if there are shells
-		index_count = self.tri_index_count // self.shell_count
-		self.tri_indices = self.read_pc_array(np.uint16, self.tri_offset, index_count)
-
+import math
+import logging
+import numpy as np
+from generated.formats.ms2.compounds.packing_utils import *
+from plugin.utils.tristrip import triangulate
+from generated.formats.ms2.compounds.MeshData import MeshData
+from generated.formats.ms2.imports import name_type_map
+
+
+class PcMeshData(MeshData):
+
+	"""
+	72 bytes total
+	"""
+
+	__name__ = 'PcMeshData'
+
+
+	def __init__(self, context, arg=0, template=None, set_default=True):
+		super().__init__(context, arg, template, set_default=False)
+
+		# repeat
+		self.tri_index_count_a = name_type_map['Uint'](self.context, 0, None)
+		self.vertex_count = name_type_map['Uint'](self.context, 0, None)
+
+		# x*16 = offset
+		self.tri_offset = name_type_map['Uint'](self.context, 0, None)
+
+		# number of index entries in the triangle index list; (not: number of triangles, byte count of tri buffer)
+		self.tri_index_count = name_type_map['Uint'](self.context, 0, None)
+
+		# x*16 = offset
+		self.vertex_offset = name_type_map['Uint'](self.context, 0, None)
+
+		# x*16 = offset
+		self.weights_offset = name_type_map['Uint'](self.context, 0, None)
+
+		# x*16 = offset
+		self.uv_offset = name_type_map['Uint'](self.context, 0, None)
+		self.zero_a = name_type_map['Uint'].from_value(0)
+
+		# x*16 = offset
+		self.vertex_color_offset = name_type_map['Uint'](self.context, 0, None)
+
+		# cumulative count of vertices in mesh's lod before this mesh
+		self.vertex_offset_within_lod = name_type_map['Uint'](self.context, 0, None)
+
+		# power of 2 increasing with lod index
+		self.poweroftwo = name_type_map['Uint'](self.context, 0, None)
+		self.zero_b = name_type_map['Uint'].from_value(0)
+		self.unk_float = name_type_map['Float'](self.context, 0, None)
+
+		# bitfield
+		self.flag = name_type_map['ModelFlag'](self.context, 0, None)
+		self.zero_c = name_type_map['Uint'].from_value(0)
+		if set_default:
+			self.set_defaults()
+
+	@classmethod
+	def _get_attribute_list(cls):
+		yield from super()._get_attribute_list()
+		yield ('tri_index_count_a', name_type_map['Uint'], (0, None), (False, None), (None, None))
+		yield ('vertex_count', name_type_map['Uint'], (0, None), (False, None), (None, None))
+		yield ('tri_offset', name_type_map['Uint'], (0, None), (False, None), (None, None))
+		yield ('tri_index_count', name_type_map['Uint'], (0, None), (False, None), (None, None))
+		yield ('vertex_offset', name_type_map['Uint'], (0, None), (False, None), (None, None))
+		yield ('weights_offset', name_type_map['Uint'], (0, None), (False, None), (None, None))
+		yield ('uv_offset', name_type_map['Uint'], (0, None), (False, None), (None, None))
+		yield ('zero_a', name_type_map['Uint'], (0, None), (False, 0), (None, None))
+		yield ('vertex_color_offset', name_type_map['Uint'], (0, None), (False, None), (None, None))
+		yield ('vertex_offset_within_lod', name_type_map['Uint'], (0, None), (False, None), (None, None))
+		yield ('poweroftwo', name_type_map['Uint'], (0, None), (False, None), (None, None))
+		yield ('zero_b', name_type_map['Uint'], (0, None), (False, 0), (None, None))
+		yield ('unk_float', name_type_map['Float'], (0, None), (False, None), (None, None))
+		yield ('flag', name_type_map['ModelFlag'], (0, None), (False, None), (None, None))
+		yield ('zero_c', name_type_map['Uint'], (0, None), (False, 0), (None, None))
+
+	@classmethod
+	def _get_filtered_attribute_list(cls, instance, include_abstract=True):
+		yield from super()._get_filtered_attribute_list(instance, include_abstract)
+		yield 'tri_index_count_a', name_type_map['Uint'], (0, None), (False, None)
+		yield 'vertex_count', name_type_map['Uint'], (0, None), (False, None)
+		yield 'tri_offset', name_type_map['Uint'], (0, None), (False, None)
+		yield 'tri_index_count', name_type_map['Uint'], (0, None), (False, None)
+		yield 'vertex_offset', name_type_map['Uint'], (0, None), (False, None)
+		yield 'weights_offset', name_type_map['Uint'], (0, None), (False, None)
+		yield 'uv_offset', name_type_map['Uint'], (0, None), (False, None)
+		yield 'zero_a', name_type_map['Uint'], (0, None), (False, 0)
+		yield 'vertex_color_offset', name_type_map['Uint'], (0, None), (False, None)
+		yield 'vertex_offset_within_lod', name_type_map['Uint'], (0, None), (False, None)
+		yield 'poweroftwo', name_type_map['Uint'], (0, None), (False, None)
+		yield 'zero_b', name_type_map['Uint'], (0, None), (False, 0)
+		yield 'unk_float', name_type_map['Float'], (0, None), (False, None)
+		yield 'flag', name_type_map['ModelFlag'], (0, None), (False, None)
+		yield 'zero_c', name_type_map['Uint'], (0, None), (False, 0)
+
+	def init_arrays(self):
+		self.vertices = np.empty((self.vertex_count, 3), np.float32)
+		self.use_blended_weights = np.empty(self.vertex_count, np.uint8)
+		self.normals = np.empty((self.vertex_count, 3), np.float32)
+		self.tangents = np.empty((self.vertex_count, 3), np.float32)
+		try:
+			uv_shape = self.dt_uv["uvs"].shape
+			self.uvs = np.empty((self.vertex_count, *uv_shape), np.float32)
+		except:
+			self.uvs = None
+		try:
+			colors_shape = self.dt["colors"].shape
+			self.colors = np.empty((self.vertex_count, *colors_shape), np.float32)
+		except:
+			self.colors = None
+		self.weights_info = {}
+
+	def update_dtype(self):
+		"""Update MeshData.dt (numpy dtype) according to MeshData.flag"""
+		# basic shared stuff
+		dt = [
+			("pos", np.uint64),
+			("normal", np.ubyte, (3,)),
+			("winding", np.ubyte),
+			("tangent", np.ubyte, (3,)),
+			("bone index", np.ubyte),
+		]
+		dt_uv = [
+			("uvs", np.ushort, (1, 2)),
+		]
+		dt_w = [
+			("bone ids", np.ubyte, (4,)),
+			("bone weights", np.ubyte, (4,)),
+		]
+		self.dt = np.dtype(dt)
+		self.dt_uv = np.dtype(dt_uv)
+		self.dt_w = np.dtype(dt_w)
+		self.update_shell_count()
+		# logging.debug(f"PC size of vertex: {self.dt.itemsize}")
+		# logging.debug(f"PC size of uv: {self.dt_uv.itemsize}")
+		# logging.debug(f"PC size of weights: {self.dt_w.itemsize}")
+
+	def read_pc_array(self, dt, offset, count):
+		arr = np.empty(dtype=dt, shape=count)
+		self.buffer_info.verts.seek(offset * 16)
+		# logging.debug(f"VERTS at {self.buffer_info.verts.tell()}")
+		self.buffer_info.verts.readinto(arr)
+		return arr
+
+	def read_verts(self):
+		# get dtype according to which the vertices are packed
+		self.update_dtype()
+		# read a vertices of this mesh
+		self.verts_data = self.read_pc_array(self.dt, self.vertex_offset, self.vertex_count)
+		self.uv_data = self.read_pc_array(self.dt_uv, self.uv_offset, self.vertex_count)
+		self.weights_data = self.read_pc_array(self.dt_w, self.weights_offset, self.vertex_count)
+		# todo - PC ostrich download has self.weights_offset = 0 for eyes and lashes, which consequently get wrong weights
+		# create arrays for the unpacked ms2_file
+		self.init_arrays()
+		# first cast to the float uvs array so unpacking doesn't use int division
+		if self.uvs is not None:
+			self.uvs[:] = self.uv_data["uvs"]
+			unpack_ushort_vector(self.uvs)
+		self.normals[:] = self.verts_data["normal"]
+		self.tangents[:] = self.verts_data["tangent"]
+		unpack_int64_vector(self.verts_data["pos"], self.vertices, self.use_blended_weights)
+		scale_unpack_vectorized(self.vertices, self.pack_base)
+		unpack_ubyte_vector(self.normals)
+		unpack_ubyte_vector(self.tangents)
+		unpack_swizzle_vectorized(self.vertices)
+		unpack_swizzle_vectorized(self.normals)
+		unpack_swizzle_vectorized(self.tangents)
+
+		# PC does not use use_blended_weights, nor a flag
+		if self.weights_offset != 0:
+			bone_weights = self.weights_data["bone weights"].astype(np.float32) / 255
+			self.get_blended_weights(self.weights_data["bone ids"], bone_weights)
+		else:
+			self.get_static_weights(self.verts_data["bone index"], self.use_blended_weights)
+		# print(self.vertices)
+
+	def read_tris(self):
+		# tris are stored in the verts stream for PC
+		# read all tri indices for this mesh, but only as many as needed if there are shells
+		index_count = self.tri_index_count // self.shell_count
+		self.tri_indices = self.read_pc_array(np.uint16, self.tri_offset, index_count)
+