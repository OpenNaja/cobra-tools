from generated.array import Array
from generated.base_struct import BaseStruct
from generated.formats.ms2.imports import name_type_map


class MeshCollisionBit(BaseStruct):

	__name__ = 'MeshCollisionBit'


	def __init__(self, context, arg=0, template=None, set_default=True):
		super().__init__(context, arg, template, set_default=False)

		# ?
		self.a = Array(self.context, 0, None, (0,), name_type_map['Ushort'])

		# incrementing by 16 from 0, or if around 32769: incrementing by 1, mostly
		self.b = Array(self.context, 0, None, (0,), name_type_map['Ushort'])

		# usually, but not always the first value
		self.min_of_b = name_type_map['Ushort'](self.context, 0, None)

		# ?
		self.c = name_type_map['Ushort'](self.context, 0, None)

		# always 2954754766?
		self.consts = Array(self.context, 0, None, (0,), name_type_map['Uint'])
		if set_default:
			self.set_defaults()

	@classmethod
	def _get_attribute_list(cls):
		yield from super()._get_attribute_list()
<<<<<<< HEAD
		yield ('a', Array, (0, None, (24,), Ushort), (False, None), None)
		yield ('b', Array, (0, None, (8,), Ushort), (False, None), None)
		yield ('min_of_b', Ushort, (0, None), (False, None), None)
		yield ('c', Ushort, (0, None), (False, None), None)
		yield ('consts', Array, (0, None, (3,), Uint), (False, None), None)
=======
		yield ('a', Array, (0, None, (24,), name_type_map['Ushort']), (False, None), (None, None))
		yield ('b', Array, (0, None, (8,), name_type_map['Ushort']), (False, None), (None, None))
		yield ('min_of_b', name_type_map['Ushort'], (0, None), (False, None), (None, None))
		yield ('c', name_type_map['Ushort'], (0, None), (False, None), (None, None))
		yield ('consts', Array, (0, None, (3,), name_type_map['Uint']), (False, None), (None, None))
>>>>>>> b2fdcfb6

	@classmethod
	def _get_filtered_attribute_list(cls, instance, include_abstract=True):
		yield from super()._get_filtered_attribute_list(instance, include_abstract)
		yield 'a', Array, (0, None, (24,), name_type_map['Ushort']), (False, None)
		yield 'b', Array, (0, None, (8,), name_type_map['Ushort']), (False, None)
		yield 'min_of_b', name_type_map['Ushort'], (0, None), (False, None)
		yield 'c', name_type_map['Ushort'], (0, None), (False, None)
		yield 'consts', Array, (0, None, (3,), name_type_map['Uint']), (False, None)
<|MERGE_RESOLUTION|>--- conflicted
+++ resolved
@@ -1,55 +1,47 @@
-from generated.array import Array
-from generated.base_struct import BaseStruct
-from generated.formats.ms2.imports import name_type_map
-
-
-class MeshCollisionBit(BaseStruct):
-
-	__name__ = 'MeshCollisionBit'
-
-
-	def __init__(self, context, arg=0, template=None, set_default=True):
-		super().__init__(context, arg, template, set_default=False)
-
-		# ?
-		self.a = Array(self.context, 0, None, (0,), name_type_map['Ushort'])
-
-		# incrementing by 16 from 0, or if around 32769: incrementing by 1, mostly
-		self.b = Array(self.context, 0, None, (0,), name_type_map['Ushort'])
-
-		# usually, but not always the first value
-		self.min_of_b = name_type_map['Ushort'](self.context, 0, None)
-
-		# ?
-		self.c = name_type_map['Ushort'](self.context, 0, None)
-
-		# always 2954754766?
-		self.consts = Array(self.context, 0, None, (0,), name_type_map['Uint'])
-		if set_default:
-			self.set_defaults()
-
-	@classmethod
-	def _get_attribute_list(cls):
-		yield from super()._get_attribute_list()
-<<<<<<< HEAD
-		yield ('a', Array, (0, None, (24,), Ushort), (False, None), None)
-		yield ('b', Array, (0, None, (8,), Ushort), (False, None), None)
-		yield ('min_of_b', Ushort, (0, None), (False, None), None)
-		yield ('c', Ushort, (0, None), (False, None), None)
-		yield ('consts', Array, (0, None, (3,), Uint), (False, None), None)
-=======
-		yield ('a', Array, (0, None, (24,), name_type_map['Ushort']), (False, None), (None, None))
-		yield ('b', Array, (0, None, (8,), name_type_map['Ushort']), (False, None), (None, None))
-		yield ('min_of_b', name_type_map['Ushort'], (0, None), (False, None), (None, None))
-		yield ('c', name_type_map['Ushort'], (0, None), (False, None), (None, None))
-		yield ('consts', Array, (0, None, (3,), name_type_map['Uint']), (False, None), (None, None))
->>>>>>> b2fdcfb6
-
-	@classmethod
-	def _get_filtered_attribute_list(cls, instance, include_abstract=True):
-		yield from super()._get_filtered_attribute_list(instance, include_abstract)
-		yield 'a', Array, (0, None, (24,), name_type_map['Ushort']), (False, None)
-		yield 'b', Array, (0, None, (8,), name_type_map['Ushort']), (False, None)
-		yield 'min_of_b', name_type_map['Ushort'], (0, None), (False, None)
-		yield 'c', name_type_map['Ushort'], (0, None), (False, None)
-		yield 'consts', Array, (0, None, (3,), name_type_map['Uint']), (False, None)
+from generated.array import Array
+from generated.base_struct import BaseStruct
+from generated.formats.ms2.imports import name_type_map
+
+
+class MeshCollisionBit(BaseStruct):
+
+	__name__ = 'MeshCollisionBit'
+
+
+	def __init__(self, context, arg=0, template=None, set_default=True):
+		super().__init__(context, arg, template, set_default=False)
+
+		# ?
+		self.a = Array(self.context, 0, None, (0,), name_type_map['Ushort'])
+
+		# incrementing by 16 from 0, or if around 32769: incrementing by 1, mostly
+		self.b = Array(self.context, 0, None, (0,), name_type_map['Ushort'])
+
+		# usually, but not always the first value
+		self.min_of_b = name_type_map['Ushort'](self.context, 0, None)
+
+		# ?
+		self.c = name_type_map['Ushort'](self.context, 0, None)
+
+		# always 2954754766?
+		self.consts = Array(self.context, 0, None, (0,), name_type_map['Uint'])
+		if set_default:
+			self.set_defaults()
+
+	@classmethod
+	def _get_attribute_list(cls):
+		yield from super()._get_attribute_list()
+		yield ('a', Array, (0, None, (24,), name_type_map['Ushort']), (False, None), (None, None))
+		yield ('b', Array, (0, None, (8,), name_type_map['Ushort']), (False, None), (None, None))
+		yield ('min_of_b', name_type_map['Ushort'], (0, None), (False, None), (None, None))
+		yield ('c', name_type_map['Ushort'], (0, None), (False, None), (None, None))
+		yield ('consts', Array, (0, None, (3,), name_type_map['Uint']), (False, None), (None, None))
+
+	@classmethod
+	def _get_filtered_attribute_list(cls, instance, include_abstract=True):
+		yield from super()._get_filtered_attribute_list(instance, include_abstract)
+		yield 'a', Array, (0, None, (24,), name_type_map['Ushort']), (False, None)
+		yield 'b', Array, (0, None, (8,), name_type_map['Ushort']), (False, None)
+		yield 'min_of_b', name_type_map['Ushort'], (0, None), (False, None)
+		yield 'c', name_type_map['Ushort'], (0, None), (False, None)
+		yield 'consts', Array, (0, None, (3,), name_type_map['Uint']), (False, None)