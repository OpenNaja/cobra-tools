--- conflicted
+++ resolved
@@ -1,54 +1,46 @@
-from generated.base_struct import BaseStruct
-from generated.formats.ms2.imports import name_type_map
-
-
-class Capsule(BaseStruct):
-
-	__name__ = 'Capsule'
-
-
-	def __init__(self, context, arg=0, template=None, set_default=True):
-		super().__init__(context, arg, template, set_default=False)
-
-		# relative to the armature, ie. not in bone space
-		self.offset = name_type_map['Vector3'](self.context, 0, None)
-
-		# normalized
-		self.direction = name_type_map['Vector3'](self.context, 0, None)
-
-		# radius of the caps
-		self.radius = name_type_map['Float'](self.context, 0, None)
-
-		# distance between the center points of the capsule caps, total extent is 2 * radius + extent
-		self.extent = name_type_map['Float'](self.context, 0, None)
-
-		# apparently unused
-		self.zero = name_type_map['Uint'](self.context, 0, None)
-		if set_default:
-			self.set_defaults()
-
-	@classmethod
-	def _get_attribute_list(cls):
-		yield from super()._get_attribute_list()
-<<<<<<< HEAD
-		yield ('offset', Vector3, (0, None), (False, None), None)
-		yield ('direction', Vector3, (0, None), (False, None), None)
-		yield ('radius', Float, (0, None), (False, None), None)
-		yield ('extent', Float, (0, None), (False, None), None)
-		yield ('zero', Uint, (0, None), (False, None), None)
-=======
-		yield ('offset', name_type_map['Vector3'], (0, None), (False, None), (None, None))
-		yield ('direction', name_type_map['Vector3'], (0, None), (False, None), (None, None))
-		yield ('radius', name_type_map['Float'], (0, None), (False, None), (None, None))
-		yield ('extent', name_type_map['Float'], (0, None), (False, None), (None, None))
-		yield ('zero', name_type_map['Uint'], (0, None), (False, None), (None, None))
->>>>>>> b2fdcfb6
-
-	@classmethod
-	def _get_filtered_attribute_list(cls, instance, include_abstract=True):
-		yield from super()._get_filtered_attribute_list(instance, include_abstract)
-		yield 'offset', name_type_map['Vector3'], (0, None), (False, None)
-		yield 'direction', name_type_map['Vector3'], (0, None), (False, None)
-		yield 'radius', name_type_map['Float'], (0, None), (False, None)
-		yield 'extent', name_type_map['Float'], (0, None), (False, None)
-		yield 'zero', name_type_map['Uint'], (0, None), (False, None)
+from generated.base_struct import BaseStruct
+from generated.formats.ms2.imports import name_type_map
+
+
+class Capsule(BaseStruct):
+
+	__name__ = 'Capsule'
+
+
+	def __init__(self, context, arg=0, template=None, set_default=True):
+		super().__init__(context, arg, template, set_default=False)
+
+		# relative to the armature, ie. not in bone space
+		self.offset = name_type_map['Vector3'](self.context, 0, None)
+
+		# normalized
+		self.direction = name_type_map['Vector3'](self.context, 0, None)
+
+		# radius of the caps
+		self.radius = name_type_map['Float'](self.context, 0, None)
+
+		# distance between the center points of the capsule caps, total extent is 2 * radius + extent
+		self.extent = name_type_map['Float'](self.context, 0, None)
+
+		# apparently unused
+		self.zero = name_type_map['Uint'](self.context, 0, None)
+		if set_default:
+			self.set_defaults()
+
+	@classmethod
+	def _get_attribute_list(cls):
+		yield from super()._get_attribute_list()
+		yield ('offset', name_type_map['Vector3'], (0, None), (False, None), (None, None))
+		yield ('direction', name_type_map['Vector3'], (0, None), (False, None), (None, None))
+		yield ('radius', name_type_map['Float'], (0, None), (False, None), (None, None))
+		yield ('extent', name_type_map['Float'], (0, None), (False, None), (None, None))
+		yield ('zero', name_type_map['Uint'], (0, None), (False, None), (None, None))
+
+	@classmethod
+	def _get_filtered_attribute_list(cls, instance, include_abstract=True):
+		yield from super()._get_filtered_attribute_list(instance, include_abstract)
+		yield 'offset', name_type_map['Vector3'], (0, None), (False, None)
+		yield 'direction', name_type_map['Vector3'], (0, None), (False, None)
+		yield 'radius', name_type_map['Float'], (0, None), (False, None)
+		yield 'extent', name_type_map['Float'], (0, None), (False, None)
+		yield 'zero', name_type_map['Uint'], (0, None), (False, None)