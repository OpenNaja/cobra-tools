--- conflicted
+++ resolved
@@ -1,52 +1,44 @@
-from generated.array import Array
-from generated.base_struct import BaseStruct
-from generated.formats.ms2.imports import name_type_map
-
-
-class ConvexHull(BaseStruct):
-
-	__name__ = 'ConvexHull'
-
-
-	def __init__(self, context, arg=0, template=None, set_default=True):
-		super().__init__(context, arg, template, set_default=False)
-
-		# 16 for anubis: 4 hulls * 16 * 12 (size of vert)
-		self.vertex_count = name_type_map['Uint'](self.context, 0, None)
-		self.rotation = name_type_map['Matrix33'](self.context, 0, None)
-
-		# center of the box
-		self.offset = name_type_map['Vector3'](self.context, 0, None)
-
-		# probably padding
-		self.zeros = Array(self.context, 0, None, (0,), name_type_map['Uint'])
-		if set_default:
-			self.set_defaults()
-
-	@classmethod
-	def _get_attribute_list(cls):
-		yield from super()._get_attribute_list()
-<<<<<<< HEAD
-		yield ('vertex_count', Uint, (0, None), (False, None), None)
-		yield ('rotation', Matrix33, (0, None), (False, None), None)
-		yield ('offset', Vector3, (0, None), (False, None), None)
-		yield ('zeros', Array, (0, None, (5,), Uint), (False, None), True)
-		yield ('zeros', Array, (0, None, (2,), Uint), (False, None), True)
-=======
-		yield ('vertex_count', name_type_map['Uint'], (0, None), (False, None), (None, None))
-		yield ('rotation', name_type_map['Matrix33'], (0, None), (False, None), (None, None))
-		yield ('offset', name_type_map['Vector3'], (0, None), (False, None), (None, None))
-		yield ('zeros', Array, (0, None, (5,), name_type_map['Uint']), (False, None), (lambda context: context.version == 32, None))
-		yield ('zeros', Array, (0, None, (2,), name_type_map['Uint']), (False, None), (lambda context: context.version >= 48, None))
->>>>>>> b2fdcfb6
-
-	@classmethod
-	def _get_filtered_attribute_list(cls, instance, include_abstract=True):
-		yield from super()._get_filtered_attribute_list(instance, include_abstract)
-		yield 'vertex_count', name_type_map['Uint'], (0, None), (False, None)
-		yield 'rotation', name_type_map['Matrix33'], (0, None), (False, None)
-		yield 'offset', name_type_map['Vector3'], (0, None), (False, None)
-		if instance.context.version == 32:
-			yield 'zeros', Array, (0, None, (5,), name_type_map['Uint']), (False, None)
-		if instance.context.version >= 48:
-			yield 'zeros', Array, (0, None, (2,), name_type_map['Uint']), (False, None)
+from generated.array import Array
+from generated.base_struct import BaseStruct
+from generated.formats.ms2.imports import name_type_map
+
+
+class ConvexHull(BaseStruct):
+
+	__name__ = 'ConvexHull'
+
+
+	def __init__(self, context, arg=0, template=None, set_default=True):
+		super().__init__(context, arg, template, set_default=False)
+
+		# 16 for anubis: 4 hulls * 16 * 12 (size of vert)
+		self.vertex_count = name_type_map['Uint'](self.context, 0, None)
+		self.rotation = name_type_map['Matrix33'](self.context, 0, None)
+
+		# center of the box
+		self.offset = name_type_map['Vector3'](self.context, 0, None)
+
+		# probably padding
+		self.zeros = Array(self.context, 0, None, (0,), name_type_map['Uint'])
+		if set_default:
+			self.set_defaults()
+
+	@classmethod
+	def _get_attribute_list(cls):
+		yield from super()._get_attribute_list()
+		yield ('vertex_count', name_type_map['Uint'], (0, None), (False, None), (None, None))
+		yield ('rotation', name_type_map['Matrix33'], (0, None), (False, None), (None, None))
+		yield ('offset', name_type_map['Vector3'], (0, None), (False, None), (None, None))
+		yield ('zeros', Array, (0, None, (5,), name_type_map['Uint']), (False, None), (lambda context: context.version == 32, None))
+		yield ('zeros', Array, (0, None, (2,), name_type_map['Uint']), (False, None), (lambda context: context.version >= 48, None))
+
+	@classmethod
+	def _get_filtered_attribute_list(cls, instance, include_abstract=True):
+		yield from super()._get_filtered_attribute_list(instance, include_abstract)
+		yield 'vertex_count', name_type_map['Uint'], (0, None), (False, None)
+		yield 'rotation', name_type_map['Matrix33'], (0, None), (False, None)
+		yield 'offset', name_type_map['Vector3'], (0, None), (False, None)
+		if instance.context.version == 32:
+			yield 'zeros', Array, (0, None, (5,), name_type_map['Uint']), (False, None)
+		if instance.context.version >= 48:
+			yield 'zeros', Array, (0, None, (2,), name_type_map['Uint']), (False, None)