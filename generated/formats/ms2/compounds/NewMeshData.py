--- conflicted
+++ resolved
@@ -1,276 +1,262 @@
-import logging
-import time
-from generated.formats.ms2.compounds.packing_utils import *
-
-
-from generated.array import Array
-from generated.formats.ms2.compounds.MeshData import MeshData
-from generated.formats.ms2.imports import name_type_map
-
-
-class NewMeshData(MeshData):
-
-	"""
-	PZ, JWE2 - 64 bytes incl. inheritance
-	"""
-
-	__name__ = 'NewMeshData'
-
-
-	def __init__(self, context, arg=0, template=None, set_default=True):
-		super().__init__(context, arg, template, set_default=False)
-		self.vertex_count = name_type_map['Uint'](self.context, 0, None)
-
-		# number of index entries in the triangle index list; (not: number of triangles, byte count of tri buffer)
-		self.tri_index_count = name_type_map['Uint'](self.context, 0, None)
-
-		# always zero
-		self.zero_1 = name_type_map['Uint'](self.context, 0, None)
-
-		# power of 2 increasing with lod index
-		self.poweroftwo = name_type_map['Uint'](self.context, 0, None)
-
-		# in bytes
-		self.vertex_offset = name_type_map['Uint'](self.context, 0, None)
-		self.size_of_vertex = name_type_map['Uint'].from_value(48)
-
-		# in bytes
-		self.tri_offset = name_type_map['Uint'](self.context, 0, None)
-
-		# always zero
-		self.zero_2 = name_type_map['Uint'](self.context, 0, None)
-
-		# some floats, purpose unknown
-		self.unk_floats = Array(self.context, 0, None, (0,), name_type_map['Float'])
-
-		# always zero
-		self.zero_3 = name_type_map['Uint'](self.context, 0, None)
-
-		# bitfield, determines vertex format
-		self.flag = name_type_map['ModelFlag'](self.context, 0, None)
-		if set_default:
-			self.set_defaults()
-
-	@classmethod
-	def _get_attribute_list(cls):
-		yield from super()._get_attribute_list()
-<<<<<<< HEAD
-		yield ('vertex_count', Uint, (0, None), (False, None), None)
-		yield ('tri_index_count', Uint, (0, None), (False, None), None)
-		yield ('zero_1', Uint, (0, None), (False, None), None)
-		yield ('poweroftwo', Uint, (0, None), (False, None), None)
-		yield ('vertex_offset', Uint, (0, None), (False, None), None)
-		yield ('size_of_vertex', Uint, (0, None), (False, 48), None)
-		yield ('tri_offset', Uint, (0, None), (False, None), None)
-		yield ('zero_2', Uint, (0, None), (False, None), None)
-		yield ('unk_floats', Array, (0, None, (2,), Float), (False, None), None)
-		yield ('zero_3', Uint, (0, None), (False, None), None)
-		yield ('flag', ModelFlag, (0, None), (False, None), None)
-=======
-		yield ('vertex_count', name_type_map['Uint'], (0, None), (False, None), (None, None))
-		yield ('tri_index_count', name_type_map['Uint'], (0, None), (False, None), (None, None))
-		yield ('zero_1', name_type_map['Uint'], (0, None), (False, None), (None, None))
-		yield ('poweroftwo', name_type_map['Uint'], (0, None), (False, None), (None, None))
-		yield ('vertex_offset', name_type_map['Uint'], (0, None), (False, None), (None, None))
-		yield ('size_of_vertex', name_type_map['Uint'], (0, None), (False, 48), (None, None))
-		yield ('tri_offset', name_type_map['Uint'], (0, None), (False, None), (None, None))
-		yield ('zero_2', name_type_map['Uint'], (0, None), (False, None), (None, None))
-		yield ('unk_floats', Array, (0, None, (2,), name_type_map['Float']), (False, None), (None, None))
-		yield ('zero_3', name_type_map['Uint'], (0, None), (False, None), (None, None))
-		yield ('flag', name_type_map['ModelFlag'], (0, None), (False, None), (None, None))
->>>>>>> b2fdcfb6
-
-	@classmethod
-	def _get_filtered_attribute_list(cls, instance, include_abstract=True):
-		yield from super()._get_filtered_attribute_list(instance, include_abstract)
-		yield 'vertex_count', name_type_map['Uint'], (0, None), (False, None)
-		yield 'tri_index_count', name_type_map['Uint'], (0, None), (False, None)
-		yield 'zero_1', name_type_map['Uint'], (0, None), (False, None)
-		yield 'poweroftwo', name_type_map['Uint'], (0, None), (False, None)
-		yield 'vertex_offset', name_type_map['Uint'], (0, None), (False, None)
-		yield 'size_of_vertex', name_type_map['Uint'], (0, None), (False, 48)
-		yield 'tri_offset', name_type_map['Uint'], (0, None), (False, None)
-		yield 'zero_2', name_type_map['Uint'], (0, None), (False, None)
-		yield 'unk_floats', Array, (0, None, (2,), name_type_map['Float']), (False, None)
-		yield 'zero_3', name_type_map['Uint'], (0, None), (False, None)
-		yield 'flag', name_type_map['ModelFlag'], (0, None), (False, None)
-
-	# @property
-	def get_stream_index(self):
-		# logging.debug(f"Using stream {self.stream_info.pool_index}")
-		return self.stream_info.pool_index
-
-	def update_dtype(self):
-		"""Update MeshData.dt (numpy dtype) according to MeshData.flag"""
-		# basic shared stuff
-		dt = [
-			("pos", np.int64),
-			("normal", np.ubyte, (3,)),
-			("winding", np.ubyte),
-			("tangent", np.ubyte, (3,)),
-			("bone index", np.ubyte),
-		]
-		# uv variations
-		if self.flag == 528:
-			dt.extend([
-				("uvs", np.ushort, (1, 2)),
-				("zeros0", np.int32, (3,))
-			])
-		elif self.flag == 529:
-			dt.extend([
-				("uvs", np.ushort, (2, 2)),
-				("zeros0", np.int32, (2,))
-			])
-		elif self.flag in (533, 565, 821, 853, 885, 1013):
-			dt.extend([
-				("uvs", np.ushort, (2, 2)),  # second UV is either fins texcoords or fur length and shell tile scale
-				("colors", np.ubyte, 4),  # these appear to be directional vectors
-				("zeros0", np.int32)
-			])
-		elif self.flag == 513:
-			dt.extend([
-				("uvs", np.ushort, (2, 2)),
-				# ("colors", np.ubyte, 4),
-				("zeros2", np.uint64, (3,))
-			])
-		elif self.flag == 512:
-			dt.extend([
-				# last lod of many tree meshes (eg. tree_birch_white_03)
-				# 8 uvs for an impostor texture atlas aka flipbook
-				# a different unpacking factor is used here
-				("uvs", np.ushort, (8, 2)),
-			])
-		elif self.flag == 517:
-			dt.extend([
-				("uvs", np.ushort, (1, 2)),
-				("shapekeys0", np.uint32),
-				("colors", np.ubyte, 4),  # this appears to be normals, or something similar
-				("shapekeys1", np.int32),
-				# sometimes, only the last is set, the rest being 00 00 C0 7F (NaN)
-				("floats", np.float32, 4),
-			])
-		elif self.flag == 545:
-			dt.extend([
-				# cz_glasspanel_4m_02.mdl2
-				("uvs", np.ushort, (1, 2)),
-				("zeros2", np.uint32, (7,)),
-			])
-		# bone weights
-		if self.flag.weights:
-			dt.extend([
-				("bone ids", np.ubyte, (4,)),
-				("bone weights", np.ubyte, (4,)),
-				("zeros1", np.uint64)
-			])
-		self.dt = np.dtype(dt)
-		self.update_shell_count()
-		if self.dt.itemsize != self.size_of_vertex:
-			raise AttributeError(
-				f"Vertex size for flag {self.flag} is wrong! Collected {self.dt.itemsize}, got {self.size_of_vertex}")
-
-	def read_verts(self):
-		self.fur_length = 0.0
-		# get dtype according to which the vertices are packed
-		self.update_dtype()
-		# create arrays for the unpacked ms2_file
-		self.init_arrays()
-		# create array to populate with packed vertices
-		self.verts_data = np.empty(dtype=self.dt, shape=self.vertex_count)
-		# read the packed data
-		self.buffer_info.verts.seek(self.vertex_offset)
-		self.buffer_info.verts.readinto(self.verts_data)
-		# logging.debug(f"Reading {self.vertex_count} verts at {self.buffer_info.verts.tell()}")
-		# first cast to the float uvs array so unpacking doesn't use int division
-		self.uvs[:] = self.verts_data["uvs"]
-		if self.flag == 512:
-			unpack_ushort_vector_impostor(self.uvs)
-		else:
-			unpack_ushort_vector(self.uvs)
-		if self.get_vcol_count():
-			# first cast to the float colors array so unpacking doesn't use int division
-			self.colors[:] = self.verts_data["colors"]
-			unpack_ubyte_color(self.colors)
-		# todo - PZ uses at least bits 4, 5, 6 with a random pattern, while JWE2 pre-Biosyn uses really just the one bit
-		self.negate_bitangents[:] = (self.verts_data["winding"] >> 7) & 1
-		self.normals[:] = self.verts_data["normal"]
-		self.tangents[:] = self.verts_data["tangent"]
-		if "floats" in self.dt.fields:
-			self.floats[:] = self.verts_data["floats"]
-		start_time = time.time()
-		unpack_int64_vector(self.verts_data["pos"], self.vertices, self.use_blended_weights)
-		scale_unpack_vectorized(self.vertices, self.pack_base)
-		if "bone weights" in self.dt.fields:
-			bone_weights = self.verts_data["bone weights"].astype(np.float32) / 255
-			self.get_blended_weights(self.verts_data["bone ids"], bone_weights)
-		self.get_static_weights(self.verts_data["bone index"], self.use_blended_weights)
-
-		unpack_ubyte_vector(self.normals)
-		unpack_ubyte_vector(self.tangents)
-		unpack_swizzle_vectorized(self.vertices)
-		unpack_swizzle_vectorized(self.normals)
-		unpack_swizzle_vectorized(self.tangents)
-
-		# unpack the shapekeys
-		if self.flag == 517:
-			# create the int64 by combining its two parts
-			shapes_combined = self.verts_data["shapekeys1"].astype(np.int64)
-			shapes_combined <<= 32
-			shapes_combined |= self.verts_data["shapekeys0"]
-			unpack_int64_vector(shapes_combined, self.shapekeys, self.shape_residues)
-			scale_unpack_vectorized(self.shapekeys, self.pack_base)
-			unpack_swizzle_vectorized(self.shapekeys)
-
-		# for bit in range(0, 8):
-		# 	for vertex_index, res in enumerate((self.verts_data["winding"] >> bit) & 1):
-		# 		self.add_to_weights(f"bit{bit}", vertex_index, res)
-		logging.info(f"Unpacked mesh in {time.time() - start_time:.2f} seconds")
-
-	def pack_verts(self):
-		"""Repack flat lists into verts_data"""
-		logging.info("Packing vertices")
-		self.verts_data = np.zeros(self.vertex_count, dtype=self.dt)
-
-		if self.flag == 517:
-			pack_swizzle_vectorized(self.shapekeys)
-			scale_pack_vectorized(self.shapekeys, self.pack_base)
-			shapes_combined = np.zeros(self.vertex_count, dtype=np.int64)
-			# todo - store separate shape_residues?
-			pack_int64_vector(shapes_combined, self.shapekeys.astype(np.int64), self.use_blended_weights)
-			self.verts_data["shapekeys1"][:] = (shapes_combined >> 32) & 0b11111111111111111111111111111111
-			self.verts_data["shapekeys0"][:] = shapes_combined & 0b11111111111111111111111111111111
-
-		pack_swizzle_vectorized(self.vertices)
-		pack_swizzle_vectorized(self.normals)
-		pack_swizzle_vectorized(self.tangents)
-		# print(self.use_blended_weights)
-		scale_pack_vectorized(self.vertices, self.pack_base)
-		pack_int64_vector(self.verts_data["pos"], self.vertices.astype(np.int64), self.use_blended_weights)
-		pack_ubyte_vector(self.normals)
-		pack_ubyte_vector(self.tangents)
-		if self.flag == 512:
-			pack_ushort_vector_impostor(self.uvs)
-		else:
-			pack_ushort_vector(self.uvs)
-		self.verts_data["normal"] = self.normals
-		self.verts_data["tangent"] = self.tangents
-		self.verts_data["uvs"] = self.uvs
-		if "floats" in self.dt.fields:
-			self.verts_data["floats"] = self.floats
-		if self.get_vcol_count():
-			self.colors = np.array(self.colors)
-			pack_ubyte_color(self.colors)
-			self.verts_data["colors"] = self.colors
-		# winding is a bitfield
-		# 0 = UV orientation matching the geometry
-		# 128 = inverted UV orientation = bitangent
-		self.verts_data["winding"] = self.negate_bitangents << 7
-		# non-vectorized data
-		for vert, weight in zip(self.verts_data, self.weights):
-			# bone index of the strongest weight
-			if weight:
-				vert["bone index"] = weight[0][0]
-			# else:
-			# 	print(f"bad weight {i}, {self.weights[i]}")
-			if "bone ids" in self.dt.fields:
-				vert["bone ids"], vert["bone weights"] = self.unpack_weights_list(weight)
-
+import logging
+import time
+from generated.formats.ms2.compounds.packing_utils import *
+
+
+from generated.array import Array
+from generated.formats.ms2.compounds.MeshData import MeshData
+from generated.formats.ms2.imports import name_type_map
+
+
+class NewMeshData(MeshData):
+
+	"""
+	PZ, JWE2 - 64 bytes incl. inheritance
+	"""
+
+	__name__ = 'NewMeshData'
+
+
+	def __init__(self, context, arg=0, template=None, set_default=True):
+		super().__init__(context, arg, template, set_default=False)
+		self.vertex_count = name_type_map['Uint'](self.context, 0, None)
+
+		# number of index entries in the triangle index list; (not: number of triangles, byte count of tri buffer)
+		self.tri_index_count = name_type_map['Uint'](self.context, 0, None)
+
+		# always zero
+		self.zero_1 = name_type_map['Uint'](self.context, 0, None)
+
+		# power of 2 increasing with lod index
+		self.poweroftwo = name_type_map['Uint'](self.context, 0, None)
+
+		# in bytes
+		self.vertex_offset = name_type_map['Uint'](self.context, 0, None)
+		self.size_of_vertex = name_type_map['Uint'].from_value(48)
+
+		# in bytes
+		self.tri_offset = name_type_map['Uint'](self.context, 0, None)
+
+		# always zero
+		self.zero_2 = name_type_map['Uint'](self.context, 0, None)
+
+		# some floats, purpose unknown
+		self.unk_floats = Array(self.context, 0, None, (0,), name_type_map['Float'])
+
+		# always zero
+		self.zero_3 = name_type_map['Uint'](self.context, 0, None)
+
+		# bitfield, determines vertex format
+		self.flag = name_type_map['ModelFlag'](self.context, 0, None)
+		if set_default:
+			self.set_defaults()
+
+	@classmethod
+	def _get_attribute_list(cls):
+		yield from super()._get_attribute_list()
+		yield ('vertex_count', name_type_map['Uint'], (0, None), (False, None), (None, None))
+		yield ('tri_index_count', name_type_map['Uint'], (0, None), (False, None), (None, None))
+		yield ('zero_1', name_type_map['Uint'], (0, None), (False, None), (None, None))
+		yield ('poweroftwo', name_type_map['Uint'], (0, None), (False, None), (None, None))
+		yield ('vertex_offset', name_type_map['Uint'], (0, None), (False, None), (None, None))
+		yield ('size_of_vertex', name_type_map['Uint'], (0, None), (False, 48), (None, None))
+		yield ('tri_offset', name_type_map['Uint'], (0, None), (False, None), (None, None))
+		yield ('zero_2', name_type_map['Uint'], (0, None), (False, None), (None, None))
+		yield ('unk_floats', Array, (0, None, (2,), name_type_map['Float']), (False, None), (None, None))
+		yield ('zero_3', name_type_map['Uint'], (0, None), (False, None), (None, None))
+		yield ('flag', name_type_map['ModelFlag'], (0, None), (False, None), (None, None))
+
+	@classmethod
+	def _get_filtered_attribute_list(cls, instance, include_abstract=True):
+		yield from super()._get_filtered_attribute_list(instance, include_abstract)
+		yield 'vertex_count', name_type_map['Uint'], (0, None), (False, None)
+		yield 'tri_index_count', name_type_map['Uint'], (0, None), (False, None)
+		yield 'zero_1', name_type_map['Uint'], (0, None), (False, None)
+		yield 'poweroftwo', name_type_map['Uint'], (0, None), (False, None)
+		yield 'vertex_offset', name_type_map['Uint'], (0, None), (False, None)
+		yield 'size_of_vertex', name_type_map['Uint'], (0, None), (False, 48)
+		yield 'tri_offset', name_type_map['Uint'], (0, None), (False, None)
+		yield 'zero_2', name_type_map['Uint'], (0, None), (False, None)
+		yield 'unk_floats', Array, (0, None, (2,), name_type_map['Float']), (False, None)
+		yield 'zero_3', name_type_map['Uint'], (0, None), (False, None)
+		yield 'flag', name_type_map['ModelFlag'], (0, None), (False, None)
+
+	# @property
+	def get_stream_index(self):
+		# logging.debug(f"Using stream {self.stream_info.pool_index}")
+		return self.stream_info.pool_index
+
+	def update_dtype(self):
+		"""Update MeshData.dt (numpy dtype) according to MeshData.flag"""
+		# basic shared stuff
+		dt = [
+			("pos", np.int64),
+			("normal", np.ubyte, (3,)),
+			("winding", np.ubyte),
+			("tangent", np.ubyte, (3,)),
+			("bone index", np.ubyte),
+		]
+		# uv variations
+		if self.flag == 528:
+			dt.extend([
+				("uvs", np.ushort, (1, 2)),
+				("zeros0", np.int32, (3,))
+			])
+		elif self.flag == 529:
+			dt.extend([
+				("uvs", np.ushort, (2, 2)),
+				("zeros0", np.int32, (2,))
+			])
+		elif self.flag in (533, 565, 821, 853, 885, 1013):
+			dt.extend([
+				("uvs", np.ushort, (2, 2)),  # second UV is either fins texcoords or fur length and shell tile scale
+				("colors", np.ubyte, 4),  # these appear to be directional vectors
+				("zeros0", np.int32)
+			])
+		elif self.flag == 513:
+			dt.extend([
+				("uvs", np.ushort, (2, 2)),
+				# ("colors", np.ubyte, 4),
+				("zeros2", np.uint64, (3,))
+			])
+		elif self.flag == 512:
+			dt.extend([
+				# last lod of many tree meshes (eg. tree_birch_white_03)
+				# 8 uvs for an impostor texture atlas aka flipbook
+				# a different unpacking factor is used here
+				("uvs", np.ushort, (8, 2)),
+			])
+		elif self.flag == 517:
+			dt.extend([
+				("uvs", np.ushort, (1, 2)),
+				("shapekeys0", np.uint32),
+				("colors", np.ubyte, 4),  # this appears to be normals, or something similar
+				("shapekeys1", np.int32),
+				# sometimes, only the last is set, the rest being 00 00 C0 7F (NaN)
+				("floats", np.float32, 4),
+			])
+		elif self.flag == 545:
+			dt.extend([
+				# cz_glasspanel_4m_02.mdl2
+				("uvs", np.ushort, (1, 2)),
+				("zeros2", np.uint32, (7,)),
+			])
+		# bone weights
+		if self.flag.weights:
+			dt.extend([
+				("bone ids", np.ubyte, (4,)),
+				("bone weights", np.ubyte, (4,)),
+				("zeros1", np.uint64)
+			])
+		self.dt = np.dtype(dt)
+		self.update_shell_count()
+		if self.dt.itemsize != self.size_of_vertex:
+			raise AttributeError(
+				f"Vertex size for flag {self.flag} is wrong! Collected {self.dt.itemsize}, got {self.size_of_vertex}")
+
+	def read_verts(self):
+		self.fur_length = 0.0
+		# get dtype according to which the vertices are packed
+		self.update_dtype()
+		# create arrays for the unpacked ms2_file
+		self.init_arrays()
+		# create array to populate with packed vertices
+		self.verts_data = np.empty(dtype=self.dt, shape=self.vertex_count)
+		# read the packed data
+		self.buffer_info.verts.seek(self.vertex_offset)
+		self.buffer_info.verts.readinto(self.verts_data)
+		# logging.debug(f"Reading {self.vertex_count} verts at {self.buffer_info.verts.tell()}")
+		# first cast to the float uvs array so unpacking doesn't use int division
+		self.uvs[:] = self.verts_data["uvs"]
+		if self.flag == 512:
+			unpack_ushort_vector_impostor(self.uvs)
+		else:
+			unpack_ushort_vector(self.uvs)
+		if self.get_vcol_count():
+			# first cast to the float colors array so unpacking doesn't use int division
+			self.colors[:] = self.verts_data["colors"]
+			unpack_ubyte_color(self.colors)
+		# todo - PZ uses at least bits 4, 5, 6 with a random pattern, while JWE2 pre-Biosyn uses really just the one bit
+		self.negate_bitangents[:] = (self.verts_data["winding"] >> 7) & 1
+		self.normals[:] = self.verts_data["normal"]
+		self.tangents[:] = self.verts_data["tangent"]
+		if "floats" in self.dt.fields:
+			self.floats[:] = self.verts_data["floats"]
+		start_time = time.time()
+		unpack_int64_vector(self.verts_data["pos"], self.vertices, self.use_blended_weights)
+		scale_unpack_vectorized(self.vertices, self.pack_base)
+		if "bone weights" in self.dt.fields:
+			bone_weights = self.verts_data["bone weights"].astype(np.float32) / 255
+			self.get_blended_weights(self.verts_data["bone ids"], bone_weights)
+		self.get_static_weights(self.verts_data["bone index"], self.use_blended_weights)
+
+		unpack_ubyte_vector(self.normals)
+		unpack_ubyte_vector(self.tangents)
+		unpack_swizzle_vectorized(self.vertices)
+		unpack_swizzle_vectorized(self.normals)
+		unpack_swizzle_vectorized(self.tangents)
+
+		# unpack the shapekeys
+		if self.flag == 517:
+			# create the int64 by combining its two parts
+			shapes_combined = self.verts_data["shapekeys1"].astype(np.int64)
+			shapes_combined <<= 32
+			shapes_combined |= self.verts_data["shapekeys0"]
+			unpack_int64_vector(shapes_combined, self.shapekeys, self.shape_residues)
+			scale_unpack_vectorized(self.shapekeys, self.pack_base)
+			unpack_swizzle_vectorized(self.shapekeys)
+
+		# for bit in range(0, 8):
+		# 	for vertex_index, res in enumerate((self.verts_data["winding"] >> bit) & 1):
+		# 		self.add_to_weights(f"bit{bit}", vertex_index, res)
+		logging.info(f"Unpacked mesh in {time.time() - start_time:.2f} seconds")
+
+	def pack_verts(self):
+		"""Repack flat lists into verts_data"""
+		logging.info("Packing vertices")
+		self.verts_data = np.zeros(self.vertex_count, dtype=self.dt)
+
+		if self.flag == 517:
+			pack_swizzle_vectorized(self.shapekeys)
+			scale_pack_vectorized(self.shapekeys, self.pack_base)
+			shapes_combined = np.zeros(self.vertex_count, dtype=np.int64)
+			# todo - store separate shape_residues?
+			pack_int64_vector(shapes_combined, self.shapekeys.astype(np.int64), self.use_blended_weights)
+			self.verts_data["shapekeys1"][:] = (shapes_combined >> 32) & 0b11111111111111111111111111111111
+			self.verts_data["shapekeys0"][:] = shapes_combined & 0b11111111111111111111111111111111
+
+		pack_swizzle_vectorized(self.vertices)
+		pack_swizzle_vectorized(self.normals)
+		pack_swizzle_vectorized(self.tangents)
+		# print(self.use_blended_weights)
+		scale_pack_vectorized(self.vertices, self.pack_base)
+		pack_int64_vector(self.verts_data["pos"], self.vertices.astype(np.int64), self.use_blended_weights)
+		pack_ubyte_vector(self.normals)
+		pack_ubyte_vector(self.tangents)
+		if self.flag == 512:
+			pack_ushort_vector_impostor(self.uvs)
+		else:
+			pack_ushort_vector(self.uvs)
+		self.verts_data["normal"] = self.normals
+		self.verts_data["tangent"] = self.tangents
+		self.verts_data["uvs"] = self.uvs
+		if "floats" in self.dt.fields:
+			self.verts_data["floats"] = self.floats
+		if self.get_vcol_count():
+			self.colors = np.array(self.colors)
+			pack_ubyte_color(self.colors)
+			self.verts_data["colors"] = self.colors
+		# winding is a bitfield
+		# 0 = UV orientation matching the geometry
+		# 128 = inverted UV orientation = bitangent
+		self.verts_data["winding"] = self.negate_bitangents << 7
+		# non-vectorized data
+		for vert, weight in zip(self.verts_data, self.weights):
+			# bone index of the strongest weight
+			if weight:
+				vert["bone index"] = weight[0][0]
+			# else:
+			# 	print(f"bad weight {i}, {self.weights[i]}")
+			if "bone ids" in self.dt.fields:
+				vert["bone ids"], vert["bone weights"] = self.unpack_weights_list(weight)
+