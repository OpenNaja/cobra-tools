import logging

import numpy as np

UBYTE_SCALE = 127
UBYTE_MAX = 255
USHORT_SCALE = 2048
USHORT_OFFSET = 32766.5
USHORT_MIN = 0
USHORT_MAX = 65535
PACKEDVEC_MAX = 2 ** 20 - 1  # 0x100000
# PACKEDVEC_MAX = 2 ** 20  # 0x100000
FUR_OVERHEAD = 2
zero_uint64 = np.uint64(0)
# describe the amount of bits taken up by each logical field in the uint64
PACKED_WEIGHT_FIELDS = ((10, 8), (10, 8), (10, 8), (10,))
# the indices into the unpacked weights per field
PACKED_WEIGHT_TITLES = ("bone ids", "bone weights")
<<<<<<< HEAD


def get_bitmask(num_bits):
    """Returns num_bits toggled on"""
    return (1 << num_bits) - 1
=======
>>>>>>> 6b84848a


def get_bitmask(num_bits):
    """Returns num_bits toggled on"""
    return (1 << num_bits) - 1

# high level access - while more readable, these are noticeably slower for dino meshes than working on the whole array
def decode_oct(decoded, encoded):
    decoded[:, :2] = encoded
    oct_to_vec3(decoded)
    unpack_swizzle_vectorized(decoded)


def encode_oct(decoded, encoded):
    pack_swizzle_vectorized(decoded)
    vec3_to_oct(decoded)
    encoded[:] = decoded[:, :2]


def unpack_ubyte_vector(arr, normalize=True):
    # convert to +-1 range; 255 is unused
    arr[:] = arr / UBYTE_SCALE - 1.0
    # some cases (oct) do not use normalization after unpacking
    if normalize:
        arr /= np.linalg.norm(arr, axis=1, keepdims=True)


def unpack_ubyte_color(arr):
    arr[:] = arr / UBYTE_MAX


def pack_ubyte_color(arr):
    arr[:] = np.round(arr * UBYTE_MAX)


def pack_ubyte_vector(arr):
    arr[:] = np.round(arr * UBYTE_SCALE + UBYTE_SCALE)


def unpack_ushort_vector(arr):
    arr[:] = (arr - USHORT_OFFSET) / USHORT_SCALE


def unpack_ushort_vector_impostor(arr):
    # improved precision in 0, 1 range
    arr[:] = arr / USHORT_MAX


def pack_ushort_vector(arr):
    arr[:] = np.round(arr * USHORT_SCALE + USHORT_OFFSET)


def pack_ushort_vector_impostor(arr):
    arr[:] = np.round(arr * USHORT_MAX)


def unpack_swizzle(vec):
    # swizzle to avoid a matrix multiplication for global axis correction
    return -vec[0], -vec[2], vec[1]


def unpack_swizzle_vectorized(arr):
    arr[:] = arr[:, (0, 2, 1)]
    arr[:, (0, 1)] *= -1.0


def unpack_swizzle_vectorized_b(arr):
    arr[:] = arr[:, (2, 0, 1)]
    arr[:, (0, 1)] *= -1.0


def pack_swizzle(vec):
    # swizzle to avoid a matrix multiplication for global axis correction
    return -vec[0], vec[2], -vec[1]


def pack_swizzle_vectorized(arr):
    arr[:] = arr[:, (0, 2, 1)]
    arr[:, (0, 2)] *= -1.0


def ushort_clamp(coord):
    return max(min(coord, USHORT_MAX), USHORT_MIN)


def scale_unpack_vectorized(f, pack_base):
    """Converts a packed int component into a float in the range specified by pack_base"""
    f[:] = (f + pack_base) * pack_base / PACKEDVEC_MAX - pack_base


def scale_pack_vectorized(f, pack_base):
    """Packs a float into the range specified by pack_base"""
    f[:] = np.round((f + pack_base) / pack_base * PACKEDVEC_MAX - pack_base)


def unpack_int64_vector(packed_vert, vertices, extra):
    for i in range(3):
        # grab the last 21 bits with bitand
        vertices[:, i] = (packed_vert >> (i * 21)) & get_bitmask(21)
    extra[:] = packed_vert >> 63


def unpack_int64_weights(packed_weights, weights):
    offset = 0
    for i, field in enumerate(PACKED_WEIGHT_FIELDS):
        for size, title in zip(field, PACKED_WEIGHT_TITLES):
            weights[title][:, i] = (packed_weights >> offset) & get_bitmask(size)
            offset += size
    # reconstruct the last weight
    weights["bone weights"][:, 3] = 255 - np.sum(weights["bone weights"][:, :3], axis=1)


def pack_int64_vector(packed_vert, vertices, extra):
    packed_vert[:] = 0
    for i in range(3):
        packed_vert |= vertices[:, i] << (21 * i)
    packed_vert |= extra.astype(np.int64) << 63


def pack_int64_weights(packed_weights, weights):
    offset = 0
    # cast the weights to allow for bitshifting far enough
    dt_weights = [
        ("bone ids", np.uint64, (4,)),
        ("bone weights", np.uint64, (4,)),
    ]
    weights = weights.astype(dt_weights)
    packed_weights[:] = 0
    for i, field in enumerate(PACKED_WEIGHT_FIELDS):
        for size, title in zip(field, PACKED_WEIGHT_TITLES):
            packed_weights |= weights[title][:, i] << offset
            offset += size


def remap(v, old_min, old_max, new_min, new_max):
    return ((v - old_min) / (old_max - old_min)) * (new_max - new_min) + new_min


def sign_not_zero(a):
    # 	vec2 signNotZero(vec2 v) {
    # return vec2((v.x >= 0.0) ? +1.0 : -1.0, (v.y >= 0.0) ? +1.0 : -1.0);
    # }
    # np.sign returns -1 if x < 0, 0 if x==0, 1 if x > 0
    c = a.copy()
    c[:] = -1.0
    c[a >= 0.0] = 1.0
    return c


def vec3_to_oct(arr):
    # ported from Cigolle et al. "Survey of Efficient Representations for Independent Unit Vectors" 2014.
    # // Assume normalized input. Output is on [-1, 1] for each component.
    # vec2 float32x3_to_oct(in vec3 v) {
    # // Project the sphere onto the octahedron, and then onto the xy plane
    # vec2 p = v.xy * (1.0 / (abs(v.x) + abs(v.y) + abs(v.z)));
    # // Reflect the folds of the lower hemisphere over the diagonals
    # return (v.z <= 0.0) ? ((1.0 - abs(p.yx)) * signNotZero(p)) : p;
    # }
    # Project the sphere onto the octahedron, and then onto the xy plane
    arr[:, (0, 1)] /= np.sum(np.abs(arr), axis=1, keepdims=True)
    # Reflect the folds of the lower hemisphere over the diagonals
    # update xy when z <= 0
    arr[arr[:, 2] <= 0.0, :2] = ((1.0 - np.abs(arr[:, (1, 0)])) * sign_not_zero(arr[:, (0, 1)]))[arr[:, 2] <= 0.0, :2]
    # could also use np.where
    # arr[:, :2] = np.where(arr[:, 2] <= 0.0, (1.0 - np.abs(arr[:, (1, 0)])) * sign_not_zero(arr[:, (0, 1)]), arr[:, :2])
    pack_ubyte_vector(arr)
    # clear z coord
    arr[:, 2] = 0.0


def oct_to_vec3(arr, unpack=True):
    # ported from Cigolle et al. "Survey of Efficient Representations for Independent Unit Vectors" 2014.
    # vec3 oct_to_float32x3(vec2 e) {
    # vec3 v = vec3(e.xy, 1.0 - abs(e.x) - abs(e.y));
    # if (v.z < 0) v.xy = (1.0 - abs(v.yx)) * signNotZero(v.xy);
    # return normalize(v);
    # }
    if unpack:
        unpack_ubyte_vector(arr, normalize=False)
    arr[:, 2] = 1.0 - np.abs(arr[:, 0]) - np.abs(arr[:, 1])
    # note that advanced indexing like this creates a copy instead of a view, which makes this messy
    arr[arr[:, 2] < 0, 0:2] = ((1.0 - np.abs(arr[:, (1, 0)])) * sign_not_zero(arr[:, :2]))[arr[:, 2] < 0]
    # normalize after conversion
    arr /= np.linalg.norm(arr, axis=1, keepdims=True)<|MERGE_RESOLUTION|>--- conflicted
+++ resolved
@@ -16,14 +16,6 @@
 PACKED_WEIGHT_FIELDS = ((10, 8), (10, 8), (10, 8), (10,))
 # the indices into the unpacked weights per field
 PACKED_WEIGHT_TITLES = ("bone ids", "bone weights")
-<<<<<<< HEAD
-
-
-def get_bitmask(num_bits):
-    """Returns num_bits toggled on"""
-    return (1 << num_bits) - 1
-=======
->>>>>>> 6b84848a
 
 
 def get_bitmask(num_bits):
