from generated.array import Array
from generated.base_struct import BaseStruct
from generated.formats.ms2.imports import name_type_map


class Buffer0(BaseStruct):

	__name__ = 'Buffer0'


	def __init__(self, context, arg=0, template=None, set_default=True):
		super().__init__(context, arg, template, set_default=False)

		# djb2 hashes
		self.name_hashes = Array(self.context, 0, None, (0,), name_type_map['Uint'])

		# names
		self.names = Array(self.context, 0, None, (0,), name_type_map['ZString'])

		# align to 4
		self.names_padding = name_type_map['PadAlign'](self.context, 4, self.names)
		self.zt_streams_header = name_type_map['StreamsZTHeader'](self.context, self.arg, None)
		if set_default:
			self.set_defaults()

	@classmethod
	def _get_attribute_list(cls):
		yield from super()._get_attribute_list()
<<<<<<< HEAD
		yield ('name_hashes', Array, (0, None, (None,), Uint), (False, None), None)
		yield ('names', Array, (0, None, (None,), ZString), (False, None), None)
		yield ('names_padding', PadAlign, (4, None), (False, None), True)
		yield ('zt_streams_header', StreamsZTHeader, (None, None), (False, None), True)
=======
		yield ('name_hashes', Array, (0, None, (None,), name_type_map['Uint']), (False, None), (None, None))
		yield ('names', Array, (0, None, (None,), name_type_map['ZString']), (False, None), (None, None))
		yield ('names_padding', name_type_map['PadAlign'], (4, None), (False, None), (lambda context: context.version >= 50, None))
		yield ('zt_streams_header', name_type_map['StreamsZTHeader'], (None, None), (False, None), (lambda context: context.version <= 13, None))
>>>>>>> b2fdcfb6

	@classmethod
	def _get_filtered_attribute_list(cls, instance, include_abstract=True):
		yield from super()._get_filtered_attribute_list(instance, include_abstract)
		yield 'name_hashes', Array, (0, None, (instance.arg.name_count,), name_type_map['Uint']), (False, None)
		yield 'names', Array, (0, None, (instance.arg.name_count,), name_type_map['ZString']), (False, None)
		if instance.context.version >= 50:
			yield 'names_padding', name_type_map['PadAlign'], (4, instance.names), (False, None)
		if instance.context.version <= 13:
			yield 'zt_streams_header', name_type_map['StreamsZTHeader'], (instance.arg, None), (False, None)
<|MERGE_RESOLUTION|>--- conflicted
+++ resolved
@@ -1,49 +1,42 @@
-from generated.array import Array
-from generated.base_struct import BaseStruct
-from generated.formats.ms2.imports import name_type_map
-
-
-class Buffer0(BaseStruct):
-
-	__name__ = 'Buffer0'
-
-
-	def __init__(self, context, arg=0, template=None, set_default=True):
-		super().__init__(context, arg, template, set_default=False)
-
-		# djb2 hashes
-		self.name_hashes = Array(self.context, 0, None, (0,), name_type_map['Uint'])
-
-		# names
-		self.names = Array(self.context, 0, None, (0,), name_type_map['ZString'])
-
-		# align to 4
-		self.names_padding = name_type_map['PadAlign'](self.context, 4, self.names)
-		self.zt_streams_header = name_type_map['StreamsZTHeader'](self.context, self.arg, None)
-		if set_default:
-			self.set_defaults()
-
-	@classmethod
-	def _get_attribute_list(cls):
-		yield from super()._get_attribute_list()
-<<<<<<< HEAD
-		yield ('name_hashes', Array, (0, None, (None,), Uint), (False, None), None)
-		yield ('names', Array, (0, None, (None,), ZString), (False, None), None)
-		yield ('names_padding', PadAlign, (4, None), (False, None), True)
-		yield ('zt_streams_header', StreamsZTHeader, (None, None), (False, None), True)
-=======
-		yield ('name_hashes', Array, (0, None, (None,), name_type_map['Uint']), (False, None), (None, None))
-		yield ('names', Array, (0, None, (None,), name_type_map['ZString']), (False, None), (None, None))
-		yield ('names_padding', name_type_map['PadAlign'], (4, None), (False, None), (lambda context: context.version >= 50, None))
-		yield ('zt_streams_header', name_type_map['StreamsZTHeader'], (None, None), (False, None), (lambda context: context.version <= 13, None))
->>>>>>> b2fdcfb6
-
-	@classmethod
-	def _get_filtered_attribute_list(cls, instance, include_abstract=True):
-		yield from super()._get_filtered_attribute_list(instance, include_abstract)
-		yield 'name_hashes', Array, (0, None, (instance.arg.name_count,), name_type_map['Uint']), (False, None)
-		yield 'names', Array, (0, None, (instance.arg.name_count,), name_type_map['ZString']), (False, None)
-		if instance.context.version >= 50:
-			yield 'names_padding', name_type_map['PadAlign'], (4, instance.names), (False, None)
-		if instance.context.version <= 13:
-			yield 'zt_streams_header', name_type_map['StreamsZTHeader'], (instance.arg, None), (False, None)
+from generated.array import Array
+from generated.base_struct import BaseStruct
+from generated.formats.ms2.imports import name_type_map
+
+
+class Buffer0(BaseStruct):
+
+	__name__ = 'Buffer0'
+
+
+	def __init__(self, context, arg=0, template=None, set_default=True):
+		super().__init__(context, arg, template, set_default=False)
+
+		# djb2 hashes
+		self.name_hashes = Array(self.context, 0, None, (0,), name_type_map['Uint'])
+
+		# names
+		self.names = Array(self.context, 0, None, (0,), name_type_map['ZString'])
+
+		# align to 4
+		self.names_padding = name_type_map['PadAlign'](self.context, 4, self.names)
+		self.zt_streams_header = name_type_map['StreamsZTHeader'](self.context, self.arg, None)
+		if set_default:
+			self.set_defaults()
+
+	@classmethod
+	def _get_attribute_list(cls):
+		yield from super()._get_attribute_list()
+		yield ('name_hashes', Array, (0, None, (None,), name_type_map['Uint']), (False, None), (None, None))
+		yield ('names', Array, (0, None, (None,), name_type_map['ZString']), (False, None), (None, None))
+		yield ('names_padding', name_type_map['PadAlign'], (4, None), (False, None), (lambda context: context.version >= 50, None))
+		yield ('zt_streams_header', name_type_map['StreamsZTHeader'], (None, None), (False, None), (lambda context: context.version <= 13, None))
+
+	@classmethod
+	def _get_filtered_attribute_list(cls, instance, include_abstract=True):
+		yield from super()._get_filtered_attribute_list(instance, include_abstract)
+		yield 'name_hashes', Array, (0, None, (instance.arg.name_count,), name_type_map['Uint']), (False, None)
+		yield 'names', Array, (0, None, (instance.arg.name_count,), name_type_map['ZString']), (False, None)
+		if instance.context.version >= 50:
+			yield 'names_padding', name_type_map['PadAlign'], (4, instance.names), (False, None)
+		if instance.context.version <= 13:
+			yield 'zt_streams_header', name_type_map['StreamsZTHeader'], (instance.arg, None), (False, None)