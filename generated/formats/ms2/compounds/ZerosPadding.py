--- conflicted
+++ resolved
@@ -1,46 +1,40 @@
-from generated.base_struct import BaseStruct
-from generated.formats.ms2.imports import name_type_map
-
-
-class ZerosPadding(BaseStruct):
-
-	"""
-	1 bit per bone, padded to 8 bytes, all 00
-	"""
-
-	__name__ = 'ZerosPadding'
-
-
-	def __init__(self, context, arg=0, template=None, set_default=True):
-		super().__init__(context, arg, template, set_default=False)
-		self.hier_2_padding_0 = name_type_map['Uint64'](self.context, 0, None)
-
-		# 128 still has 16 bytes
-		self.hier_2_padding_1 = name_type_map['Uint64'](self.context, 0, None)
-
-		# 129 is the first with 24 bytes
-		self.hier_2_padding_2 = name_type_map['Uint64'](self.context, 0, None)
-		if set_default:
-			self.set_defaults()
-
-	@classmethod
-	def _get_attribute_list(cls):
-		yield from super()._get_attribute_list()
-<<<<<<< HEAD
-		yield ('hier_2_padding_0', Uint64, (0, None), (False, None), None)
-		yield ('hier_2_padding_1', Uint64, (0, None), (False, None), True)
-		yield ('hier_2_padding_2', Uint64, (0, None), (False, None), True)
-=======
-		yield ('hier_2_padding_0', name_type_map['Uint64'], (0, None), (False, None), (None, None))
-		yield ('hier_2_padding_1', name_type_map['Uint64'], (0, None), (False, None), (None, True))
-		yield ('hier_2_padding_2', name_type_map['Uint64'], (0, None), (False, None), (None, True))
->>>>>>> b2fdcfb6
-
-	@classmethod
-	def _get_filtered_attribute_list(cls, instance, include_abstract=True):
-		yield from super()._get_filtered_attribute_list(instance, include_abstract)
-		yield 'hier_2_padding_0', name_type_map['Uint64'], (0, None), (False, None)
-		if 64 < instance.arg:
-			yield 'hier_2_padding_1', name_type_map['Uint64'], (0, None), (False, None)
-		if 128 < instance.arg:
-			yield 'hier_2_padding_2', name_type_map['Uint64'], (0, None), (False, None)
+from generated.base_struct import BaseStruct
+from generated.formats.ms2.imports import name_type_map
+
+
+class ZerosPadding(BaseStruct):
+
+	"""
+	1 bit per bone, padded to 8 bytes, all 00
+	"""
+
+	__name__ = 'ZerosPadding'
+
+
+	def __init__(self, context, arg=0, template=None, set_default=True):
+		super().__init__(context, arg, template, set_default=False)
+		self.hier_2_padding_0 = name_type_map['Uint64'](self.context, 0, None)
+
+		# 128 still has 16 bytes
+		self.hier_2_padding_1 = name_type_map['Uint64'](self.context, 0, None)
+
+		# 129 is the first with 24 bytes
+		self.hier_2_padding_2 = name_type_map['Uint64'](self.context, 0, None)
+		if set_default:
+			self.set_defaults()
+
+	@classmethod
+	def _get_attribute_list(cls):
+		yield from super()._get_attribute_list()
+		yield ('hier_2_padding_0', name_type_map['Uint64'], (0, None), (False, None), (None, None))
+		yield ('hier_2_padding_1', name_type_map['Uint64'], (0, None), (False, None), (None, True))
+		yield ('hier_2_padding_2', name_type_map['Uint64'], (0, None), (False, None), (None, True))
+
+	@classmethod
+	def _get_filtered_attribute_list(cls, instance, include_abstract=True):
+		yield from super()._get_filtered_attribute_list(instance, include_abstract)
+		yield 'hier_2_padding_0', name_type_map['Uint64'], (0, None), (False, None)
+		if 64 < instance.arg:
+			yield 'hier_2_padding_1', name_type_map['Uint64'], (0, None), (False, None)
+		if 128 < instance.arg:
+			yield 'hier_2_padding_2', name_type_map['Uint64'], (0, None), (False, None)