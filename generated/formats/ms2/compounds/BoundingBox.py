--- conflicted
+++ resolved
@@ -1,48 +1,41 @@
-from generated.array import Array
-from generated.base_struct import BaseStruct
-from generated.formats.ms2.imports import name_type_map
-
-
-class BoundingBox(BaseStruct):
-
-	__name__ = 'BoundingBox'
-
-
-	def __init__(self, context, arg=0, template=None, set_default=True):
-		super().__init__(context, arg, template, set_default=False)
-		self.rotation = name_type_map['Matrix33'](self.context, 0, None)
-
-		# center of the box
-		self.center = name_type_map['Vector3'](self.context, 0, None)
-
-		# total width
-		self.extent = name_type_map['Vector3'](self.context, 0, None)
-
-		# probably padding
-		self.zeros = Array(self.context, 0, None, (0,), name_type_map['Uint'])
-		if set_default:
-			self.set_defaults()
-
-	@classmethod
-	def _get_attribute_list(cls):
-		yield from super()._get_attribute_list()
-<<<<<<< HEAD
-		yield ('rotation', Matrix33, (0, None), (False, None), None)
-		yield ('center', Vector3, (0, None), (False, None), None)
-		yield ('extent', Vector3, (0, None), (False, None), None)
-		yield ('zeros', Array, (0, None, (3,), Uint), (False, None), True)
-=======
-		yield ('rotation', name_type_map['Matrix33'], (0, None), (False, None), (None, None))
-		yield ('center', name_type_map['Vector3'], (0, None), (False, None), (None, None))
-		yield ('extent', name_type_map['Vector3'], (0, None), (False, None), (None, None))
-		yield ('zeros', Array, (0, None, (3,), name_type_map['Uint']), (False, None), (lambda context: context.version == 32, None))
->>>>>>> b2fdcfb6
-
-	@classmethod
-	def _get_filtered_attribute_list(cls, instance, include_abstract=True):
-		yield from super()._get_filtered_attribute_list(instance, include_abstract)
-		yield 'rotation', name_type_map['Matrix33'], (0, None), (False, None)
-		yield 'center', name_type_map['Vector3'], (0, None), (False, None)
-		yield 'extent', name_type_map['Vector3'], (0, None), (False, None)
-		if instance.context.version == 32:
-			yield 'zeros', Array, (0, None, (3,), name_type_map['Uint']), (False, None)
+from generated.array import Array
+from generated.base_struct import BaseStruct
+from generated.formats.ms2.imports import name_type_map
+
+
+class BoundingBox(BaseStruct):
+
+	__name__ = 'BoundingBox'
+
+
+	def __init__(self, context, arg=0, template=None, set_default=True):
+		super().__init__(context, arg, template, set_default=False)
+		self.rotation = name_type_map['Matrix33'](self.context, 0, None)
+
+		# center of the box
+		self.center = name_type_map['Vector3'](self.context, 0, None)
+
+		# total width
+		self.extent = name_type_map['Vector3'](self.context, 0, None)
+
+		# probably padding
+		self.zeros = Array(self.context, 0, None, (0,), name_type_map['Uint'])
+		if set_default:
+			self.set_defaults()
+
+	@classmethod
+	def _get_attribute_list(cls):
+		yield from super()._get_attribute_list()
+		yield ('rotation', name_type_map['Matrix33'], (0, None), (False, None), (None, None))
+		yield ('center', name_type_map['Vector3'], (0, None), (False, None), (None, None))
+		yield ('extent', name_type_map['Vector3'], (0, None), (False, None), (None, None))
+		yield ('zeros', Array, (0, None, (3,), name_type_map['Uint']), (False, None), (lambda context: context.version == 32, None))
+
+	@classmethod
+	def _get_filtered_attribute_list(cls, instance, include_abstract=True):
+		yield from super()._get_filtered_attribute_list(instance, include_abstract)
+		yield 'rotation', name_type_map['Matrix33'], (0, None), (False, None)
+		yield 'center', name_type_map['Vector3'], (0, None), (False, None)
+		yield 'extent', name_type_map['Vector3'], (0, None), (False, None)
+		if instance.context.version == 32:
+			yield 'zeros', Array, (0, None, (3,), name_type_map['Uint']), (False, None)