from generated.array import Array
from generated.base_struct import BaseStruct
from generated.formats.ms2.imports import name_type_map


class Model(BaseStruct):

	__name__ = 'Model'


	def __init__(self, context, arg=0, template=None, set_default=True):
		super().__init__(context, arg, template, set_default=False)
		self.start_ref = name_type_map['Empty'](self.context, 0, None)

		# name pointers for each material
		self.materials = Array(self.context, 0, None, (0,), name_type_map['MaterialName'])

		# lod info for each level, only present if models are present (despite the count sometimes saying otherwise!)
		self.lods = Array(self.context, 0, None, (0,), name_type_map['LodInfo'])

		# instantiate the meshes with materials
		self.objects = Array(self.context, 0, None, (0,), name_type_map['Object'])
		self.mesh_aligner = name_type_map['PadAlign'](self.context, 8, self.start_ref)

		# mesh data blocks for this model
		self.meshes = Array(self.context, 0, None, (0,), name_type_map['MeshDataWrap'])

		# ?
		self.pre_bones = name_type_map['DLAPreBones'](self.context, 0, None)

		# see if it is a flag for ztuac too, so might be totally wrong here
		self.floatsy = Array(self.context, 0, None, (0,), name_type_map['FloatsY'])
		if set_default:
			self.set_defaults()

	@classmethod
	def _get_attribute_list(cls):
		yield from super()._get_attribute_list()
<<<<<<< HEAD
		yield ('start_ref', Empty, (0, None), (False, None), None)
		yield ('materials', Array, (0, None, (None,), MaterialName), (False, None), None)
		yield ('lods', Array, (0, None, (None,), LodInfo), (False, None), None)
		yield ('objects', Array, (0, None, (None,), Object), (False, None), None)
		yield ('mesh_aligner', PadAlign, (8, None), (False, None), True)
		yield ('meshes', Array, (0, None, (None,), MeshDataWrap), (False, None), None)
		yield ('pre_bones', ZTPreBones, (0, None), (False, None), True)
		yield ('pre_bones', DLAPreBones, (0, None), (False, None), True)
		yield ('floatsy', Array, (0, None, (None,), FloatsY), (False, None), True)
=======
		yield ('start_ref', name_type_map['Empty'], (0, None), (False, None), (None, None))
		yield ('materials', Array, (0, None, (None,), name_type_map['MaterialName']), (False, None), (None, None))
		yield ('lods', Array, (0, None, (None,), name_type_map['LodInfo']), (False, None), (None, None))
		yield ('objects', Array, (0, None, (None,), name_type_map['Object']), (False, None), (None, None))
		yield ('mesh_aligner', name_type_map['PadAlign'], (8, None), (False, None), (lambda context: context.version <= 32, None))
		yield ('meshes', Array, (0, None, (None,), name_type_map['MeshDataWrap']), (False, None), (None, None))
		yield ('pre_bones', name_type_map['ZTPreBones'], (0, None), (False, None), (lambda context: context.version == 13, True))
		yield ('pre_bones', name_type_map['DLAPreBones'], (0, None), (False, None), (lambda context: context.version == 7, True))
		yield ('floatsy', Array, (0, None, (None,), name_type_map['FloatsY']), (False, None), (lambda context: context.version <= 32, None))
>>>>>>> b2fdcfb6

	@classmethod
	def _get_filtered_attribute_list(cls, instance, include_abstract=True):
		yield from super()._get_filtered_attribute_list(instance, include_abstract)
		yield 'start_ref', name_type_map['Empty'], (0, None), (False, None)
		yield 'materials', Array, (0, None, (instance.arg.num_materials,), name_type_map['MaterialName']), (False, None)
		yield 'lods', Array, (0, None, (instance.arg.num_lods,), name_type_map['LodInfo']), (False, None)
		yield 'objects', Array, (0, None, (instance.arg.num_objects,), name_type_map['Object']), (False, None)
		if instance.context.version <= 32:
			yield 'mesh_aligner', name_type_map['PadAlign'], (8, instance.start_ref), (False, None)
		yield 'meshes', Array, (0, None, (instance.arg.num_meshes,), name_type_map['MeshDataWrap']), (False, None)
		if instance.context.version == 13 and instance.arg.last_count:
			yield 'pre_bones', name_type_map['ZTPreBones'], (0, None), (False, None)
		if instance.context.version == 7 and instance.arg.last_count:
			yield 'pre_bones', name_type_map['DLAPreBones'], (0, None), (False, None)
		if instance.context.version <= 32:
			yield 'floatsy', Array, (0, None, (instance.arg.render_flag,), name_type_map['FloatsY']), (False, None)
<|MERGE_RESOLUTION|>--- conflicted
+++ resolved
@@ -1,76 +1,64 @@
-from generated.array import Array
-from generated.base_struct import BaseStruct
-from generated.formats.ms2.imports import name_type_map
-
-
-class Model(BaseStruct):
-
-	__name__ = 'Model'
-
-
-	def __init__(self, context, arg=0, template=None, set_default=True):
-		super().__init__(context, arg, template, set_default=False)
-		self.start_ref = name_type_map['Empty'](self.context, 0, None)
-
-		# name pointers for each material
-		self.materials = Array(self.context, 0, None, (0,), name_type_map['MaterialName'])
-
-		# lod info for each level, only present if models are present (despite the count sometimes saying otherwise!)
-		self.lods = Array(self.context, 0, None, (0,), name_type_map['LodInfo'])
-
-		# instantiate the meshes with materials
-		self.objects = Array(self.context, 0, None, (0,), name_type_map['Object'])
-		self.mesh_aligner = name_type_map['PadAlign'](self.context, 8, self.start_ref)
-
-		# mesh data blocks for this model
-		self.meshes = Array(self.context, 0, None, (0,), name_type_map['MeshDataWrap'])
-
-		# ?
-		self.pre_bones = name_type_map['DLAPreBones'](self.context, 0, None)
-
-		# see if it is a flag for ztuac too, so might be totally wrong here
-		self.floatsy = Array(self.context, 0, None, (0,), name_type_map['FloatsY'])
-		if set_default:
-			self.set_defaults()
-
-	@classmethod
-	def _get_attribute_list(cls):
-		yield from super()._get_attribute_list()
-<<<<<<< HEAD
-		yield ('start_ref', Empty, (0, None), (False, None), None)
-		yield ('materials', Array, (0, None, (None,), MaterialName), (False, None), None)
-		yield ('lods', Array, (0, None, (None,), LodInfo), (False, None), None)
-		yield ('objects', Array, (0, None, (None,), Object), (False, None), None)
-		yield ('mesh_aligner', PadAlign, (8, None), (False, None), True)
-		yield ('meshes', Array, (0, None, (None,), MeshDataWrap), (False, None), None)
-		yield ('pre_bones', ZTPreBones, (0, None), (False, None), True)
-		yield ('pre_bones', DLAPreBones, (0, None), (False, None), True)
-		yield ('floatsy', Array, (0, None, (None,), FloatsY), (False, None), True)
-=======
-		yield ('start_ref', name_type_map['Empty'], (0, None), (False, None), (None, None))
-		yield ('materials', Array, (0, None, (None,), name_type_map['MaterialName']), (False, None), (None, None))
-		yield ('lods', Array, (0, None, (None,), name_type_map['LodInfo']), (False, None), (None, None))
-		yield ('objects', Array, (0, None, (None,), name_type_map['Object']), (False, None), (None, None))
-		yield ('mesh_aligner', name_type_map['PadAlign'], (8, None), (False, None), (lambda context: context.version <= 32, None))
-		yield ('meshes', Array, (0, None, (None,), name_type_map['MeshDataWrap']), (False, None), (None, None))
-		yield ('pre_bones', name_type_map['ZTPreBones'], (0, None), (False, None), (lambda context: context.version == 13, True))
-		yield ('pre_bones', name_type_map['DLAPreBones'], (0, None), (False, None), (lambda context: context.version == 7, True))
-		yield ('floatsy', Array, (0, None, (None,), name_type_map['FloatsY']), (False, None), (lambda context: context.version <= 32, None))
->>>>>>> b2fdcfb6
-
-	@classmethod
-	def _get_filtered_attribute_list(cls, instance, include_abstract=True):
-		yield from super()._get_filtered_attribute_list(instance, include_abstract)
-		yield 'start_ref', name_type_map['Empty'], (0, None), (False, None)
-		yield 'materials', Array, (0, None, (instance.arg.num_materials,), name_type_map['MaterialName']), (False, None)
-		yield 'lods', Array, (0, None, (instance.arg.num_lods,), name_type_map['LodInfo']), (False, None)
-		yield 'objects', Array, (0, None, (instance.arg.num_objects,), name_type_map['Object']), (False, None)
-		if instance.context.version <= 32:
-			yield 'mesh_aligner', name_type_map['PadAlign'], (8, instance.start_ref), (False, None)
-		yield 'meshes', Array, (0, None, (instance.arg.num_meshes,), name_type_map['MeshDataWrap']), (False, None)
-		if instance.context.version == 13 and instance.arg.last_count:
-			yield 'pre_bones', name_type_map['ZTPreBones'], (0, None), (False, None)
-		if instance.context.version == 7 and instance.arg.last_count:
-			yield 'pre_bones', name_type_map['DLAPreBones'], (0, None), (False, None)
-		if instance.context.version <= 32:
-			yield 'floatsy', Array, (0, None, (instance.arg.render_flag,), name_type_map['FloatsY']), (False, None)
+from generated.array import Array
+from generated.base_struct import BaseStruct
+from generated.formats.ms2.imports import name_type_map
+
+
+class Model(BaseStruct):
+
+	__name__ = 'Model'
+
+
+	def __init__(self, context, arg=0, template=None, set_default=True):
+		super().__init__(context, arg, template, set_default=False)
+		self.start_ref = name_type_map['Empty'](self.context, 0, None)
+
+		# name pointers for each material
+		self.materials = Array(self.context, 0, None, (0,), name_type_map['MaterialName'])
+
+		# lod info for each level, only present if models are present (despite the count sometimes saying otherwise!)
+		self.lods = Array(self.context, 0, None, (0,), name_type_map['LodInfo'])
+
+		# instantiate the meshes with materials
+		self.objects = Array(self.context, 0, None, (0,), name_type_map['Object'])
+		self.mesh_aligner = name_type_map['PadAlign'](self.context, 8, self.start_ref)
+
+		# mesh data blocks for this model
+		self.meshes = Array(self.context, 0, None, (0,), name_type_map['MeshDataWrap'])
+
+		# ?
+		self.pre_bones = name_type_map['DLAPreBones'](self.context, 0, None)
+
+		# see if it is a flag for ztuac too, so might be totally wrong here
+		self.floatsy = Array(self.context, 0, None, (0,), name_type_map['FloatsY'])
+		if set_default:
+			self.set_defaults()
+
+	@classmethod
+	def _get_attribute_list(cls):
+		yield from super()._get_attribute_list()
+		yield ('start_ref', name_type_map['Empty'], (0, None), (False, None), (None, None))
+		yield ('materials', Array, (0, None, (None,), name_type_map['MaterialName']), (False, None), (None, None))
+		yield ('lods', Array, (0, None, (None,), name_type_map['LodInfo']), (False, None), (None, None))
+		yield ('objects', Array, (0, None, (None,), name_type_map['Object']), (False, None), (None, None))
+		yield ('mesh_aligner', name_type_map['PadAlign'], (8, None), (False, None), (lambda context: context.version <= 32, None))
+		yield ('meshes', Array, (0, None, (None,), name_type_map['MeshDataWrap']), (False, None), (None, None))
+		yield ('pre_bones', name_type_map['ZTPreBones'], (0, None), (False, None), (lambda context: context.version == 13, True))
+		yield ('pre_bones', name_type_map['DLAPreBones'], (0, None), (False, None), (lambda context: context.version == 7, True))
+		yield ('floatsy', Array, (0, None, (None,), name_type_map['FloatsY']), (False, None), (lambda context: context.version <= 32, None))
+
+	@classmethod
+	def _get_filtered_attribute_list(cls, instance, include_abstract=True):
+		yield from super()._get_filtered_attribute_list(instance, include_abstract)
+		yield 'start_ref', name_type_map['Empty'], (0, None), (False, None)
+		yield 'materials', Array, (0, None, (instance.arg.num_materials,), name_type_map['MaterialName']), (False, None)
+		yield 'lods', Array, (0, None, (instance.arg.num_lods,), name_type_map['LodInfo']), (False, None)
+		yield 'objects', Array, (0, None, (instance.arg.num_objects,), name_type_map['Object']), (False, None)
+		if instance.context.version <= 32:
+			yield 'mesh_aligner', name_type_map['PadAlign'], (8, instance.start_ref), (False, None)
+		yield 'meshes', Array, (0, None, (instance.arg.num_meshes,), name_type_map['MeshDataWrap']), (False, None)
+		if instance.context.version == 13 and instance.arg.last_count:
+			yield 'pre_bones', name_type_map['ZTPreBones'], (0, None), (False, None)
+		if instance.context.version == 7 and instance.arg.last_count:
+			yield 'pre_bones', name_type_map['DLAPreBones'], (0, None), (False, None)
+		if instance.context.version <= 32:
+			yield 'floatsy', Array, (0, None, (instance.arg.render_flag,), name_type_map['FloatsY']), (False, None)