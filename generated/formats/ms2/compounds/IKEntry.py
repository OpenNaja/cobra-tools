from generated.base_struct import BaseStruct
from generated.formats.ms2.imports import name_type_map


class IKEntry(BaseStruct):

	"""
	60 bytes
	"""

	__name__ = 'IKEntry'


	def __init__(self, context, arg=0, template=None, set_default=True):
		super().__init__(context, arg, template, set_default=False)
		self.child = name_type_map['BonePointer'](self.context, 0, None)
		self.parent = name_type_map['BonePointer'](self.context, 0, None)
		self.unk_0 = name_type_map['Ushort'].from_value(0)

		# no clue what space this is in, defines the orientation for the ranges
		self.matrix = name_type_map['Matrix33'](self.context, 0, None)
		self.yaw = name_type_map['RotationRange'](self.context, 0, None)
		self.pitch = name_type_map['RotationRange'](self.context, 0, None)
		self.unk_1 = name_type_map['Uint'].from_value(1)
		if set_default:
			self.set_defaults()

	@classmethod
	def _get_attribute_list(cls):
		yield from super()._get_attribute_list()
<<<<<<< HEAD
		yield ('child', BonePointer, (0, None), (False, None), None)
		yield ('parent', BonePointer, (0, None), (False, None), None)
		yield ('unk_0', Ushort, (0, None), (False, 0), None)
		yield ('matrix', Matrix33, (0, None), (False, None), None)
		yield ('yaw', RotationRange, (0, None), (False, None), None)
		yield ('pitch', RotationRange, (0, None), (False, None), None)
		yield ('unk_1', Uint, (0, None), (False, 1), None)
=======
		yield ('child', name_type_map['BonePointer'], (0, None), (False, None), (None, None))
		yield ('parent', name_type_map['BonePointer'], (0, None), (False, None), (None, None))
		yield ('unk_0', name_type_map['Ushort'], (0, None), (False, 0), (None, None))
		yield ('matrix', name_type_map['Matrix33'], (0, None), (False, None), (None, None))
		yield ('yaw', name_type_map['RotationRange'], (0, None), (False, None), (None, None))
		yield ('pitch', name_type_map['RotationRange'], (0, None), (False, None), (None, None))
		yield ('unk_1', name_type_map['Uint'], (0, None), (False, 1), (None, None))
>>>>>>> b2fdcfb6

	@classmethod
	def _get_filtered_attribute_list(cls, instance, include_abstract=True):
		yield from super()._get_filtered_attribute_list(instance, include_abstract)
		yield 'child', name_type_map['BonePointer'], (0, None), (False, None)
		yield 'parent', name_type_map['BonePointer'], (0, None), (False, None)
		yield 'unk_0', name_type_map['Ushort'], (0, None), (False, 0)
		yield 'matrix', name_type_map['Matrix33'], (0, None), (False, None)
		yield 'yaw', name_type_map['RotationRange'], (0, None), (False, None)
		yield 'pitch', name_type_map['RotationRange'], (0, None), (False, None)
		yield 'unk_1', name_type_map['Uint'], (0, None), (False, 1)
<|MERGE_RESOLUTION|>--- conflicted
+++ resolved
@@ -1,58 +1,48 @@
-from generated.base_struct import BaseStruct
-from generated.formats.ms2.imports import name_type_map
-
-
-class IKEntry(BaseStruct):
-
-	"""
-	60 bytes
-	"""
-
-	__name__ = 'IKEntry'
-
-
-	def __init__(self, context, arg=0, template=None, set_default=True):
-		super().__init__(context, arg, template, set_default=False)
-		self.child = name_type_map['BonePointer'](self.context, 0, None)
-		self.parent = name_type_map['BonePointer'](self.context, 0, None)
-		self.unk_0 = name_type_map['Ushort'].from_value(0)
-
-		# no clue what space this is in, defines the orientation for the ranges
-		self.matrix = name_type_map['Matrix33'](self.context, 0, None)
-		self.yaw = name_type_map['RotationRange'](self.context, 0, None)
-		self.pitch = name_type_map['RotationRange'](self.context, 0, None)
-		self.unk_1 = name_type_map['Uint'].from_value(1)
-		if set_default:
-			self.set_defaults()
-
-	@classmethod
-	def _get_attribute_list(cls):
-		yield from super()._get_attribute_list()
-<<<<<<< HEAD
-		yield ('child', BonePointer, (0, None), (False, None), None)
-		yield ('parent', BonePointer, (0, None), (False, None), None)
-		yield ('unk_0', Ushort, (0, None), (False, 0), None)
-		yield ('matrix', Matrix33, (0, None), (False, None), None)
-		yield ('yaw', RotationRange, (0, None), (False, None), None)
-		yield ('pitch', RotationRange, (0, None), (False, None), None)
-		yield ('unk_1', Uint, (0, None), (False, 1), None)
-=======
-		yield ('child', name_type_map['BonePointer'], (0, None), (False, None), (None, None))
-		yield ('parent', name_type_map['BonePointer'], (0, None), (False, None), (None, None))
-		yield ('unk_0', name_type_map['Ushort'], (0, None), (False, 0), (None, None))
-		yield ('matrix', name_type_map['Matrix33'], (0, None), (False, None), (None, None))
-		yield ('yaw', name_type_map['RotationRange'], (0, None), (False, None), (None, None))
-		yield ('pitch', name_type_map['RotationRange'], (0, None), (False, None), (None, None))
-		yield ('unk_1', name_type_map['Uint'], (0, None), (False, 1), (None, None))
->>>>>>> b2fdcfb6
-
-	@classmethod
-	def _get_filtered_attribute_list(cls, instance, include_abstract=True):
-		yield from super()._get_filtered_attribute_list(instance, include_abstract)
-		yield 'child', name_type_map['BonePointer'], (0, None), (False, None)
-		yield 'parent', name_type_map['BonePointer'], (0, None), (False, None)
-		yield 'unk_0', name_type_map['Ushort'], (0, None), (False, 0)
-		yield 'matrix', name_type_map['Matrix33'], (0, None), (False, None)
-		yield 'yaw', name_type_map['RotationRange'], (0, None), (False, None)
-		yield 'pitch', name_type_map['RotationRange'], (0, None), (False, None)
-		yield 'unk_1', name_type_map['Uint'], (0, None), (False, 1)
+from generated.base_struct import BaseStruct
+from generated.formats.ms2.imports import name_type_map
+
+
+class IKEntry(BaseStruct):
+
+	"""
+	60 bytes
+	"""
+
+	__name__ = 'IKEntry'
+
+
+	def __init__(self, context, arg=0, template=None, set_default=True):
+		super().__init__(context, arg, template, set_default=False)
+		self.child = name_type_map['BonePointer'](self.context, 0, None)
+		self.parent = name_type_map['BonePointer'](self.context, 0, None)
+		self.unk_0 = name_type_map['Ushort'].from_value(0)
+
+		# no clue what space this is in, defines the orientation for the ranges
+		self.matrix = name_type_map['Matrix33'](self.context, 0, None)
+		self.yaw = name_type_map['RotationRange'](self.context, 0, None)
+		self.pitch = name_type_map['RotationRange'](self.context, 0, None)
+		self.unk_1 = name_type_map['Uint'].from_value(1)
+		if set_default:
+			self.set_defaults()
+
+	@classmethod
+	def _get_attribute_list(cls):
+		yield from super()._get_attribute_list()
+		yield ('child', name_type_map['BonePointer'], (0, None), (False, None), (None, None))
+		yield ('parent', name_type_map['BonePointer'], (0, None), (False, None), (None, None))
+		yield ('unk_0', name_type_map['Ushort'], (0, None), (False, 0), (None, None))
+		yield ('matrix', name_type_map['Matrix33'], (0, None), (False, None), (None, None))
+		yield ('yaw', name_type_map['RotationRange'], (0, None), (False, None), (None, None))
+		yield ('pitch', name_type_map['RotationRange'], (0, None), (False, None), (None, None))
+		yield ('unk_1', name_type_map['Uint'], (0, None), (False, 1), (None, None))
+
+	@classmethod
+	def _get_filtered_attribute_list(cls, instance, include_abstract=True):
+		yield from super()._get_filtered_attribute_list(instance, include_abstract)
+		yield 'child', name_type_map['BonePointer'], (0, None), (False, None)
+		yield 'parent', name_type_map['BonePointer'], (0, None), (False, None)
+		yield 'unk_0', name_type_map['Ushort'], (0, None), (False, 0)
+		yield 'matrix', name_type_map['Matrix33'], (0, None), (False, None)
+		yield 'yaw', name_type_map['RotationRange'], (0, None), (False, None)
+		yield 'pitch', name_type_map['RotationRange'], (0, None), (False, None)
+		yield 'unk_1', name_type_map['Uint'], (0, None), (False, 1)