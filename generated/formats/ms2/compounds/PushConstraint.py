--- conflicted
+++ resolved
@@ -23,11 +23,7 @@
 	@classmethod
 	def _get_attribute_list(cls):
 		yield from super()._get_attribute_list()
-<<<<<<< HEAD
-		yield ('floats', Array, (0, None, (3,), Float), (False, None), None)
-=======
 		yield ('floats', Array, (0, None, (3,), name_type_map['Float']), (False, None), (None, None))
->>>>>>> b2fdcfb6
 
 	@classmethod
 	def _get_filtered_attribute_list(cls, instance, include_abstract=True):
