--- conflicted
+++ resolved
@@ -1,41 +1,35 @@
-from generated.array import Array
-from generated.base_struct import BaseStruct
-from generated.formats.ms2.imports import name_type_map
-
-
-class ZtVertBlockInfo(BaseStruct):
-
-	"""
-	16 bytes total
-	"""
-
-	__name__ = 'ZtVertBlockInfo'
-
-
-	def __init__(self, context, arg=0, template=None, set_default=True):
-		super().__init__(context, arg, template, set_default=False)
-		self.vertex_count = name_type_map['Uint'](self.context, 0, None)
-		self.flags = Array(self.context, 0, None, (0,), name_type_map['Ubyte'])
-		self.zero = name_type_map['Uint'](self.context, 0, None)
-		if set_default:
-			self.set_defaults()
-
-	@classmethod
-	def _get_attribute_list(cls):
-		yield from super()._get_attribute_list()
-<<<<<<< HEAD
-		yield ('vertex_count', Uint, (0, None), (False, None), None)
-		yield ('flags', Array, (0, None, (8,), Ubyte), (False, None), None)
-		yield ('zero', Uint, (0, None), (False, None), None)
-=======
-		yield ('vertex_count', name_type_map['Uint'], (0, None), (False, None), (None, None))
-		yield ('flags', Array, (0, None, (8,), name_type_map['Ubyte']), (False, None), (None, None))
-		yield ('zero', name_type_map['Uint'], (0, None), (False, None), (None, None))
->>>>>>> b2fdcfb6
-
-	@classmethod
-	def _get_filtered_attribute_list(cls, instance, include_abstract=True):
-		yield from super()._get_filtered_attribute_list(instance, include_abstract)
-		yield 'vertex_count', name_type_map['Uint'], (0, None), (False, None)
-		yield 'flags', Array, (0, None, (8,), name_type_map['Ubyte']), (False, None)
-		yield 'zero', name_type_map['Uint'], (0, None), (False, None)
+from generated.array import Array
+from generated.base_struct import BaseStruct
+from generated.formats.ms2.imports import name_type_map
+
+
+class ZtVertBlockInfo(BaseStruct):
+
+	"""
+	16 bytes total
+	"""
+
+	__name__ = 'ZtVertBlockInfo'
+
+
+	def __init__(self, context, arg=0, template=None, set_default=True):
+		super().__init__(context, arg, template, set_default=False)
+		self.vertex_count = name_type_map['Uint'](self.context, 0, None)
+		self.flags = Array(self.context, 0, None, (0,), name_type_map['Ubyte'])
+		self.zero = name_type_map['Uint'](self.context, 0, None)
+		if set_default:
+			self.set_defaults()
+
+	@classmethod
+	def _get_attribute_list(cls):
+		yield from super()._get_attribute_list()
+		yield ('vertex_count', name_type_map['Uint'], (0, None), (False, None), (None, None))
+		yield ('flags', Array, (0, None, (8,), name_type_map['Ubyte']), (False, None), (None, None))
+		yield ('zero', name_type_map['Uint'], (0, None), (False, None), (None, None))
+
+	@classmethod
+	def _get_filtered_attribute_list(cls, instance, include_abstract=True):
+		yield from super()._get_filtered_attribute_list(instance, include_abstract)
+		yield 'vertex_count', name_type_map['Uint'], (0, None), (False, None)
+		yield 'flags', Array, (0, None, (8,), name_type_map['Ubyte']), (False, None)
+		yield 'zero', name_type_map['Uint'], (0, None), (False, None)