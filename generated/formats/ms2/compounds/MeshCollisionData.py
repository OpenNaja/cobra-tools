--- conflicted
+++ resolved
@@ -36,16 +36,6 @@
 	@classmethod
 	def _get_attribute_list(cls):
 		yield from super()._get_attribute_list()
-<<<<<<< HEAD
-		yield ('tris_salt', Array, (0, None, (4,), Uint), (False, None), True)
-		yield ('vertices_addr', Empty, (0, None), (False, None), None)
-		yield ('vertices', Array, (0, None, (None, 3,), Float), (False, None), None)
-		yield ('triangles_addr', Empty, (0, None), (False, None), None)
-		yield ('triangles', Array, (0, None, (None, 3,), Ushort), (False, None), None)
-		yield ('const', Uint, (0, None), (False, None), True)
-		yield ('triangle_flags', Array, (0, None, (None,), Uint), (False, None), True)
-		yield ('zero_end', Uint, (0, None), (False, None), None)
-=======
 		yield ('tris_salt', Array, (0, None, (4,), name_type_map['Uint']), (False, None), (None, True))
 		yield ('vertices_addr', name_type_map['Empty'], (0, None), (False, None), (None, None))
 		yield ('vertices', Array, (0, None, (None, 3,), name_type_map['Float']), (False, None), (None, None))
@@ -54,7 +44,6 @@
 		yield ('const', name_type_map['Uint'], (0, None), (False, None), (lambda context: context.version <= 47, None))
 		yield ('triangle_flags', Array, (0, None, (None,), name_type_map['Uint']), (False, None), (lambda context: context.version <= 47, True))
 		yield ('zero_end', name_type_map['Uint'], (0, None), (False, None), (None, None))
->>>>>>> b2fdcfb6
 
 	@classmethod
 	def _get_filtered_attribute_list(cls, instance, include_abstract=True):
