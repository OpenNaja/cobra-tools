from generated.formats.ms2.imports import name_type_map
from generated.formats.ovl_base.compounds.MemStruct import MemStruct


class BufferPresence(MemStruct):

	__name__ = 'BufferPresence'


	def __init__(self, context, arg=0, template=None, set_default=True):
		super().__init__(context, arg, template, set_default=False)

		# in DLA and JWE2, this can be a dependency to a model2stream
		self.dependency_name = name_type_map['Pointer'](self.context, 0, None)
		if set_default:
			self.set_defaults()

	@classmethod
	def _get_attribute_list(cls):
		yield from super()._get_attribute_list()
<<<<<<< HEAD
		yield ('dependency_name', Pointer, (0, None), (False, None), None)
=======
		yield ('dependency_name', name_type_map['Pointer'], (0, None), (False, None), (None, None))
>>>>>>> b2fdcfb6

	@classmethod
	def _get_filtered_attribute_list(cls, instance, include_abstract=True):
		yield from super()._get_filtered_attribute_list(instance, include_abstract)
		yield 'dependency_name', name_type_map['Pointer'], (0, None), (False, None)
<|MERGE_RESOLUTION|>--- conflicted
+++ resolved
@@ -1,30 +1,26 @@
-from generated.formats.ms2.imports import name_type_map
-from generated.formats.ovl_base.compounds.MemStruct import MemStruct
-
-
-class BufferPresence(MemStruct):
-
-	__name__ = 'BufferPresence'
-
-
-	def __init__(self, context, arg=0, template=None, set_default=True):
-		super().__init__(context, arg, template, set_default=False)
-
-		# in DLA and JWE2, this can be a dependency to a model2stream
-		self.dependency_name = name_type_map['Pointer'](self.context, 0, None)
-		if set_default:
-			self.set_defaults()
-
-	@classmethod
-	def _get_attribute_list(cls):
-		yield from super()._get_attribute_list()
-<<<<<<< HEAD
-		yield ('dependency_name', Pointer, (0, None), (False, None), None)
-=======
-		yield ('dependency_name', name_type_map['Pointer'], (0, None), (False, None), (None, None))
->>>>>>> b2fdcfb6
-
-	@classmethod
-	def _get_filtered_attribute_list(cls, instance, include_abstract=True):
-		yield from super()._get_filtered_attribute_list(instance, include_abstract)
-		yield 'dependency_name', name_type_map['Pointer'], (0, None), (False, None)
+from generated.formats.ms2.imports import name_type_map
+from generated.formats.ovl_base.compounds.MemStruct import MemStruct
+
+
+class BufferPresence(MemStruct):
+
+	__name__ = 'BufferPresence'
+
+
+	def __init__(self, context, arg=0, template=None, set_default=True):
+		super().__init__(context, arg, template, set_default=False)
+
+		# in DLA and JWE2, this can be a dependency to a model2stream
+		self.dependency_name = name_type_map['Pointer'](self.context, 0, None)
+		if set_default:
+			self.set_defaults()
+
+	@classmethod
+	def _get_attribute_list(cls):
+		yield from super()._get_attribute_list()
+		yield ('dependency_name', name_type_map['Pointer'], (0, None), (False, None), (None, None))
+
+	@classmethod
+	def _get_filtered_attribute_list(cls, instance, include_abstract=True):
+		yield from super()._get_filtered_attribute_list(instance, include_abstract)
+		yield 'dependency_name', name_type_map['Pointer'], (0, None), (False, None)