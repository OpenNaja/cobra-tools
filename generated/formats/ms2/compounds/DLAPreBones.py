from generated.array import Array
from generated.base_struct import BaseStruct
from generated.formats.ms2.imports import name_type_map


class DLAPreBones(BaseStruct):

	__name__ = 'DLAPreBones'


	def __init__(self, context, arg=0, template=None, set_default=True):
		super().__init__(context, arg, template, set_default=False)
		self.unk = Array(self.context, 0, None, (0,), name_type_map['Ubyte'])
		if set_default:
			self.set_defaults()

	@classmethod
	def _get_attribute_list(cls):
		yield from super()._get_attribute_list()
<<<<<<< HEAD
		yield ('unk', Array, (0, None, (120,), Ubyte), (False, None), None)
=======
		yield ('unk', Array, (0, None, (120,), name_type_map['Ubyte']), (False, None), (None, None))
>>>>>>> b2fdcfb6

	@classmethod
	def _get_filtered_attribute_list(cls, instance, include_abstract=True):
		yield from super()._get_filtered_attribute_list(instance, include_abstract)
		yield 'unk', Array, (0, None, (120,), name_type_map['Ubyte']), (False, None)
<|MERGE_RESOLUTION|>--- conflicted
+++ resolved
@@ -1,29 +1,25 @@
-from generated.array import Array
-from generated.base_struct import BaseStruct
-from generated.formats.ms2.imports import name_type_map
-
-
-class DLAPreBones(BaseStruct):
-
-	__name__ = 'DLAPreBones'
-
-
-	def __init__(self, context, arg=0, template=None, set_default=True):
-		super().__init__(context, arg, template, set_default=False)
-		self.unk = Array(self.context, 0, None, (0,), name_type_map['Ubyte'])
-		if set_default:
-			self.set_defaults()
-
-	@classmethod
-	def _get_attribute_list(cls):
-		yield from super()._get_attribute_list()
-<<<<<<< HEAD
-		yield ('unk', Array, (0, None, (120,), Ubyte), (False, None), None)
-=======
-		yield ('unk', Array, (0, None, (120,), name_type_map['Ubyte']), (False, None), (None, None))
->>>>>>> b2fdcfb6
-
-	@classmethod
-	def _get_filtered_attribute_list(cls, instance, include_abstract=True):
-		yield from super()._get_filtered_attribute_list(instance, include_abstract)
-		yield 'unk', Array, (0, None, (120,), name_type_map['Ubyte']), (False, None)
+from generated.array import Array
+from generated.base_struct import BaseStruct
+from generated.formats.ms2.imports import name_type_map
+
+
+class DLAPreBones(BaseStruct):
+
+	__name__ = 'DLAPreBones'
+
+
+	def __init__(self, context, arg=0, template=None, set_default=True):
+		super().__init__(context, arg, template, set_default=False)
+		self.unk = Array(self.context, 0, None, (0,), name_type_map['Ubyte'])
+		if set_default:
+			self.set_defaults()
+
+	@classmethod
+	def _get_attribute_list(cls):
+		yield from super()._get_attribute_list()
+		yield ('unk', Array, (0, None, (120,), name_type_map['Ubyte']), (False, None), (None, None))
+
+	@classmethod
+	def _get_filtered_attribute_list(cls, instance, include_abstract=True):
+		yield from super()._get_filtered_attribute_list(instance, include_abstract)
+		yield 'unk', Array, (0, None, (120,), name_type_map['Ubyte']), (False, None)