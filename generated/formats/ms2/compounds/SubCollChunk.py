from generated.array import Array
from generated.base_struct import BaseStruct
from generated.formats.ms2.imports import name_type_map


class SubCollChunk(BaseStruct):

	__name__ = 'SubCollChunk'


	def __init__(self, context, arg=0, template=None, set_default=True):
		super().__init__(context, arg, template, set_default=False)

		# verbatim
		self.bounds_min_repeat = name_type_map['Vector3'](self.context, 0, None)

		# verbatim
		self.bounds_max_repeat = name_type_map['Vector3'](self.context, 0, None)

		# seems to repeat tri_count
		self.tri_flags_count = name_type_map['Uint'](self.context, 0, None)

		# counts MeshCollisionBit
		self.count_bits = name_type_map['Ushort'](self.context, 0, None)

		# ?
		self.stuff = Array(self.context, 0, None, (0,), name_type_map['Ushort'])

		# ?
		self.collision_bits = Array(self.context, 0, None, (0,), name_type_map['MeshCollisionBit'])
		if set_default:
			self.set_defaults()

	@classmethod
	def _get_attribute_list(cls):
		yield from super()._get_attribute_list()
<<<<<<< HEAD
		yield ('bounds_min_repeat', Vector3, (0, None), (False, None), None)
		yield ('bounds_max_repeat', Vector3, (0, None), (False, None), None)
		yield ('tri_flags_count', Uint, (0, None), (False, None), None)
		yield ('count_bits', Ushort, (0, None), (False, None), None)
		yield ('stuff', Array, (0, None, (9,), Ushort), (False, None), None)
		yield ('collision_bits', Array, (0, None, (None,), MeshCollisionBit), (False, None), None)
=======
		yield ('bounds_min_repeat', name_type_map['Vector3'], (0, None), (False, None), (None, None))
		yield ('bounds_max_repeat', name_type_map['Vector3'], (0, None), (False, None), (None, None))
		yield ('tri_flags_count', name_type_map['Uint'], (0, None), (False, None), (None, None))
		yield ('count_bits', name_type_map['Ushort'], (0, None), (False, None), (None, None))
		yield ('stuff', Array, (0, None, (9,), name_type_map['Ushort']), (False, None), (None, None))
		yield ('collision_bits', Array, (0, None, (None,), name_type_map['MeshCollisionBit']), (False, None), (None, None))
>>>>>>> b2fdcfb6

	@classmethod
	def _get_filtered_attribute_list(cls, instance, include_abstract=True):
		yield from super()._get_filtered_attribute_list(instance, include_abstract)
		yield 'bounds_min_repeat', name_type_map['Vector3'], (0, None), (False, None)
		yield 'bounds_max_repeat', name_type_map['Vector3'], (0, None), (False, None)
		yield 'tri_flags_count', name_type_map['Uint'], (0, None), (False, None)
		yield 'count_bits', name_type_map['Ushort'], (0, None), (False, None)
		yield 'stuff', Array, (0, None, (9,), name_type_map['Ushort']), (False, None)
		yield 'collision_bits', Array, (0, None, (instance.count_bits,), name_type_map['MeshCollisionBit']), (False, None)<|MERGE_RESOLUTION|>--- conflicted
+++ resolved
@@ -34,21 +34,12 @@
 	@classmethod
 	def _get_attribute_list(cls):
 		yield from super()._get_attribute_list()
-<<<<<<< HEAD
-		yield ('bounds_min_repeat', Vector3, (0, None), (False, None), None)
-		yield ('bounds_max_repeat', Vector3, (0, None), (False, None), None)
-		yield ('tri_flags_count', Uint, (0, None), (False, None), None)
-		yield ('count_bits', Ushort, (0, None), (False, None), None)
-		yield ('stuff', Array, (0, None, (9,), Ushort), (False, None), None)
-		yield ('collision_bits', Array, (0, None, (None,), MeshCollisionBit), (False, None), None)
-=======
 		yield ('bounds_min_repeat', name_type_map['Vector3'], (0, None), (False, None), (None, None))
 		yield ('bounds_max_repeat', name_type_map['Vector3'], (0, None), (False, None), (None, None))
 		yield ('tri_flags_count', name_type_map['Uint'], (0, None), (False, None), (None, None))
 		yield ('count_bits', name_type_map['Ushort'], (0, None), (False, None), (None, None))
 		yield ('stuff', Array, (0, None, (9,), name_type_map['Ushort']), (False, None), (None, None))
 		yield ('collision_bits', Array, (0, None, (None,), name_type_map['MeshCollisionBit']), (False, None), (None, None))
->>>>>>> b2fdcfb6
 
 	@classmethod
 	def _get_filtered_attribute_list(cls, instance, include_abstract=True):
