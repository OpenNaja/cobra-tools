--- conflicted
+++ resolved
@@ -1,72 +1,60 @@
-from generated.base_struct import BaseStruct
-from generated.formats.ms2.imports import name_type_map
-
-
-class TriChunk(BaseStruct):
-
-	"""
-	JWE2 Biosyn: 64 bytes
-	"""
-
-	__name__ = 'TriChunk'
-
-
-	def __init__(self, context, arg=0, template=None, set_default=True):
-		super().__init__(context, arg, template, set_default=False)
-
-		# the smallest coordinates across all axes, min of unpacked vert coords if loc is 0,0,0
-		self.bounds_min = name_type_map['Vector3'](self.context, 0, None)
-		self.material_index = name_type_map['Ushort'](self.context, 0, None)
-		self.tris_count = name_type_map['Ushort'](self.context, 0, None)
-
-		# the biggest coordinates across all axes, max of unpacked vert coords if loc is 0,0,0
-		self.bounds_max = name_type_map['Vector3'](self.context, 0, None)
-		self.tris_offset = name_type_map['Uint'](self.context, 0, None)
-
-		# can be 0,0,0, no obvious range, not always within range of bounds
-		self.loc = name_type_map['Vector3'](self.context, 0, None)
-
-		# can be 1, 0, 0, 0; w always in range -1, +1
-		self.rot = name_type_map['AxisAngle'](self.context, 0, None)
-		self.shell_index = name_type_map['Ushort'](self.context, 0, None)
-		self.shell_count = name_type_map['Ushort'](self.context, 0, None)
-		if set_default:
-			self.set_defaults()
-
-	@classmethod
-	def _get_attribute_list(cls):
-		yield from super()._get_attribute_list()
-<<<<<<< HEAD
-		yield ('bounds_min', Vector3, (0, None), (False, None), None)
-		yield ('material_index', Ushort, (0, None), (False, None), None)
-		yield ('tris_count', Ushort, (0, None), (False, None), None)
-		yield ('bounds_max', Vector3, (0, None), (False, None), None)
-		yield ('tris_offset', Uint, (0, None), (False, None), None)
-		yield ('loc', Vector3, (0, None), (False, None), None)
-		yield ('rot', AxisAngle, (0, None), (False, None), None)
-		yield ('shell_index', Ushort, (0, None), (False, None), None)
-		yield ('shell_count', Ushort, (0, None), (False, None), None)
-=======
-		yield ('bounds_min', name_type_map['Vector3'], (0, None), (False, None), (None, None))
-		yield ('material_index', name_type_map['Ushort'], (0, None), (False, None), (None, None))
-		yield ('tris_count', name_type_map['Ushort'], (0, None), (False, None), (None, None))
-		yield ('bounds_max', name_type_map['Vector3'], (0, None), (False, None), (None, None))
-		yield ('tris_offset', name_type_map['Uint'], (0, None), (False, None), (None, None))
-		yield ('loc', name_type_map['Vector3'], (0, None), (False, None), (None, None))
-		yield ('rot', name_type_map['AxisAngle'], (0, None), (False, None), (None, None))
-		yield ('shell_index', name_type_map['Ushort'], (0, None), (False, None), (None, None))
-		yield ('shell_count', name_type_map['Ushort'], (0, None), (False, None), (None, None))
->>>>>>> b2fdcfb6
-
-	@classmethod
-	def _get_filtered_attribute_list(cls, instance, include_abstract=True):
-		yield from super()._get_filtered_attribute_list(instance, include_abstract)
-		yield 'bounds_min', name_type_map['Vector3'], (0, None), (False, None)
-		yield 'material_index', name_type_map['Ushort'], (0, None), (False, None)
-		yield 'tris_count', name_type_map['Ushort'], (0, None), (False, None)
-		yield 'bounds_max', name_type_map['Vector3'], (0, None), (False, None)
-		yield 'tris_offset', name_type_map['Uint'], (0, None), (False, None)
-		yield 'loc', name_type_map['Vector3'], (0, None), (False, None)
-		yield 'rot', name_type_map['AxisAngle'], (0, None), (False, None)
-		yield 'shell_index', name_type_map['Ushort'], (0, None), (False, None)
-		yield 'shell_count', name_type_map['Ushort'], (0, None), (False, None)
+from generated.base_struct import BaseStruct
+from generated.formats.ms2.imports import name_type_map
+
+
+class TriChunk(BaseStruct):
+
+	"""
+	JWE2 Biosyn: 64 bytes
+	"""
+
+	__name__ = 'TriChunk'
+
+
+	def __init__(self, context, arg=0, template=None, set_default=True):
+		super().__init__(context, arg, template, set_default=False)
+
+		# the smallest coordinates across all axes, min of unpacked vert coords if loc is 0,0,0
+		self.bounds_min = name_type_map['Vector3'](self.context, 0, None)
+		self.material_index = name_type_map['Ushort'](self.context, 0, None)
+		self.tris_count = name_type_map['Ushort'](self.context, 0, None)
+
+		# the biggest coordinates across all axes, max of unpacked vert coords if loc is 0,0,0
+		self.bounds_max = name_type_map['Vector3'](self.context, 0, None)
+		self.tris_offset = name_type_map['Uint'](self.context, 0, None)
+
+		# can be 0,0,0, no obvious range, not always within range of bounds
+		self.loc = name_type_map['Vector3'](self.context, 0, None)
+
+		# can be 1, 0, 0, 0; w always in range -1, +1
+		self.rot = name_type_map['AxisAngle'](self.context, 0, None)
+		self.shell_index = name_type_map['Ushort'](self.context, 0, None)
+		self.shell_count = name_type_map['Ushort'](self.context, 0, None)
+		if set_default:
+			self.set_defaults()
+
+	@classmethod
+	def _get_attribute_list(cls):
+		yield from super()._get_attribute_list()
+		yield ('bounds_min', name_type_map['Vector3'], (0, None), (False, None), (None, None))
+		yield ('material_index', name_type_map['Ushort'], (0, None), (False, None), (None, None))
+		yield ('tris_count', name_type_map['Ushort'], (0, None), (False, None), (None, None))
+		yield ('bounds_max', name_type_map['Vector3'], (0, None), (False, None), (None, None))
+		yield ('tris_offset', name_type_map['Uint'], (0, None), (False, None), (None, None))
+		yield ('loc', name_type_map['Vector3'], (0, None), (False, None), (None, None))
+		yield ('rot', name_type_map['AxisAngle'], (0, None), (False, None), (None, None))
+		yield ('shell_index', name_type_map['Ushort'], (0, None), (False, None), (None, None))
+		yield ('shell_count', name_type_map['Ushort'], (0, None), (False, None), (None, None))
+
+	@classmethod
+	def _get_filtered_attribute_list(cls, instance, include_abstract=True):
+		yield from super()._get_filtered_attribute_list(instance, include_abstract)
+		yield 'bounds_min', name_type_map['Vector3'], (0, None), (False, None)
+		yield 'material_index', name_type_map['Ushort'], (0, None), (False, None)
+		yield 'tris_count', name_type_map['Ushort'], (0, None), (False, None)
+		yield 'bounds_max', name_type_map['Vector3'], (0, None), (False, None)
+		yield 'tris_offset', name_type_map['Uint'], (0, None), (False, None)
+		yield 'loc', name_type_map['Vector3'], (0, None), (False, None)
+		yield 'rot', name_type_map['AxisAngle'], (0, None), (False, None)
+		yield 'shell_index', name_type_map['Ushort'], (0, None), (False, None)
+		yield 'shell_count', name_type_map['Ushort'], (0, None), (False, None)