from generated.array import Array
from generated.base_struct import BaseStruct
from generated.formats.ms2.imports import name_type_map


class Matrix44(BaseStruct):

	"""
	A 4x4 transformation matrix.
	"""

	__name__ = 'Matrix44'


	def __init__(self, context, arg=0, template=None, set_default=True):
		super().__init__(context, arg, template, set_default=False)

		# Stored in OpenGL column-major format.
		self.data = Array(self.context, 0, None, (0,), name_type_map['Float'])
		if set_default:
			self.set_defaults()

	@classmethod
	def _get_attribute_list(cls):
		yield from super()._get_attribute_list()
<<<<<<< HEAD
		yield ('data', Array, (0, None, (4, 4,), Float), (False, None), None)
=======
		yield ('data', Array, (0, None, (4, 4,), name_type_map['Float']), (False, None), (None, None))
>>>>>>> b2fdcfb6

	@classmethod
	def _get_filtered_attribute_list(cls, instance, include_abstract=True):
		yield from super()._get_filtered_attribute_list(instance, include_abstract)
		yield 'data', Array, (0, None, (4, 4,), name_type_map['Float']), (False, None)

	def set_rows(self, mat):
		"""Set matrix from rows."""
		self.data[:] = mat.transposed()

<|MERGE_RESOLUTION|>--- conflicted
+++ resolved
@@ -1,40 +1,36 @@
-from generated.array import Array
-from generated.base_struct import BaseStruct
-from generated.formats.ms2.imports import name_type_map
-
-
-class Matrix44(BaseStruct):
-
-	"""
-	A 4x4 transformation matrix.
-	"""
-
-	__name__ = 'Matrix44'
-
-
-	def __init__(self, context, arg=0, template=None, set_default=True):
-		super().__init__(context, arg, template, set_default=False)
-
-		# Stored in OpenGL column-major format.
-		self.data = Array(self.context, 0, None, (0,), name_type_map['Float'])
-		if set_default:
-			self.set_defaults()
-
-	@classmethod
-	def _get_attribute_list(cls):
-		yield from super()._get_attribute_list()
-<<<<<<< HEAD
-		yield ('data', Array, (0, None, (4, 4,), Float), (False, None), None)
-=======
-		yield ('data', Array, (0, None, (4, 4,), name_type_map['Float']), (False, None), (None, None))
->>>>>>> b2fdcfb6
-
-	@classmethod
-	def _get_filtered_attribute_list(cls, instance, include_abstract=True):
-		yield from super()._get_filtered_attribute_list(instance, include_abstract)
-		yield 'data', Array, (0, None, (4, 4,), name_type_map['Float']), (False, None)
-
-	def set_rows(self, mat):
-		"""Set matrix from rows."""
-		self.data[:] = mat.transposed()
-
+from generated.array import Array
+from generated.base_struct import BaseStruct
+from generated.formats.ms2.imports import name_type_map
+
+
+class Matrix44(BaseStruct):
+
+	"""
+	A 4x4 transformation matrix.
+	"""
+
+	__name__ = 'Matrix44'
+
+
+	def __init__(self, context, arg=0, template=None, set_default=True):
+		super().__init__(context, arg, template, set_default=False)
+
+		# Stored in OpenGL column-major format.
+		self.data = Array(self.context, 0, None, (0,), name_type_map['Float'])
+		if set_default:
+			self.set_defaults()
+
+	@classmethod
+	def _get_attribute_list(cls):
+		yield from super()._get_attribute_list()
+		yield ('data', Array, (0, None, (4, 4,), name_type_map['Float']), (False, None), (None, None))
+
+	@classmethod
+	def _get_filtered_attribute_list(cls, instance, include_abstract=True):
+		yield from super()._get_filtered_attribute_list(instance, include_abstract)
+		yield 'data', Array, (0, None, (4, 4,), name_type_map['Float']), (False, None)
+
+	def set_rows(self, mat):
+		"""Set matrix from rows."""
+		self.data[:] = mat.transposed()
+