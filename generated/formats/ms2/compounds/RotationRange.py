--- conflicted
+++ resolved
@@ -21,13 +21,8 @@
 	@classmethod
 	def _get_attribute_list(cls):
 		yield from super()._get_attribute_list()
-<<<<<<< HEAD
-		yield ('min', Float, (0, None), (False, None), None)
-		yield ('max', Float, (0, None), (False, None), None)
-=======
 		yield ('min', name_type_map['Float'], (0, None), (False, None), (None, None))
 		yield ('max', name_type_map['Float'], (0, None), (False, None), (None, None))
->>>>>>> b2fdcfb6
 
 	@classmethod
 	def _get_filtered_attribute_list(cls, instance, include_abstract=True):
