--- conflicted
+++ resolved
@@ -1,196 +1,163 @@
-from generated.array import Array
-from generated.formats.ms2.imports import name_type_map
-from generated.formats.ovl_base.compounds.MemStruct import MemStruct
-
-
-class ModelInfo(MemStruct):
-
-	"""
-	Describes one model, corresponding to a virtual .mdl2 file
-	JWE2 - 192 bytes
-	JWE2 Biosyn - 160 bytes
-	There is a versioning issue introduced by the Biosyn update as the ms2 version has not been incremented
-	"""
-
-	__name__ = 'ModelInfo'
-
-
-	def __init__(self, context, arg=0, template=None, set_default=True):
-		super().__init__(context, arg, template, set_default=False)
-
-		# ??
-		self.unk_dla = name_type_map['Uint64'](self.context, 0, None)
-
-		# the smallest coordinates across all axes
-		self.bounds_min = name_type_map['Vector3'](self.context, 0, None)
-
-		# not sure, for PZ often 40 00 00 37 for animals
-		self.unk_float_a = name_type_map['Float'](self.context, 0, None)
-
-		# the biggest coordinates across all axes
-		self.bounds_max = name_type_map['Vector3'](self.context, 0, None)
-
-		# scale: pack_base / 512, also added as offset
-		self.pack_base = name_type_map['Float'](self.context, 0, None)
-
-		# cog? medium of bounds?
-		self.center = name_type_map['Vector3'](self.context, 0, None)
-
-		# probably from center to max
-		self.radius = name_type_map['Float'](self.context, 0, None)
-
-		# seen 6 or 1, matches lod count
-		self.num_lods_2 = name_type_map['Uint64'](self.context, 0, None)
-
-		# zero
-		self.zero = name_type_map['Uint64'](self.context, 0, None)
-
-		# verbatim repeat
-		self.bounds_min_repeat = name_type_map['Vector3'](self.context, 0, None)
-
-		# verbatim repeat
-		self.bounds_max_repeat = name_type_map['Vector3'](self.context, 0, None)
-		self.num_materials = name_type_map['Ushort'](self.context, 0, None)
-		self.num_lods = name_type_map['Ushort'](self.context, 0, None)
-		self.num_objects = name_type_map['Ushort'](self.context, 0, None)
-
-		# count of MeshData fragments for the mdl2 this struct refers to
-		self.num_meshes = name_type_map['Ushort'](self.context, 0, None)
-
-		# ?
-		self.last_count = name_type_map['Ushort'](self.context, 0, None)
-
-		# this has influence on whether newly added shells draw correctly; for PZ usually 4, except for furry animals; ZT african ele female
-		self.render_flag = name_type_map['RenderFlag'](self.context, 0, None)
-
-		# ?
-		self.unks = Array(self.context, 0, None, (0,), name_type_map['Ushort'])
-		self.pad = Array(self.context, 0, None, (0,), name_type_map['Ushort'])
-		self.zeros = Array(self.context, 0, None, (0,), name_type_map['Uint64'])
-
-		# used to increment skeleton index
-		self.increment_flag = name_type_map['Uint64'](self.context, 0, None)
-		self.zero_0 = name_type_map['Uint64'](self.context, 0, None)
-		self.zero_1 = name_type_map['Uint64'](self.context, 0, None)
-		self.zero_2 = name_type_map['Uint64'](self.context, 0, None)
-		self.materials = name_type_map['ArrayPointer'](self.context, self.num_materials, name_type_map['MaterialName'])
-		self.lods = name_type_map['ArrayPointer'](self.context, self.num_lods, name_type_map['LodInfo'])
-		self.objects = name_type_map['ArrayPointer'](self.context, self.num_objects, name_type_map['Object'])
-		self.meshes = name_type_map['ArrayPointer'](self.context, self.num_meshes, name_type_map['MeshDataWrap'])
-
-		# points to the start of this ModelInfo's model, usually starts at materials
-		# stays the same for successive mdl2s in the same model; or points to nil if no models are present
-		self.first_model = name_type_map['Pointer'](self.context, 0, None)
-		if set_default:
-			self.set_defaults()
-
-	@classmethod
-	def _get_attribute_list(cls):
-		yield from super()._get_attribute_list()
-<<<<<<< HEAD
-		yield ('unk_dla', Uint64, (0, None), (False, None), True)
-		yield ('bounds_min', Vector3, (0, None), (False, None), None)
-		yield ('unk_float_a', Float, (0, None), (False, None), True)
-		yield ('bounds_max', Vector3, (0, None), (False, None), None)
-		yield ('pack_base', Float, (0, None), (False, None), True)
-		yield ('center', Vector3, (0, None), (False, None), None)
-		yield ('radius', Float, (0, None), (False, None), None)
-		yield ('num_lods_2', Uint64, (0, None), (False, None), True)
-		yield ('zero', Uint64, (0, None), (False, None), True)
-		yield ('bounds_min_repeat', Vector3, (0, None), (False, None), True)
-		yield ('bounds_max_repeat', Vector3, (0, None), (False, None), True)
-		yield ('num_materials', Ushort, (0, None), (False, None), None)
-		yield ('num_lods', Ushort, (0, None), (False, None), None)
-		yield ('num_objects', Ushort, (0, None), (False, None), None)
-		yield ('num_meshes', Ushort, (0, None), (False, None), None)
-		yield ('last_count', Ushort, (0, None), (False, None), None)
-		yield ('render_flag', RenderFlag, (0, None), (False, None), None)
-		yield ('unks', Array, (0, None, (7,), Ushort), (False, None), None)
-		yield ('pad', Array, (0, None, (3,), Ushort), (False, None), None)
-		yield ('materials', ArrayPointer, (None, None), (False, None), None)
-		yield ('lods', ArrayPointer, (None, None), (False, None), None)
-		yield ('objects', ArrayPointer, (None, None), (False, None), None)
-		yield ('meshes', ArrayPointer, (None, None), (False, None), None)
-		yield ('first_model', Pointer, (0, None), (False, None), None)
-		yield ('zeros', Array, (0, None, (4,), Uint64), (False, None), True)
-		yield ('zeros', Array, (0, None, (2,), Uint64), (False, None), True)
-		yield ('increment_flag', Uint64, (0, None), (False, None), None)
-		yield ('zero_0', Uint64, (0, None), (False, None), True)
-		yield ('zero_1', Uint64, (0, None), (False, None), True)
-		yield ('zero_2', Uint64, (0, None), (False, None), True)
-=======
-		yield ('unk_dla', name_type_map['Uint64'], (0, None), (False, None), (lambda context: context.version <= 7, None))
-		yield ('bounds_min', name_type_map['Vector3'], (0, None), (False, None), (None, None))
-		yield ('unk_float_a', name_type_map['Float'], (0, None), (False, None), (lambda context: context.version >= 47 and not (((context.version == 51) or (context.version == 52)) and context.biosyn), None))
-		yield ('bounds_max', name_type_map['Vector3'], (0, None), (False, None), (None, None))
-		yield ('pack_base', name_type_map['Float'], (0, None), (False, None), (lambda context: context.version >= 47 and not (((context.version == 51) or (context.version == 52)) and context.biosyn), None))
-		yield ('center', name_type_map['Vector3'], (0, None), (False, None), (None, None))
-		yield ('radius', name_type_map['Float'], (0, None), (False, None), (None, None))
-		yield ('num_lods_2', name_type_map['Uint64'], (0, None), (False, None), (lambda context: context.version >= 48 and not (((context.version == 51) or (context.version == 52)) and context.biosyn), None))
-		yield ('zero', name_type_map['Uint64'], (0, None), (False, None), (lambda context: context.version >= 48 and not (((context.version == 51) or (context.version == 52)) and context.biosyn), None))
-		yield ('bounds_min_repeat', name_type_map['Vector3'], (0, None), (False, None), (lambda context: context.version >= 32, None))
-		yield ('bounds_max_repeat', name_type_map['Vector3'], (0, None), (False, None), (lambda context: context.version >= 32, None))
-		yield ('num_materials', name_type_map['Ushort'], (0, None), (False, None), (None, None))
-		yield ('num_lods', name_type_map['Ushort'], (0, None), (False, None), (None, None))
-		yield ('num_objects', name_type_map['Ushort'], (0, None), (False, None), (None, None))
-		yield ('num_meshes', name_type_map['Ushort'], (0, None), (False, None), (None, None))
-		yield ('last_count', name_type_map['Ushort'], (0, None), (False, None), (None, None))
-		yield ('render_flag', name_type_map['RenderFlag'], (0, None), (False, None), (None, None))
-		yield ('unks', Array, (0, None, (7,), name_type_map['Ushort']), (False, None), (None, None))
-		yield ('pad', Array, (0, None, (3,), name_type_map['Ushort']), (False, None), (None, None))
-		yield ('materials', name_type_map['ArrayPointer'], (None, name_type_map['MaterialName']), (False, None), (None, None))
-		yield ('lods', name_type_map['ArrayPointer'], (None, name_type_map['LodInfo']), (False, None), (None, None))
-		yield ('objects', name_type_map['ArrayPointer'], (None, name_type_map['Object']), (False, None), (None, None))
-		yield ('meshes', name_type_map['ArrayPointer'], (None, name_type_map['MeshDataWrap']), (False, None), (None, None))
-		yield ('first_model', name_type_map['Pointer'], (0, None), (False, None), (None, None))
-		yield ('zeros', Array, (0, None, (4,), name_type_map['Uint64']), (False, None), (lambda context: context.version == 13, None))
-		yield ('zeros', Array, (0, None, (2,), name_type_map['Uint64']), (False, None), (lambda context: context.version == 7, None))
-		yield ('increment_flag', name_type_map['Uint64'], (0, None), (False, None), (None, None))
-		yield ('zero_0', name_type_map['Uint64'], (0, None), (False, None), (lambda context: not (context.version == 7), None))
-		yield ('zero_1', name_type_map['Uint64'], (0, None), (False, None), (lambda context: not (context.version == 32), None))
-		yield ('zero_2', name_type_map['Uint64'], (0, None), (False, None), (lambda context: context.version >= 47 and not (((context.version == 51) or (context.version == 52)) and context.biosyn), None))
->>>>>>> b2fdcfb6
-
-	@classmethod
-	def _get_filtered_attribute_list(cls, instance, include_abstract=True):
-		yield from super()._get_filtered_attribute_list(instance, include_abstract)
-		if instance.context.version <= 7:
-			yield 'unk_dla', name_type_map['Uint64'], (0, None), (False, None)
-		yield 'bounds_min', name_type_map['Vector3'], (0, None), (False, None)
-		if instance.context.version >= 47 and not (((instance.context.version == 51) or (instance.context.version == 52)) and instance.context.biosyn):
-			yield 'unk_float_a', name_type_map['Float'], (0, None), (False, None)
-		yield 'bounds_max', name_type_map['Vector3'], (0, None), (False, None)
-		if instance.context.version >= 47 and not (((instance.context.version == 51) or (instance.context.version == 52)) and instance.context.biosyn):
-			yield 'pack_base', name_type_map['Float'], (0, None), (False, None)
-		yield 'center', name_type_map['Vector3'], (0, None), (False, None)
-		yield 'radius', name_type_map['Float'], (0, None), (False, None)
-		if instance.context.version >= 48 and not (((instance.context.version == 51) or (instance.context.version == 52)) and instance.context.biosyn):
-			yield 'num_lods_2', name_type_map['Uint64'], (0, None), (False, None)
-			yield 'zero', name_type_map['Uint64'], (0, None), (False, None)
-		if instance.context.version >= 32:
-			yield 'bounds_min_repeat', name_type_map['Vector3'], (0, None), (False, None)
-			yield 'bounds_max_repeat', name_type_map['Vector3'], (0, None), (False, None)
-		yield 'num_materials', name_type_map['Ushort'], (0, None), (False, None)
-		yield 'num_lods', name_type_map['Ushort'], (0, None), (False, None)
-		yield 'num_objects', name_type_map['Ushort'], (0, None), (False, None)
-		yield 'num_meshes', name_type_map['Ushort'], (0, None), (False, None)
-		yield 'last_count', name_type_map['Ushort'], (0, None), (False, None)
-		yield 'render_flag', name_type_map['RenderFlag'], (0, None), (False, None)
-		yield 'unks', Array, (0, None, (7,), name_type_map['Ushort']), (False, None)
-		yield 'pad', Array, (0, None, (3,), name_type_map['Ushort']), (False, None)
-		yield 'materials', name_type_map['ArrayPointer'], (instance.num_materials, name_type_map['MaterialName']), (False, None)
-		yield 'lods', name_type_map['ArrayPointer'], (instance.num_lods, name_type_map['LodInfo']), (False, None)
-		yield 'objects', name_type_map['ArrayPointer'], (instance.num_objects, name_type_map['Object']), (False, None)
-		yield 'meshes', name_type_map['ArrayPointer'], (instance.num_meshes, name_type_map['MeshDataWrap']), (False, None)
-		yield 'first_model', name_type_map['Pointer'], (0, None), (False, None)
-		if instance.context.version == 13:
-			yield 'zeros', Array, (0, None, (4,), name_type_map['Uint64']), (False, None)
-		if instance.context.version == 7:
-			yield 'zeros', Array, (0, None, (2,), name_type_map['Uint64']), (False, None)
-		yield 'increment_flag', name_type_map['Uint64'], (0, None), (False, None)
-		if not (instance.context.version == 7):
-			yield 'zero_0', name_type_map['Uint64'], (0, None), (False, None)
-		if not (instance.context.version == 32):
-			yield 'zero_1', name_type_map['Uint64'], (0, None), (False, None)
-		if instance.context.version >= 47 and not (((instance.context.version == 51) or (instance.context.version == 52)) and instance.context.biosyn):
-			yield 'zero_2', name_type_map['Uint64'], (0, None), (False, None)
+from generated.array import Array
+from generated.formats.ms2.imports import name_type_map
+from generated.formats.ovl_base.compounds.MemStruct import MemStruct
+
+
+class ModelInfo(MemStruct):
+
+	"""
+	Describes one model, corresponding to a virtual .mdl2 file
+	JWE2 - 192 bytes
+	JWE2 Biosyn - 160 bytes
+	There is a versioning issue introduced by the Biosyn update as the ms2 version has not been incremented
+	"""
+
+	__name__ = 'ModelInfo'
+
+
+	def __init__(self, context, arg=0, template=None, set_default=True):
+		super().__init__(context, arg, template, set_default=False)
+
+		# ??
+		self.unk_dla = name_type_map['Uint64'](self.context, 0, None)
+
+		# the smallest coordinates across all axes
+		self.bounds_min = name_type_map['Vector3'](self.context, 0, None)
+
+		# not sure, for PZ often 40 00 00 37 for animals
+		self.unk_float_a = name_type_map['Float'](self.context, 0, None)
+
+		# the biggest coordinates across all axes
+		self.bounds_max = name_type_map['Vector3'](self.context, 0, None)
+
+		# scale: pack_base / 512, also added as offset
+		self.pack_base = name_type_map['Float'](self.context, 0, None)
+
+		# cog? medium of bounds?
+		self.center = name_type_map['Vector3'](self.context, 0, None)
+
+		# probably from center to max
+		self.radius = name_type_map['Float'](self.context, 0, None)
+
+		# seen 6 or 1, matches lod count
+		self.num_lods_2 = name_type_map['Uint64'](self.context, 0, None)
+
+		# zero
+		self.zero = name_type_map['Uint64'](self.context, 0, None)
+
+		# verbatim repeat
+		self.bounds_min_repeat = name_type_map['Vector3'](self.context, 0, None)
+
+		# verbatim repeat
+		self.bounds_max_repeat = name_type_map['Vector3'](self.context, 0, None)
+		self.num_materials = name_type_map['Ushort'](self.context, 0, None)
+		self.num_lods = name_type_map['Ushort'](self.context, 0, None)
+		self.num_objects = name_type_map['Ushort'](self.context, 0, None)
+
+		# count of MeshData fragments for the mdl2 this struct refers to
+		self.num_meshes = name_type_map['Ushort'](self.context, 0, None)
+
+		# ?
+		self.last_count = name_type_map['Ushort'](self.context, 0, None)
+
+		# this has influence on whether newly added shells draw correctly; for PZ usually 4, except for furry animals; ZT african ele female
+		self.render_flag = name_type_map['RenderFlag'](self.context, 0, None)
+
+		# ?
+		self.unks = Array(self.context, 0, None, (0,), name_type_map['Ushort'])
+		self.pad = Array(self.context, 0, None, (0,), name_type_map['Ushort'])
+		self.zeros = Array(self.context, 0, None, (0,), name_type_map['Uint64'])
+
+		# used to increment skeleton index
+		self.increment_flag = name_type_map['Uint64'](self.context, 0, None)
+		self.zero_0 = name_type_map['Uint64'](self.context, 0, None)
+		self.zero_1 = name_type_map['Uint64'](self.context, 0, None)
+		self.zero_2 = name_type_map['Uint64'](self.context, 0, None)
+		self.materials = name_type_map['ArrayPointer'](self.context, self.num_materials, name_type_map['MaterialName'])
+		self.lods = name_type_map['ArrayPointer'](self.context, self.num_lods, name_type_map['LodInfo'])
+		self.objects = name_type_map['ArrayPointer'](self.context, self.num_objects, name_type_map['Object'])
+		self.meshes = name_type_map['ArrayPointer'](self.context, self.num_meshes, name_type_map['MeshDataWrap'])
+
+		# points to the start of this ModelInfo's model, usually starts at materials
+		# stays the same for successive mdl2s in the same model; or points to nil if no models are present
+		self.first_model = name_type_map['Pointer'](self.context, 0, None)
+		if set_default:
+			self.set_defaults()
+
+	@classmethod
+	def _get_attribute_list(cls):
+		yield from super()._get_attribute_list()
+		yield ('unk_dla', name_type_map['Uint64'], (0, None), (False, None), (lambda context: context.version <= 7, None))
+		yield ('bounds_min', name_type_map['Vector3'], (0, None), (False, None), (None, None))
+		yield ('unk_float_a', name_type_map['Float'], (0, None), (False, None), (lambda context: context.version >= 47 and not (((context.version == 51) or (context.version == 52)) and context.biosyn), None))
+		yield ('bounds_max', name_type_map['Vector3'], (0, None), (False, None), (None, None))
+		yield ('pack_base', name_type_map['Float'], (0, None), (False, None), (lambda context: context.version >= 47 and not (((context.version == 51) or (context.version == 52)) and context.biosyn), None))
+		yield ('center', name_type_map['Vector3'], (0, None), (False, None), (None, None))
+		yield ('radius', name_type_map['Float'], (0, None), (False, None), (None, None))
+		yield ('num_lods_2', name_type_map['Uint64'], (0, None), (False, None), (lambda context: context.version >= 48 and not (((context.version == 51) or (context.version == 52)) and context.biosyn), None))
+		yield ('zero', name_type_map['Uint64'], (0, None), (False, None), (lambda context: context.version >= 48 and not (((context.version == 51) or (context.version == 52)) and context.biosyn), None))
+		yield ('bounds_min_repeat', name_type_map['Vector3'], (0, None), (False, None), (lambda context: context.version >= 32, None))
+		yield ('bounds_max_repeat', name_type_map['Vector3'], (0, None), (False, None), (lambda context: context.version >= 32, None))
+		yield ('num_materials', name_type_map['Ushort'], (0, None), (False, None), (None, None))
+		yield ('num_lods', name_type_map['Ushort'], (0, None), (False, None), (None, None))
+		yield ('num_objects', name_type_map['Ushort'], (0, None), (False, None), (None, None))
+		yield ('num_meshes', name_type_map['Ushort'], (0, None), (False, None), (None, None))
+		yield ('last_count', name_type_map['Ushort'], (0, None), (False, None), (None, None))
+		yield ('render_flag', name_type_map['RenderFlag'], (0, None), (False, None), (None, None))
+		yield ('unks', Array, (0, None, (7,), name_type_map['Ushort']), (False, None), (None, None))
+		yield ('pad', Array, (0, None, (3,), name_type_map['Ushort']), (False, None), (None, None))
+		yield ('materials', name_type_map['ArrayPointer'], (None, name_type_map['MaterialName']), (False, None), (None, None))
+		yield ('lods', name_type_map['ArrayPointer'], (None, name_type_map['LodInfo']), (False, None), (None, None))
+		yield ('objects', name_type_map['ArrayPointer'], (None, name_type_map['Object']), (False, None), (None, None))
+		yield ('meshes', name_type_map['ArrayPointer'], (None, name_type_map['MeshDataWrap']), (False, None), (None, None))
+		yield ('first_model', name_type_map['Pointer'], (0, None), (False, None), (None, None))
+		yield ('zeros', Array, (0, None, (4,), name_type_map['Uint64']), (False, None), (lambda context: context.version == 13, None))
+		yield ('zeros', Array, (0, None, (2,), name_type_map['Uint64']), (False, None), (lambda context: context.version == 7, None))
+		yield ('increment_flag', name_type_map['Uint64'], (0, None), (False, None), (None, None))
+		yield ('zero_0', name_type_map['Uint64'], (0, None), (False, None), (lambda context: not (context.version == 7), None))
+		yield ('zero_1', name_type_map['Uint64'], (0, None), (False, None), (lambda context: not (context.version == 32), None))
+		yield ('zero_2', name_type_map['Uint64'], (0, None), (False, None), (lambda context: context.version >= 47 and not (((context.version == 51) or (context.version == 52)) and context.biosyn), None))
+
+	@classmethod
+	def _get_filtered_attribute_list(cls, instance, include_abstract=True):
+		yield from super()._get_filtered_attribute_list(instance, include_abstract)
+		if instance.context.version <= 7:
+			yield 'unk_dla', name_type_map['Uint64'], (0, None), (False, None)
+		yield 'bounds_min', name_type_map['Vector3'], (0, None), (False, None)
+		if instance.context.version >= 47 and not (((instance.context.version == 51) or (instance.context.version == 52)) and instance.context.biosyn):
+			yield 'unk_float_a', name_type_map['Float'], (0, None), (False, None)
+		yield 'bounds_max', name_type_map['Vector3'], (0, None), (False, None)
+		if instance.context.version >= 47 and not (((instance.context.version == 51) or (instance.context.version == 52)) and instance.context.biosyn):
+			yield 'pack_base', name_type_map['Float'], (0, None), (False, None)
+		yield 'center', name_type_map['Vector3'], (0, None), (False, None)
+		yield 'radius', name_type_map['Float'], (0, None), (False, None)
+		if instance.context.version >= 48 and not (((instance.context.version == 51) or (instance.context.version == 52)) and instance.context.biosyn):
+			yield 'num_lods_2', name_type_map['Uint64'], (0, None), (False, None)
+			yield 'zero', name_type_map['Uint64'], (0, None), (False, None)
+		if instance.context.version >= 32:
+			yield 'bounds_min_repeat', name_type_map['Vector3'], (0, None), (False, None)
+			yield 'bounds_max_repeat', name_type_map['Vector3'], (0, None), (False, None)
+		yield 'num_materials', name_type_map['Ushort'], (0, None), (False, None)
+		yield 'num_lods', name_type_map['Ushort'], (0, None), (False, None)
+		yield 'num_objects', name_type_map['Ushort'], (0, None), (False, None)
+		yield 'num_meshes', name_type_map['Ushort'], (0, None), (False, None)
+		yield 'last_count', name_type_map['Ushort'], (0, None), (False, None)
+		yield 'render_flag', name_type_map['RenderFlag'], (0, None), (False, None)
+		yield 'unks', Array, (0, None, (7,), name_type_map['Ushort']), (False, None)
+		yield 'pad', Array, (0, None, (3,), name_type_map['Ushort']), (False, None)
+		yield 'materials', name_type_map['ArrayPointer'], (instance.num_materials, name_type_map['MaterialName']), (False, None)
+		yield 'lods', name_type_map['ArrayPointer'], (instance.num_lods, name_type_map['LodInfo']), (False, None)
+		yield 'objects', name_type_map['ArrayPointer'], (instance.num_objects, name_type_map['Object']), (False, None)
+		yield 'meshes', name_type_map['ArrayPointer'], (instance.num_meshes, name_type_map['MeshDataWrap']), (False, None)
+		yield 'first_model', name_type_map['Pointer'], (0, None), (False, None)
+		if instance.context.version == 13:
+			yield 'zeros', Array, (0, None, (4,), name_type_map['Uint64']), (False, None)
+		if instance.context.version == 7:
+			yield 'zeros', Array, (0, None, (2,), name_type_map['Uint64']), (False, None)
+		yield 'increment_flag', name_type_map['Uint64'], (0, None), (False, None)
+		if not (instance.context.version == 7):
+			yield 'zero_0', name_type_map['Uint64'], (0, None), (False, None)
+		if not (instance.context.version == 32):
+			yield 'zero_1', name_type_map['Uint64'], (0, None), (False, None)
+		if instance.context.version >= 47 and not (((instance.context.version == 51) or (instance.context.version == 52)) and instance.context.biosyn):
+			yield 'zero_2', name_type_map['Uint64'], (0, None), (False, None)