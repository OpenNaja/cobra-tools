--- conflicted
+++ resolved
@@ -1,78 +1,64 @@
-from generated.array import Array
-from generated.base_struct import BaseStruct
-from generated.formats.ms2.imports import name_type_map
-
-
-class Ms2InfoHeader(BaseStruct):
-
-	"""
-	Custom header struct
-	"""
-
-	__name__ = 'Ms2InfoHeader'
-
-
-	def __init__(self, context, arg=0, template=None, set_default=True):
-		super().__init__(context, arg, template, set_default=False)
-		self.biosyn = name_type_map['BiosynVersion'](self.context, 0, None)
-		self.bone_info_size = name_type_map['Uint'](self.context, 0, None)
-		self.num_streams = name_type_map['Uint'](self.context, 0, None)
-		self.info = name_type_map['Ms2Root'](self.context, 0, None)
-
-		# used since DLA
-		self.buffer_pointers = Array(self.context, 0, None, (0,), name_type_map['BufferPresence'])
-		self.mdl_2_names = Array(self.context, 0, None, (0,), name_type_map['ZString'])
-		self.modelstream_names = Array(self.context, 0, None, (0,), name_type_map['ZString'])
-		self.buffer_0 = name_type_map['Buffer0'](self.context, self.info, None)
-		self.buffer_infos = Array(self.context, 0, None, (0,), name_type_map['BufferInfo'])
-		self.model_infos = Array(self.context, 0, None, (0,), name_type_map['ModelInfo'])
-
-		# handles interleaved (old) or separate (new) styles for models and bone infos
-		self.models_reader = name_type_map['ModelReader'](self.context, self.model_infos, None)
-		if set_default:
-			self.set_defaults()
-
-	@classmethod
-	def _get_attribute_list(cls):
-		yield from super()._get_attribute_list()
-<<<<<<< HEAD
-		yield ('biosyn', BiosynVersion, (0, None), (False, None), None)
-		yield ('bone_info_size', Uint, (0, None), (False, None), None)
-		yield ('num_streams', Uint, (0, None), (False, None), None)
-		yield ('info', Ms2Root, (0, None), (False, None), None)
-		yield ('buffer_pointers', Array, (0, None, (None,), BufferPresence), (False, None), True)
-		yield ('mdl_2_names', Array, (0, None, (None,), ZString), (False, None), None)
-		yield ('modelstream_names', Array, (0, None, (None,), ZString), (False, None), None)
-		yield ('buffer_0', Buffer0, (None, None), (False, None), None)
-		yield ('buffer_infos', Array, (0, None, (None,), BufferInfo), (False, None), None)
-		yield ('model_infos', Array, (0, None, (None,), ModelInfo), (False, None), None)
-		yield ('models_reader', ModelReader, (None, None), (False, None), None)
-=======
-		yield ('biosyn', name_type_map['BiosynVersion'], (0, None), (False, None), (None, None))
-		yield ('bone_info_size', name_type_map['Uint'], (0, None), (False, None), (None, None))
-		yield ('num_streams', name_type_map['Uint'], (0, None), (False, None), (None, None))
-		yield ('info', name_type_map['Ms2Root'], (0, None), (False, None), (None, None))
-		yield ('buffer_pointers', Array, (0, None, (None,), name_type_map['BufferPresence']), (False, None), (lambda context: context.version >= 7, None))
-		yield ('mdl_2_names', Array, (0, None, (None,), name_type_map['ZString']), (False, None), (None, None))
-		yield ('modelstream_names', Array, (0, None, (None,), name_type_map['ZString']), (False, None), (None, None))
-		yield ('buffer_0', name_type_map['Buffer0'], (None, None), (False, None), (None, None))
-		yield ('buffer_infos', Array, (0, None, (None,), name_type_map['BufferInfo']), (False, None), (None, None))
-		yield ('model_infos', Array, (0, None, (None,), name_type_map['ModelInfo']), (False, None), (None, None))
-		yield ('models_reader', name_type_map['ModelReader'], (None, None), (False, None), (None, None))
->>>>>>> b2fdcfb6
-
-	@classmethod
-	def _get_filtered_attribute_list(cls, instance, include_abstract=True):
-		yield from super()._get_filtered_attribute_list(instance, include_abstract)
-		yield 'biosyn', name_type_map['BiosynVersion'], (0, None), (False, None)
-		yield 'bone_info_size', name_type_map['Uint'], (0, None), (False, None)
-		yield 'num_streams', name_type_map['Uint'], (0, None), (False, None)
-		yield 'info', name_type_map['Ms2Root'], (0, None), (False, None)
-		if instance.context.version >= 7:
-			yield 'buffer_pointers', Array, (0, None, (instance.info.vertex_buffer_count,), name_type_map['BufferPresence']), (False, None)
-		yield 'mdl_2_names', Array, (0, None, (instance.info.mdl_2_count,), name_type_map['ZString']), (False, None)
-		yield 'modelstream_names', Array, (0, None, (instance.num_streams,), name_type_map['ZString']), (False, None)
-		yield 'buffer_0', name_type_map['Buffer0'], (instance.info, None), (False, None)
-		yield 'buffer_infos', Array, (0, None, (instance.info.vertex_buffer_count,), name_type_map['BufferInfo']), (False, None)
-		yield 'model_infos', Array, (0, None, (instance.info.mdl_2_count,), name_type_map['ModelInfo']), (False, None)
-		yield 'models_reader', name_type_map['ModelReader'], (instance.model_infos, None), (False, None)
+from generated.array import Array
+from generated.base_struct import BaseStruct
+from generated.formats.ms2.imports import name_type_map
+
+
+class Ms2InfoHeader(BaseStruct):
+
+	"""
+	Custom header struct
+	"""
+
+	__name__ = 'Ms2InfoHeader'
+
+
+	def __init__(self, context, arg=0, template=None, set_default=True):
+		super().__init__(context, arg, template, set_default=False)
+		self.biosyn = name_type_map['BiosynVersion'](self.context, 0, None)
+		self.bone_info_size = name_type_map['Uint'](self.context, 0, None)
+		self.num_streams = name_type_map['Uint'](self.context, 0, None)
+		self.info = name_type_map['Ms2Root'](self.context, 0, None)
+
+		# used since DLA
+		self.buffer_pointers = Array(self.context, 0, None, (0,), name_type_map['BufferPresence'])
+		self.mdl_2_names = Array(self.context, 0, None, (0,), name_type_map['ZString'])
+		self.modelstream_names = Array(self.context, 0, None, (0,), name_type_map['ZString'])
+		self.buffer_0 = name_type_map['Buffer0'](self.context, self.info, None)
+		self.buffer_infos = Array(self.context, 0, None, (0,), name_type_map['BufferInfo'])
+		self.model_infos = Array(self.context, 0, None, (0,), name_type_map['ModelInfo'])
+
+		# handles interleaved (old) or separate (new) styles for models and bone infos
+		self.models_reader = name_type_map['ModelReader'](self.context, self.model_infos, None)
+		if set_default:
+			self.set_defaults()
+
+	@classmethod
+	def _get_attribute_list(cls):
+		yield from super()._get_attribute_list()
+		yield ('biosyn', name_type_map['BiosynVersion'], (0, None), (False, None), (None, None))
+		yield ('bone_info_size', name_type_map['Uint'], (0, None), (False, None), (None, None))
+		yield ('num_streams', name_type_map['Uint'], (0, None), (False, None), (None, None))
+		yield ('info', name_type_map['Ms2Root'], (0, None), (False, None), (None, None))
+		yield ('buffer_pointers', Array, (0, None, (None,), name_type_map['BufferPresence']), (False, None), (lambda context: context.version >= 7, None))
+		yield ('mdl_2_names', Array, (0, None, (None,), name_type_map['ZString']), (False, None), (None, None))
+		yield ('modelstream_names', Array, (0, None, (None,), name_type_map['ZString']), (False, None), (None, None))
+		yield ('buffer_0', name_type_map['Buffer0'], (None, None), (False, None), (None, None))
+		yield ('buffer_infos', Array, (0, None, (None,), name_type_map['BufferInfo']), (False, None), (None, None))
+		yield ('model_infos', Array, (0, None, (None,), name_type_map['ModelInfo']), (False, None), (None, None))
+		yield ('models_reader', name_type_map['ModelReader'], (None, None), (False, None), (None, None))
+
+	@classmethod
+	def _get_filtered_attribute_list(cls, instance, include_abstract=True):
+		yield from super()._get_filtered_attribute_list(instance, include_abstract)
+		yield 'biosyn', name_type_map['BiosynVersion'], (0, None), (False, None)
+		yield 'bone_info_size', name_type_map['Uint'], (0, None), (False, None)
+		yield 'num_streams', name_type_map['Uint'], (0, None), (False, None)
+		yield 'info', name_type_map['Ms2Root'], (0, None), (False, None)
+		if instance.context.version >= 7:
+			yield 'buffer_pointers', Array, (0, None, (instance.info.vertex_buffer_count,), name_type_map['BufferPresence']), (False, None)
+		yield 'mdl_2_names', Array, (0, None, (instance.info.mdl_2_count,), name_type_map['ZString']), (False, None)
+		yield 'modelstream_names', Array, (0, None, (instance.num_streams,), name_type_map['ZString']), (False, None)
+		yield 'buffer_0', name_type_map['Buffer0'], (instance.info, None), (False, None)
+		yield 'buffer_infos', Array, (0, None, (instance.info.vertex_buffer_count,), name_type_map['BufferInfo']), (False, None)
+		yield 'model_infos', Array, (0, None, (instance.info.mdl_2_count,), name_type_map['ModelInfo']), (False, None)
+		yield 'models_reader', name_type_map['ModelReader'], (instance.model_infos, None), (False, None)