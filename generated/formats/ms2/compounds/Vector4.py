--- conflicted
+++ resolved
@@ -1,56 +1,49 @@
-from generated.base_struct import BaseStruct
-from generated.formats.ms2.imports import name_type_map
-
-
-class Vector4(BaseStruct):
-
-	"""
-	A vector in 3D space (x,y,z).
-	"""
-
-	__name__ = 'Vector4'
-
-
-	def __init__(self, context, arg=0, template=None, set_default=True):
-		super().__init__(context, arg, template, set_default=False)
-
-		# First coordinate.
-		self.x = name_type_map['Float'](self.context, 0, None)
-
-		# Second coordinate.
-		self.y = name_type_map['Float'](self.context, 0, None)
-
-		# Third coordinate.
-		self.z = name_type_map['Float'](self.context, 0, None)
-
-		# zeroth coordinate.
-		self.w = name_type_map['Float'](self.context, 0, None)
-		if set_default:
-			self.set_defaults()
-
-	@classmethod
-	def _get_attribute_list(cls):
-		yield from super()._get_attribute_list()
-<<<<<<< HEAD
-		yield ('x', Float, (0, None), (False, None), None)
-		yield ('y', Float, (0, None), (False, None), None)
-		yield ('z', Float, (0, None), (False, None), None)
-		yield ('w', Float, (0, None), (False, None), None)
-=======
-		yield ('x', name_type_map['Float'], (0, None), (False, None), (None, None))
-		yield ('y', name_type_map['Float'], (0, None), (False, None), (None, None))
-		yield ('z', name_type_map['Float'], (0, None), (False, None), (None, None))
-		yield ('w', name_type_map['Float'], (0, None), (False, None), (None, None))
->>>>>>> b2fdcfb6
-
-	@classmethod
-	def _get_filtered_attribute_list(cls, instance, include_abstract=True):
-		yield from super()._get_filtered_attribute_list(instance, include_abstract)
-		yield 'x', name_type_map['Float'], (0, None), (False, None)
-		yield 'y', name_type_map['Float'], (0, None), (False, None)
-		yield 'z', name_type_map['Float'], (0, None), (False, None)
-		yield 'w', name_type_map['Float'], (0, None), (False, None)
-
-	def __repr__(self):
-		return f"[ {self.x:6.3f} {self.y:6.3f} {self.z:6.3f} {self.w:6.3f} ]"
-
+from generated.base_struct import BaseStruct
+from generated.formats.ms2.imports import name_type_map
+
+
+class Vector4(BaseStruct):
+
+	"""
+	A vector in 3D space (x,y,z).
+	"""
+
+	__name__ = 'Vector4'
+
+
+	def __init__(self, context, arg=0, template=None, set_default=True):
+		super().__init__(context, arg, template, set_default=False)
+
+		# First coordinate.
+		self.x = name_type_map['Float'](self.context, 0, None)
+
+		# Second coordinate.
+		self.y = name_type_map['Float'](self.context, 0, None)
+
+		# Third coordinate.
+		self.z = name_type_map['Float'](self.context, 0, None)
+
+		# zeroth coordinate.
+		self.w = name_type_map['Float'](self.context, 0, None)
+		if set_default:
+			self.set_defaults()
+
+	@classmethod
+	def _get_attribute_list(cls):
+		yield from super()._get_attribute_list()
+		yield ('x', name_type_map['Float'], (0, None), (False, None), (None, None))
+		yield ('y', name_type_map['Float'], (0, None), (False, None), (None, None))
+		yield ('z', name_type_map['Float'], (0, None), (False, None), (None, None))
+		yield ('w', name_type_map['Float'], (0, None), (False, None), (None, None))
+
+	@classmethod
+	def _get_filtered_attribute_list(cls, instance, include_abstract=True):
+		yield from super()._get_filtered_attribute_list(instance, include_abstract)
+		yield 'x', name_type_map['Float'], (0, None), (False, None)
+		yield 'y', name_type_map['Float'], (0, None), (False, None)
+		yield 'z', name_type_map['Float'], (0, None), (False, None)
+		yield 'w', name_type_map['Float'], (0, None), (False, None)
+
+	def __repr__(self):
+		return f"[ {self.x:6.3f} {self.y:6.3f} {self.z:6.3f} {self.w:6.3f} ]"
+