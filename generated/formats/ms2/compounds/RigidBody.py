--- conflicted
+++ resolved
@@ -1,78 +1,66 @@
-from generated.base_struct import BaseStruct
-from generated.formats.ms2.imports import name_type_map
-
-
-class RigidBody(BaseStruct):
-
-	__name__ = 'RigidBody'
-
-
-	def __init__(self, context, arg=0, template=None, set_default=True):
-		super().__init__(context, arg, template, set_default=False)
-
-		# 2 kinematic, 0 1 static
-		self.flag = name_type_map['Uint'](self.context, 0, None)
-
-		# center of mass - from the head of the bone the collider is attached to
-		self.loc = name_type_map['Vector3'](self.context, 0, None)
-
-		# mass of joint or object
-		self.mass = name_type_map['Float'](self.context, 0, None)
-
-		# coefficient of static friction(small wants to roll, larger wants to slide)
-		self.static_friction = name_type_map['Float'](self.context, 0, None)
-
-		# 2.0 in unk1 makes the object not to stop ever, it is breakdancing
-		self.unk_1 = name_type_map['Float'](self.context, 0, None)
-
-		# Related to Bounciness
-		self.unk_2 = name_type_map['Float'](self.context, 0, None)
-
-		# NOT air resistance
-		self.unknown_friction = name_type_map['Float'](self.context, 0, None)
-
-		# ?
-		self.unk_4 = name_type_map['Float'](self.context, 0, None)
-
-		# coefficient of dynamic friction
-		self.dynamic_friction = name_type_map['Float'](self.context, 0, None)
-		if set_default:
-			self.set_defaults()
-
-	@classmethod
-	def _get_attribute_list(cls):
-		yield from super()._get_attribute_list()
-<<<<<<< HEAD
-		yield ('flag', Uint, (0, None), (False, None), None)
-		yield ('loc', Vector3, (0, None), (False, None), None)
-		yield ('mass', Float, (0, None), (False, None), None)
-		yield ('static_friction', Float, (0, None), (False, None), None)
-		yield ('unk_1', Float, (0, None), (False, None), None)
-		yield ('unk_2', Float, (0, None), (False, None), None)
-		yield ('unknown_friction', Float, (0, None), (False, None), None)
-		yield ('unk_4', Float, (0, None), (False, None), None)
-		yield ('dynamic_friction', Float, (0, None), (False, None), None)
-=======
-		yield ('flag', name_type_map['Uint'], (0, None), (False, None), (None, None))
-		yield ('loc', name_type_map['Vector3'], (0, None), (False, None), (None, None))
-		yield ('mass', name_type_map['Float'], (0, None), (False, None), (None, None))
-		yield ('static_friction', name_type_map['Float'], (0, None), (False, None), (None, None))
-		yield ('unk_1', name_type_map['Float'], (0, None), (False, None), (None, None))
-		yield ('unk_2', name_type_map['Float'], (0, None), (False, None), (None, None))
-		yield ('unknown_friction', name_type_map['Float'], (0, None), (False, None), (None, None))
-		yield ('unk_4', name_type_map['Float'], (0, None), (False, None), (None, None))
-		yield ('dynamic_friction', name_type_map['Float'], (0, None), (False, None), (None, None))
->>>>>>> b2fdcfb6
-
-	@classmethod
-	def _get_filtered_attribute_list(cls, instance, include_abstract=True):
-		yield from super()._get_filtered_attribute_list(instance, include_abstract)
-		yield 'flag', name_type_map['Uint'], (0, None), (False, None)
-		yield 'loc', name_type_map['Vector3'], (0, None), (False, None)
-		yield 'mass', name_type_map['Float'], (0, None), (False, None)
-		yield 'static_friction', name_type_map['Float'], (0, None), (False, None)
-		yield 'unk_1', name_type_map['Float'], (0, None), (False, None)
-		yield 'unk_2', name_type_map['Float'], (0, None), (False, None)
-		yield 'unknown_friction', name_type_map['Float'], (0, None), (False, None)
-		yield 'unk_4', name_type_map['Float'], (0, None), (False, None)
-		yield 'dynamic_friction', name_type_map['Float'], (0, None), (False, None)
+from generated.base_struct import BaseStruct
+from generated.formats.ms2.imports import name_type_map
+
+
+class RigidBody(BaseStruct):
+
+	__name__ = 'RigidBody'
+
+
+	def __init__(self, context, arg=0, template=None, set_default=True):
+		super().__init__(context, arg, template, set_default=False)
+
+		# 2 kinematic, 0 1 static
+		self.flag = name_type_map['Uint'](self.context, 0, None)
+
+		# center of mass - from the head of the bone the collider is attached to
+		self.loc = name_type_map['Vector3'](self.context, 0, None)
+
+		# mass of joint or object
+		self.mass = name_type_map['Float'](self.context, 0, None)
+
+		# coefficient of static friction(small wants to roll, larger wants to slide)
+		self.static_friction = name_type_map['Float'](self.context, 0, None)
+
+		# 2.0 in unk1 makes the object not to stop ever, it is breakdancing
+		self.unk_1 = name_type_map['Float'](self.context, 0, None)
+
+		# Related to Bounciness
+		self.unk_2 = name_type_map['Float'](self.context, 0, None)
+
+		# NOT air resistance
+		self.unknown_friction = name_type_map['Float'](self.context, 0, None)
+
+		# ?
+		self.unk_4 = name_type_map['Float'](self.context, 0, None)
+
+		# coefficient of dynamic friction
+		self.dynamic_friction = name_type_map['Float'](self.context, 0, None)
+		if set_default:
+			self.set_defaults()
+
+	@classmethod
+	def _get_attribute_list(cls):
+		yield from super()._get_attribute_list()
+		yield ('flag', name_type_map['Uint'], (0, None), (False, None), (None, None))
+		yield ('loc', name_type_map['Vector3'], (0, None), (False, None), (None, None))
+		yield ('mass', name_type_map['Float'], (0, None), (False, None), (None, None))
+		yield ('static_friction', name_type_map['Float'], (0, None), (False, None), (None, None))
+		yield ('unk_1', name_type_map['Float'], (0, None), (False, None), (None, None))
+		yield ('unk_2', name_type_map['Float'], (0, None), (False, None), (None, None))
+		yield ('unknown_friction', name_type_map['Float'], (0, None), (False, None), (None, None))
+		yield ('unk_4', name_type_map['Float'], (0, None), (False, None), (None, None))
+		yield ('dynamic_friction', name_type_map['Float'], (0, None), (False, None), (None, None))
+
+	@classmethod
+	def _get_filtered_attribute_list(cls, instance, include_abstract=True):
+		yield from super()._get_filtered_attribute_list(instance, include_abstract)
+		yield 'flag', name_type_map['Uint'], (0, None), (False, None)
+		yield 'loc', name_type_map['Vector3'], (0, None), (False, None)
+		yield 'mass', name_type_map['Float'], (0, None), (False, None)
+		yield 'static_friction', name_type_map['Float'], (0, None), (False, None)
+		yield 'unk_1', name_type_map['Float'], (0, None), (False, None)
+		yield 'unk_2', name_type_map['Float'], (0, None), (False, None)
+		yield 'unknown_friction', name_type_map['Float'], (0, None), (False, None)
+		yield 'unk_4', name_type_map['Float'], (0, None), (False, None)
+		yield 'dynamic_friction', name_type_map['Float'], (0, None), (False, None)