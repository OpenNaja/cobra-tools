--- conflicted
+++ resolved
@@ -29,16 +29,6 @@
 	@classmethod
 	def _get_attribute_list(cls):
 		yield from super()._get_attribute_list()
-<<<<<<< HEAD
-		yield ('lua_size', Uint, (0, None), (False, None), None)
-		yield ('sixteenk', Uint, (0, None), (False, None), None)
-		yield ('hash', Uint, (0, None), (False, None), None)
-		yield ('zero_0', Uint, (0, None), (False, None), None)
-		yield ('source_path', Pointer, (0, ZString), (False, None), True)
-		yield ('likely_alignment', Pointer, (0, ZString), (False, None), True)
-		yield ('zero_1', Uint64, (0, None), (False, None), None)
-		yield ('zero_2', Uint64, (0, None), (False, None), None)
-=======
 		yield ('lua_size', name_type_map['Uint'], (0, None), (False, None), (None, None))
 		yield ('sixteenk', name_type_map['Uint'], (0, None), (False, None), (None, None))
 		yield ('hash', name_type_map['Uint'], (0, None), (False, None), (None, None))
@@ -47,7 +37,6 @@
 		yield ('likely_alignment', name_type_map['Pointer'], (0, name_type_map['ZString']), (False, None), (lambda context: context.version >= 18, None))
 		yield ('zero_1', name_type_map['Uint64'], (0, None), (False, None), (None, None))
 		yield ('zero_2', name_type_map['Uint64'], (0, None), (False, None), (None, None))
->>>>>>> b2fdcfb6
 
 	@classmethod
 	def _get_filtered_attribute_list(cls, instance, include_abstract=True):
