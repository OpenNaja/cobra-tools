from generated.formats.motiongraph.imports import name_type_map
from generated.formats.ovl_base.compounds.MemStruct import MemStruct


class Locomotion2BlendSpace(MemStruct):

	"""
	32 bytes
	"""

	__name__ = 'Locomotion2BlendSpace'


	def __init__(self, context, arg=0, template=None, set_default=True):
		super().__init__(context, arg, template, set_default=False)
		self.y_axis = name_type_map['BlendSpaceAxis'](self.context, 0, None)
		self.x_axis = name_type_map['BlendSpaceAxis'](self.context, 0, None)
		self.nodes_count = name_type_map['Uint64'](self.context, 0, None)
		self.nodes = name_type_map['ArrayPointer'](self.context, self.nodes_count, name_type_map['Locomotion2BlendSpaceNode'])
		if set_default:
			self.set_defaults()

	@classmethod
	def _get_attribute_list(cls):
		yield from super()._get_attribute_list()
<<<<<<< HEAD
		yield ('y_axis', BlendSpaceAxis, (0, None), (False, None), None)
		yield ('x_axis', BlendSpaceAxis, (0, None), (False, None), None)
		yield ('nodes_count', Uint64, (0, None), (False, None), None)
		yield ('nodes', ArrayPointer, (None, None), (False, None), None)
=======
		yield ('y_axis', name_type_map['BlendSpaceAxis'], (0, None), (False, None), (None, None))
		yield ('x_axis', name_type_map['BlendSpaceAxis'], (0, None), (False, None), (None, None))
		yield ('nodes_count', name_type_map['Uint64'], (0, None), (False, None), (None, None))
		yield ('nodes', name_type_map['ArrayPointer'], (None, name_type_map['Locomotion2BlendSpaceNode']), (False, None), (None, None))
>>>>>>> b2fdcfb6

	@classmethod
	def _get_filtered_attribute_list(cls, instance, include_abstract=True):
		yield from super()._get_filtered_attribute_list(instance, include_abstract)
		yield 'y_axis', name_type_map['BlendSpaceAxis'], (0, None), (False, None)
		yield 'x_axis', name_type_map['BlendSpaceAxis'], (0, None), (False, None)
		yield 'nodes_count', name_type_map['Uint64'], (0, None), (False, None)
		yield 'nodes', name_type_map['ArrayPointer'], (instance.nodes_count, name_type_map['Locomotion2BlendSpaceNode']), (False, None)<|MERGE_RESOLUTION|>--- conflicted
+++ resolved
@@ -23,17 +23,10 @@
 	@classmethod
 	def _get_attribute_list(cls):
 		yield from super()._get_attribute_list()
-<<<<<<< HEAD
-		yield ('y_axis', BlendSpaceAxis, (0, None), (False, None), None)
-		yield ('x_axis', BlendSpaceAxis, (0, None), (False, None), None)
-		yield ('nodes_count', Uint64, (0, None), (False, None), None)
-		yield ('nodes', ArrayPointer, (None, None), (False, None), None)
-=======
 		yield ('y_axis', name_type_map['BlendSpaceAxis'], (0, None), (False, None), (None, None))
 		yield ('x_axis', name_type_map['BlendSpaceAxis'], (0, None), (False, None), (None, None))
 		yield ('nodes_count', name_type_map['Uint64'], (0, None), (False, None), (None, None))
 		yield ('nodes', name_type_map['ArrayPointer'], (None, name_type_map['Locomotion2BlendSpaceNode']), (False, None), (None, None))
->>>>>>> b2fdcfb6
 
 	@classmethod
 	def _get_filtered_attribute_list(cls, instance, include_abstract=True):
