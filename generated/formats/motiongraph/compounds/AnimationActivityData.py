from generated.formats.motiongraph.imports import name_type_map
from generated.formats.ovl_base.compounds.MemStruct import MemStruct


class AnimationActivityData(MemStruct):

	"""
	96 bytes
	"""

	__name__ = 'AnimationActivityData'


	def __init__(self, context, arg=0, template=None, set_default=True):
		super().__init__(context, arg, template, set_default=False)
		self.animation_flags = name_type_map['AnimationFlags'](self.context, 0, None)
		self.priorities = name_type_map['Uint'](self.context, 0, None)
		self.weight = name_type_map['FloatInputData'](self.context, 0, None)
		self.speed = name_type_map['FloatInputData'](self.context, 0, None)
		self.starting_prop_through = name_type_map['Float'](self.context, 0, None)
		self.lead_out_time = name_type_map['Float'](self.context, 0, None)
		self.count_6 = name_type_map['Uint64'](self.context, 0, None)
		self.additional_data_streams = name_type_map['DataStreamResourceDataList'](self.context, 0, None)
		self.mani = name_type_map['Pointer'](self.context, 0, name_type_map['ZString'])
		self.sync_prop_through_variable = name_type_map['Pointer'](self.context, 0, name_type_map['ZString'])
		self.output_prop_through_variable = name_type_map['Pointer'](self.context, 0, name_type_map['ZString'])
		if set_default:
			self.set_defaults()

	@classmethod
	def _get_attribute_list(cls):
		yield from super()._get_attribute_list()
<<<<<<< HEAD
		yield ('mani', Pointer, (0, ZString), (False, None), None)
		yield ('animation_flags', AnimationFlags, (0, None), (False, None), None)
		yield ('priorities', Uint, (0, None), (False, None), None)
		yield ('weight', FloatInputData, (0, None), (False, None), None)
		yield ('speed', FloatInputData, (0, None), (False, None), None)
		yield ('starting_prop_through', Float, (0, None), (False, None), None)
		yield ('lead_out_time', Float, (0, None), (False, None), None)
		yield ('sync_prop_through_variable', Pointer, (0, ZString), (False, None), None)
		yield ('count_6', Uint64, (0, None), (False, None), None)
		yield ('output_prop_through_variable', Pointer, (0, ZString), (False, None), None)
		yield ('additional_data_streams', DataStreamResourceDataList, (0, None), (False, None), None)
=======
		yield ('mani', name_type_map['Pointer'], (0, name_type_map['ZString']), (False, None), (None, None))
		yield ('animation_flags', name_type_map['AnimationFlags'], (0, None), (False, None), (None, None))
		yield ('priorities', name_type_map['Uint'], (0, None), (False, None), (None, None))
		yield ('weight', name_type_map['FloatInputData'], (0, None), (False, None), (None, None))
		yield ('speed', name_type_map['FloatInputData'], (0, None), (False, None), (None, None))
		yield ('starting_prop_through', name_type_map['Float'], (0, None), (False, None), (None, None))
		yield ('lead_out_time', name_type_map['Float'], (0, None), (False, None), (None, None))
		yield ('sync_prop_through_variable', name_type_map['Pointer'], (0, name_type_map['ZString']), (False, None), (None, None))
		yield ('count_6', name_type_map['Uint64'], (0, None), (False, None), (None, None))
		yield ('output_prop_through_variable', name_type_map['Pointer'], (0, name_type_map['ZString']), (False, None), (None, None))
		yield ('additional_data_streams', name_type_map['DataStreamResourceDataList'], (0, None), (False, None), (None, None))
>>>>>>> b2fdcfb6

	@classmethod
	def _get_filtered_attribute_list(cls, instance, include_abstract=True):
		yield from super()._get_filtered_attribute_list(instance, include_abstract)
		yield 'mani', name_type_map['Pointer'], (0, name_type_map['ZString']), (False, None)
		yield 'animation_flags', name_type_map['AnimationFlags'], (0, None), (False, None)
		yield 'priorities', name_type_map['Uint'], (0, None), (False, None)
		yield 'weight', name_type_map['FloatInputData'], (0, None), (False, None)
		yield 'speed', name_type_map['FloatInputData'], (0, None), (False, None)
		yield 'starting_prop_through', name_type_map['Float'], (0, None), (False, None)
		yield 'lead_out_time', name_type_map['Float'], (0, None), (False, None)
		yield 'sync_prop_through_variable', name_type_map['Pointer'], (0, name_type_map['ZString']), (False, None)
		yield 'count_6', name_type_map['Uint64'], (0, None), (False, None)
		yield 'output_prop_through_variable', name_type_map['Pointer'], (0, name_type_map['ZString']), (False, None)
		yield 'additional_data_streams', name_type_map['DataStreamResourceDataList'], (0, None), (False, None)<|MERGE_RESOLUTION|>--- conflicted
+++ resolved
@@ -30,19 +30,6 @@
 	@classmethod
 	def _get_attribute_list(cls):
 		yield from super()._get_attribute_list()
-<<<<<<< HEAD
-		yield ('mani', Pointer, (0, ZString), (False, None), None)
-		yield ('animation_flags', AnimationFlags, (0, None), (False, None), None)
-		yield ('priorities', Uint, (0, None), (False, None), None)
-		yield ('weight', FloatInputData, (0, None), (False, None), None)
-		yield ('speed', FloatInputData, (0, None), (False, None), None)
-		yield ('starting_prop_through', Float, (0, None), (False, None), None)
-		yield ('lead_out_time', Float, (0, None), (False, None), None)
-		yield ('sync_prop_through_variable', Pointer, (0, ZString), (False, None), None)
-		yield ('count_6', Uint64, (0, None), (False, None), None)
-		yield ('output_prop_through_variable', Pointer, (0, ZString), (False, None), None)
-		yield ('additional_data_streams', DataStreamResourceDataList, (0, None), (False, None), None)
-=======
 		yield ('mani', name_type_map['Pointer'], (0, name_type_map['ZString']), (False, None), (None, None))
 		yield ('animation_flags', name_type_map['AnimationFlags'], (0, None), (False, None), (None, None))
 		yield ('priorities', name_type_map['Uint'], (0, None), (False, None), (None, None))
@@ -54,7 +41,6 @@
 		yield ('count_6', name_type_map['Uint64'], (0, None), (False, None), (None, None))
 		yield ('output_prop_through_variable', name_type_map['Pointer'], (0, name_type_map['ZString']), (False, None), (None, None))
 		yield ('additional_data_streams', name_type_map['DataStreamResourceDataList'], (0, None), (False, None), (None, None))
->>>>>>> b2fdcfb6
 
 	@classmethod
 	def _get_filtered_attribute_list(cls, instance, include_abstract=True):
