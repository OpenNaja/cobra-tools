from generated.formats.motiongraph.imports import name_type_map
from generated.formats.ovl_base.compounds.MemStruct import MemStruct


class TurnActivityData(MemStruct):

	"""
	? bytes
	"""

	__name__ = 'TurnActivityData'


	def __init__(self, context, arg=0, template=None, set_default=True):
		super().__init__(context, arg, template, set_default=False)
		self.spot_data_streams = name_type_map['DataStreamResourceDataList'](self.context, 0, None)
		self.half_data_streams = name_type_map['DataStreamResourceDataList'](self.context, 0, None)
		self.full_data_streams = name_type_map['DataStreamResourceDataList'](self.context, 0, None)
		self.suppress_resource_data_streams = name_type_map['Ubyte'](self.context, 0, None)
		self._pad_0 = name_type_map['Ubyte'](self.context, 0, None)
		self.priorities = name_type_map['Ushort'](self.context, 0, None)
		self.lead_out_time = name_type_map['Float'](self.context, 0, None)
		self.flags = name_type_map['TurnFlags'](self.context, 0, None)
		self._pad_1 = name_type_map['Ubyte'](self.context, 0, None)
		self._pad_2 = name_type_map['Ushort'](self.context, 0, None)
		self.max_angle = name_type_map['Float'](self.context, 0, None)
		self.min_cycles = name_type_map['Uint'](self.context, 0, None)
		self.playback_rate = name_type_map['Float'](self.context, 0, None)
		self.spot_animation = name_type_map['Pointer'](self.context, 0, name_type_map['ZString'])
		self.half_animation = name_type_map['Pointer'](self.context, 0, name_type_map['ZString'])
		self.full_animation = name_type_map['Pointer'](self.context, 0, name_type_map['ZString'])
		self.output_prop_through_variable = name_type_map['Pointer'](self.context, 0, name_type_map['ZString'])
		if set_default:
			self.set_defaults()

	@classmethod
	def _get_attribute_list(cls):
		yield from super()._get_attribute_list()
<<<<<<< HEAD
		yield ('spot_animation', Pointer, (0, ZString), (False, None), None)
		yield ('half_animation', Pointer, (0, ZString), (False, None), None)
		yield ('full_animation', Pointer, (0, ZString), (False, None), None)
		yield ('output_prop_through_variable', Pointer, (0, ZString), (False, None), None)
		yield ('spot_data_streams', DataStreamResourceDataList, (0, None), (False, None), None)
		yield ('half_data_streams', DataStreamResourceDataList, (0, None), (False, None), None)
		yield ('full_data_streams', DataStreamResourceDataList, (0, None), (False, None), None)
		yield ('suppress_resource_data_streams', Ubyte, (0, None), (False, None), None)
		yield ('_pad_0', Ubyte, (0, None), (False, None), None)
		yield ('priorities', Ushort, (0, None), (False, None), None)
		yield ('lead_out_time', Float, (0, None), (False, None), None)
		yield ('flags', TurnFlags, (0, None), (False, None), None)
		yield ('_pad_1', Ubyte, (0, None), (False, None), None)
		yield ('_pad_2', Ushort, (0, None), (False, None), None)
		yield ('max_angle', Float, (0, None), (False, None), None)
		yield ('min_cycles', Uint, (0, None), (False, None), None)
		yield ('playback_rate', Float, (0, None), (False, None), None)
=======
		yield ('spot_animation', name_type_map['Pointer'], (0, name_type_map['ZString']), (False, None), (None, None))
		yield ('half_animation', name_type_map['Pointer'], (0, name_type_map['ZString']), (False, None), (None, None))
		yield ('full_animation', name_type_map['Pointer'], (0, name_type_map['ZString']), (False, None), (None, None))
		yield ('output_prop_through_variable', name_type_map['Pointer'], (0, name_type_map['ZString']), (False, None), (None, None))
		yield ('spot_data_streams', name_type_map['DataStreamResourceDataList'], (0, None), (False, None), (None, None))
		yield ('half_data_streams', name_type_map['DataStreamResourceDataList'], (0, None), (False, None), (None, None))
		yield ('full_data_streams', name_type_map['DataStreamResourceDataList'], (0, None), (False, None), (None, None))
		yield ('suppress_resource_data_streams', name_type_map['Ubyte'], (0, None), (False, None), (None, None))
		yield ('_pad_0', name_type_map['Ubyte'], (0, None), (False, None), (None, None))
		yield ('priorities', name_type_map['Ushort'], (0, None), (False, None), (None, None))
		yield ('lead_out_time', name_type_map['Float'], (0, None), (False, None), (None, None))
		yield ('flags', name_type_map['TurnFlags'], (0, None), (False, None), (None, None))
		yield ('_pad_1', name_type_map['Ubyte'], (0, None), (False, None), (None, None))
		yield ('_pad_2', name_type_map['Ushort'], (0, None), (False, None), (None, None))
		yield ('max_angle', name_type_map['Float'], (0, None), (False, None), (None, None))
		yield ('min_cycles', name_type_map['Uint'], (0, None), (False, None), (None, None))
		yield ('playback_rate', name_type_map['Float'], (0, None), (False, None), (None, None))
>>>>>>> b2fdcfb6

	@classmethod
	def _get_filtered_attribute_list(cls, instance, include_abstract=True):
		yield from super()._get_filtered_attribute_list(instance, include_abstract)
		yield 'spot_animation', name_type_map['Pointer'], (0, name_type_map['ZString']), (False, None)
		yield 'half_animation', name_type_map['Pointer'], (0, name_type_map['ZString']), (False, None)
		yield 'full_animation', name_type_map['Pointer'], (0, name_type_map['ZString']), (False, None)
		yield 'output_prop_through_variable', name_type_map['Pointer'], (0, name_type_map['ZString']), (False, None)
		yield 'spot_data_streams', name_type_map['DataStreamResourceDataList'], (0, None), (False, None)
		yield 'half_data_streams', name_type_map['DataStreamResourceDataList'], (0, None), (False, None)
		yield 'full_data_streams', name_type_map['DataStreamResourceDataList'], (0, None), (False, None)
		yield 'suppress_resource_data_streams', name_type_map['Ubyte'], (0, None), (False, None)
		yield '_pad_0', name_type_map['Ubyte'], (0, None), (False, None)
		yield 'priorities', name_type_map['Ushort'], (0, None), (False, None)
		yield 'lead_out_time', name_type_map['Float'], (0, None), (False, None)
		yield 'flags', name_type_map['TurnFlags'], (0, None), (False, None)
		yield '_pad_1', name_type_map['Ubyte'], (0, None), (False, None)
		yield '_pad_2', name_type_map['Ushort'], (0, None), (False, None)
		yield 'max_angle', name_type_map['Float'], (0, None), (False, None)
		yield 'min_cycles', name_type_map['Uint'], (0, None), (False, None)
		yield 'playback_rate', name_type_map['Float'], (0, None), (False, None)<|MERGE_RESOLUTION|>--- conflicted
+++ resolved
@@ -36,25 +36,6 @@
 	@classmethod
 	def _get_attribute_list(cls):
 		yield from super()._get_attribute_list()
-<<<<<<< HEAD
-		yield ('spot_animation', Pointer, (0, ZString), (False, None), None)
-		yield ('half_animation', Pointer, (0, ZString), (False, None), None)
-		yield ('full_animation', Pointer, (0, ZString), (False, None), None)
-		yield ('output_prop_through_variable', Pointer, (0, ZString), (False, None), None)
-		yield ('spot_data_streams', DataStreamResourceDataList, (0, None), (False, None), None)
-		yield ('half_data_streams', DataStreamResourceDataList, (0, None), (False, None), None)
-		yield ('full_data_streams', DataStreamResourceDataList, (0, None), (False, None), None)
-		yield ('suppress_resource_data_streams', Ubyte, (0, None), (False, None), None)
-		yield ('_pad_0', Ubyte, (0, None), (False, None), None)
-		yield ('priorities', Ushort, (0, None), (False, None), None)
-		yield ('lead_out_time', Float, (0, None), (False, None), None)
-		yield ('flags', TurnFlags, (0, None), (False, None), None)
-		yield ('_pad_1', Ubyte, (0, None), (False, None), None)
-		yield ('_pad_2', Ushort, (0, None), (False, None), None)
-		yield ('max_angle', Float, (0, None), (False, None), None)
-		yield ('min_cycles', Uint, (0, None), (False, None), None)
-		yield ('playback_rate', Float, (0, None), (False, None), None)
-=======
 		yield ('spot_animation', name_type_map['Pointer'], (0, name_type_map['ZString']), (False, None), (None, None))
 		yield ('half_animation', name_type_map['Pointer'], (0, name_type_map['ZString']), (False, None), (None, None))
 		yield ('full_animation', name_type_map['Pointer'], (0, name_type_map['ZString']), (False, None), (None, None))
@@ -72,7 +53,6 @@
 		yield ('max_angle', name_type_map['Float'], (0, None), (False, None), (None, None))
 		yield ('min_cycles', name_type_map['Uint'], (0, None), (False, None), (None, None))
 		yield ('playback_rate', name_type_map['Float'], (0, None), (False, None), (None, None))
->>>>>>> b2fdcfb6
 
 	@classmethod
 	def _get_filtered_attribute_list(cls, instance, include_abstract=True):
