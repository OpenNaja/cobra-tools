--- conflicted
+++ resolved
@@ -22,15 +22,9 @@
 	@classmethod
 	def _get_attribute_list(cls):
 		yield from super()._get_attribute_list()
-<<<<<<< HEAD
-		yield ('motion_graph', Pointer, (0, ZString), (False, None), None)
-		yield ('motion_graph_event_handling', Pointer, (0, ZString), (False, None), None)
-		yield ('motion_graph_actions', Pointer, (0, ZString), (False, None), None)
-=======
 		yield ('motion_graph', name_type_map['Pointer'], (0, name_type_map['ZString']), (False, None), (None, None))
 		yield ('motion_graph_event_handling', name_type_map['Pointer'], (0, name_type_map['ZString']), (False, None), (None, None))
 		yield ('motion_graph_actions', name_type_map['Pointer'], (0, name_type_map['ZString']), (False, None), (None, None))
->>>>>>> b2fdcfb6
 
 	@classmethod
 	def _get_filtered_attribute_list(cls, instance, include_abstract=True):
