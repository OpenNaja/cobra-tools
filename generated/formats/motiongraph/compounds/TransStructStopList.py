from generated.array import Array
from generated.formats.motiongraph.imports import name_type_map
from generated.formats.ovl_base.compounds.MemStruct import MemStruct


class TransStructStopList(MemStruct):

	__name__ = 'TransStructStopList'


	def __init__(self, context, arg=0, template=None, set_default=True):
		super().__init__(context, arg, template, set_default=False)
		self.ptrs = Array(self.context, 0, None, (0,), name_type_map['TransStructStop'])
		if set_default:
			self.set_defaults()

	@classmethod
	def _get_attribute_list(cls):
		yield from super()._get_attribute_list()
<<<<<<< HEAD
		yield ('ptrs', Array, (0, None, (None,), TransStructStop), (False, None), None)
=======
		yield ('ptrs', Array, (0, None, (None,), name_type_map['TransStructStop']), (False, None), (None, None))
>>>>>>> b2fdcfb6

	@classmethod
	def _get_filtered_attribute_list(cls, instance, include_abstract=True):
		yield from super()._get_filtered_attribute_list(instance, include_abstract)
		yield 'ptrs', Array, (0, None, (instance.arg,), name_type_map['TransStructStop']), (False, None)<|MERGE_RESOLUTION|>--- conflicted
+++ resolved
@@ -17,11 +17,7 @@
 	@classmethod
 	def _get_attribute_list(cls):
 		yield from super()._get_attribute_list()
-<<<<<<< HEAD
-		yield ('ptrs', Array, (0, None, (None,), TransStructStop), (False, None), None)
-=======
 		yield ('ptrs', Array, (0, None, (None,), name_type_map['TransStructStop']), (False, None), (None, None))
->>>>>>> b2fdcfb6
 
 	@classmethod
 	def _get_filtered_attribute_list(cls, instance, include_abstract=True):
