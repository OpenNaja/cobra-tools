from generated.formats.motiongraph.imports import name_type_map
from generated.formats.ovl_base.compounds.MemStruct import MemStruct


class Transition(MemStruct):

	"""
	40 bytes
	only used if transition is in 'id'
	"""

	__name__ = 'Transition'


	def __init__(self, context, arg=0, template=None, set_default=True):
		super().__init__(context, arg, template, set_default=False)
		self.count_0 = name_type_map['Uint'](self.context, 0, None)
		self.count_1 = name_type_map['Uint'](self.context, 0, None)
		self.count_2 = name_type_map['Uint64'](self.context, 0, None)
		self.ptr_0 = name_type_map['Pointer'](self.context, self.count_1, name_type_map['PtrList'])
		self.ptr_1 = name_type_map['Pointer'](self.context, self.count_2, name_type_map['TransStructArray'])
		self.id = name_type_map['Pointer'](self.context, 0, name_type_map['ZString'])
		if set_default:
			self.set_defaults()

	@classmethod
	def _get_attribute_list(cls):
		yield from super()._get_attribute_list()
<<<<<<< HEAD
		yield ('count_0', Uint, (0, None), (False, None), None)
		yield ('count_1', Uint, (0, None), (False, None), None)
		yield ('ptr_0', Pointer, (None, None), (False, None), None)
		yield ('count_2', Uint64, (0, None), (False, None), None)
		yield ('ptr_1', Pointer, (None, None), (False, None), None)
		yield ('id', Pointer, (0, ZString), (False, None), None)
=======
		yield ('count_0', name_type_map['Uint'], (0, None), (False, None), (None, None))
		yield ('count_1', name_type_map['Uint'], (0, None), (False, None), (None, None))
		yield ('ptr_0', name_type_map['Pointer'], (None, name_type_map['PtrList']), (False, None), (None, None))
		yield ('count_2', name_type_map['Uint64'], (0, None), (False, None), (None, None))
		yield ('ptr_1', name_type_map['Pointer'], (None, name_type_map['TransStructArray']), (False, None), (None, None))
		yield ('id', name_type_map['Pointer'], (0, name_type_map['ZString']), (False, None), (None, None))
>>>>>>> b2fdcfb6

	@classmethod
	def _get_filtered_attribute_list(cls, instance, include_abstract=True):
		yield from super()._get_filtered_attribute_list(instance, include_abstract)
		yield 'count_0', name_type_map['Uint'], (0, None), (False, None)
		yield 'count_1', name_type_map['Uint'], (0, None), (False, None)
		yield 'ptr_0', name_type_map['Pointer'], (instance.count_1, name_type_map['PtrList']), (False, None)
		yield 'count_2', name_type_map['Uint64'], (0, None), (False, None)
		yield 'ptr_1', name_type_map['Pointer'], (instance.count_2, name_type_map['TransStructArray']), (False, None)
		yield 'id', name_type_map['Pointer'], (0, name_type_map['ZString']), (False, None)<|MERGE_RESOLUTION|>--- conflicted
+++ resolved
@@ -26,21 +26,12 @@
 	@classmethod
 	def _get_attribute_list(cls):
 		yield from super()._get_attribute_list()
-<<<<<<< HEAD
-		yield ('count_0', Uint, (0, None), (False, None), None)
-		yield ('count_1', Uint, (0, None), (False, None), None)
-		yield ('ptr_0', Pointer, (None, None), (False, None), None)
-		yield ('count_2', Uint64, (0, None), (False, None), None)
-		yield ('ptr_1', Pointer, (None, None), (False, None), None)
-		yield ('id', Pointer, (0, ZString), (False, None), None)
-=======
 		yield ('count_0', name_type_map['Uint'], (0, None), (False, None), (None, None))
 		yield ('count_1', name_type_map['Uint'], (0, None), (False, None), (None, None))
 		yield ('ptr_0', name_type_map['Pointer'], (None, name_type_map['PtrList']), (False, None), (None, None))
 		yield ('count_2', name_type_map['Uint64'], (0, None), (False, None), (None, None))
 		yield ('ptr_1', name_type_map['Pointer'], (None, name_type_map['TransStructArray']), (False, None), (None, None))
 		yield ('id', name_type_map['Pointer'], (0, name_type_map['ZString']), (False, None), (None, None))
->>>>>>> b2fdcfb6
 
 	@classmethod
 	def _get_filtered_attribute_list(cls, instance, include_abstract=True):
