--- conflicted
+++ resolved
@@ -26,15 +26,6 @@
 	@classmethod
 	def _get_attribute_list(cls):
 		yield from super()._get_attribute_list()
-<<<<<<< HEAD
-		yield ('priorities', Uint, (0, None), (False, None), None)
-		yield ('_pad', Uint, (0, None), (False, None), None)
-		yield ('weight', FloatInputData, (0, None), (False, None), None)
-		yield ('animations', ArrayPointer, (None, None), (False, None), None)
-		yield ('animation_count', Uint64, (0, None), (False, None), None)
-		yield ('variable', Pointer, (0, ZString), (False, None), None)
-		yield ('variable_blended_animation_flags', Uint, (0, None), (False, None), None)
-=======
 		yield ('priorities', name_type_map['Uint'], (0, None), (False, None), (None, None))
 		yield ('_pad', name_type_map['Uint'], (0, None), (False, None), (None, None))
 		yield ('weight', name_type_map['FloatInputData'], (0, None), (False, None), (None, None))
@@ -42,7 +33,6 @@
 		yield ('animation_count', name_type_map['Uint64'], (0, None), (False, None), (None, None))
 		yield ('variable', name_type_map['Pointer'], (0, name_type_map['ZString']), (False, None), (None, None))
 		yield ('variable_blended_animation_flags', name_type_map['Uint'], (0, None), (False, None), (None, None))
->>>>>>> b2fdcfb6
 
 	@classmethod
 	def _get_filtered_attribute_list(cls, instance, include_abstract=True):
