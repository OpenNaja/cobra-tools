--- conflicted
+++ resolved
@@ -27,16 +27,6 @@
 	@classmethod
 	def _get_attribute_list(cls):
 		yield from super()._get_attribute_list()
-<<<<<<< HEAD
-		yield ('num_activities', Uint64, (0, None), (False, None), None)
-		yield ('activities', Pointer, (None, None), (False, None), None)
-		yield ('count_1', Uint64, (0, None), (False, None), None)
-		yield ('ptr_1', Pointer, (None, None), (False, None), None)
-		yield ('count_2', Uint64, (0, None), (False, None), None)
-		yield ('ptr_2', Pointer, (None, None), (False, None), None)
-		yield ('num_xmls', Uint64, (0, None), (False, None), None)
-		yield ('ptr_xmls', Pointer, (None, None), (False, None), None)
-=======
 		yield ('num_activities', name_type_map['Uint64'], (0, None), (False, None), (None, None))
 		yield ('activities', name_type_map['Pointer'], (None, name_type_map['Activities']), (False, None), (None, None))
 		yield ('count_1', name_type_map['Uint64'], (0, None), (False, None), (None, None))
@@ -45,7 +35,6 @@
 		yield ('ptr_2', name_type_map['Pointer'], (None, name_type_map['MRFArray2']), (False, None), (None, None))
 		yield ('num_xmls', name_type_map['Uint64'], (0, None), (False, None), (None, None))
 		yield ('ptr_xmls', name_type_map['Pointer'], (None, name_type_map['XMLArray']), (False, None), (None, None))
->>>>>>> b2fdcfb6
 
 	@classmethod
 	def _get_filtered_attribute_list(cls, instance, include_abstract=True):
