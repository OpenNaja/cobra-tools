from generated.formats.motiongraph.imports import name_type_map
from generated.formats.ovl_base.compounds.MemStruct import MemStruct


class CoordinatedAnimationActivityData(MemStruct):

	"""
	72 bytes
	"""

	__name__ = 'CoordinatedAnimationActivityData'


	def __init__(self, context, arg=0, template=None, set_default=True):
		super().__init__(context, arg, template, set_default=False)
		self.waiting_anim_data_streams = name_type_map['DataStreamResourceDataList'](self.context, 0, None)
		self.coordinated_anim_data_streams = name_type_map['DataStreamResourceDataList'](self.context, 0, None)
		self.priorities = name_type_map['Ubyte'](self.context, 0, None)
		self.looping = name_type_map['Ubyte'](self.context, 0, None)
		self._pad = name_type_map['Ushort'](self.context, 0, None)
		self.blend_time = name_type_map['Float'](self.context, 0, None)
		self.coord_group = name_type_map['Pointer'](self.context, 0, name_type_map['ZString'])
		self.waiting_anim = name_type_map['Pointer'](self.context, 0, name_type_map['ZString'])
		self.coordinated_anim = name_type_map['Pointer'](self.context, 0, name_type_map['ZString'])
		self.output_prop_through_variable = name_type_map['Pointer'](self.context, 0, name_type_map['ZString'])
		if set_default:
			self.set_defaults()

	@classmethod
	def _get_attribute_list(cls):
		yield from super()._get_attribute_list()
<<<<<<< HEAD
		yield ('coord_group', Pointer, (0, ZString), (False, None), None)
		yield ('waiting_anim', Pointer, (0, ZString), (False, None), None)
		yield ('waiting_anim_data_streams', DataStreamResourceDataList, (0, None), (False, None), None)
		yield ('coordinated_anim', Pointer, (0, ZString), (False, None), None)
		yield ('coordinated_anim_data_streams', DataStreamResourceDataList, (0, None), (False, None), None)
		yield ('priorities', Ubyte, (0, None), (False, None), None)
		yield ('looping', Ubyte, (0, None), (False, None), None)
		yield ('_pad', Ushort, (0, None), (False, None), None)
		yield ('blend_time', Float, (0, None), (False, None), None)
		yield ('output_prop_through_variable', Pointer, (0, ZString), (False, None), None)
=======
		yield ('coord_group', name_type_map['Pointer'], (0, name_type_map['ZString']), (False, None), (None, None))
		yield ('waiting_anim', name_type_map['Pointer'], (0, name_type_map['ZString']), (False, None), (None, None))
		yield ('waiting_anim_data_streams', name_type_map['DataStreamResourceDataList'], (0, None), (False, None), (None, None))
		yield ('coordinated_anim', name_type_map['Pointer'], (0, name_type_map['ZString']), (False, None), (None, None))
		yield ('coordinated_anim_data_streams', name_type_map['DataStreamResourceDataList'], (0, None), (False, None), (None, None))
		yield ('priorities', name_type_map['Ubyte'], (0, None), (False, None), (None, None))
		yield ('looping', name_type_map['Ubyte'], (0, None), (False, None), (None, None))
		yield ('_pad', name_type_map['Ushort'], (0, None), (False, None), (None, None))
		yield ('blend_time', name_type_map['Float'], (0, None), (False, None), (None, None))
		yield ('output_prop_through_variable', name_type_map['Pointer'], (0, name_type_map['ZString']), (False, None), (None, None))
>>>>>>> b2fdcfb6

	@classmethod
	def _get_filtered_attribute_list(cls, instance, include_abstract=True):
		yield from super()._get_filtered_attribute_list(instance, include_abstract)
		yield 'coord_group', name_type_map['Pointer'], (0, name_type_map['ZString']), (False, None)
		yield 'waiting_anim', name_type_map['Pointer'], (0, name_type_map['ZString']), (False, None)
		yield 'waiting_anim_data_streams', name_type_map['DataStreamResourceDataList'], (0, None), (False, None)
		yield 'coordinated_anim', name_type_map['Pointer'], (0, name_type_map['ZString']), (False, None)
		yield 'coordinated_anim_data_streams', name_type_map['DataStreamResourceDataList'], (0, None), (False, None)
		yield 'priorities', name_type_map['Ubyte'], (0, None), (False, None)
		yield 'looping', name_type_map['Ubyte'], (0, None), (False, None)
		yield '_pad', name_type_map['Ushort'], (0, None), (False, None)
		yield 'blend_time', name_type_map['Float'], (0, None), (False, None)
		yield 'output_prop_through_variable', name_type_map['Pointer'], (0, name_type_map['ZString']), (False, None)<|MERGE_RESOLUTION|>--- conflicted
+++ resolved
@@ -29,18 +29,6 @@
 	@classmethod
 	def _get_attribute_list(cls):
 		yield from super()._get_attribute_list()
-<<<<<<< HEAD
-		yield ('coord_group', Pointer, (0, ZString), (False, None), None)
-		yield ('waiting_anim', Pointer, (0, ZString), (False, None), None)
-		yield ('waiting_anim_data_streams', DataStreamResourceDataList, (0, None), (False, None), None)
-		yield ('coordinated_anim', Pointer, (0, ZString), (False, None), None)
-		yield ('coordinated_anim_data_streams', DataStreamResourceDataList, (0, None), (False, None), None)
-		yield ('priorities', Ubyte, (0, None), (False, None), None)
-		yield ('looping', Ubyte, (0, None), (False, None), None)
-		yield ('_pad', Ushort, (0, None), (False, None), None)
-		yield ('blend_time', Float, (0, None), (False, None), None)
-		yield ('output_prop_through_variable', Pointer, (0, ZString), (False, None), None)
-=======
 		yield ('coord_group', name_type_map['Pointer'], (0, name_type_map['ZString']), (False, None), (None, None))
 		yield ('waiting_anim', name_type_map['Pointer'], (0, name_type_map['ZString']), (False, None), (None, None))
 		yield ('waiting_anim_data_streams', name_type_map['DataStreamResourceDataList'], (0, None), (False, None), (None, None))
@@ -51,7 +39,6 @@
 		yield ('_pad', name_type_map['Ushort'], (0, None), (False, None), (None, None))
 		yield ('blend_time', name_type_map['Float'], (0, None), (False, None), (None, None))
 		yield ('output_prop_through_variable', name_type_map['Pointer'], (0, name_type_map['ZString']), (False, None), (None, None))
->>>>>>> b2fdcfb6
 
 	@classmethod
 	def _get_filtered_attribute_list(cls, instance, include_abstract=True):
