--- conflicted
+++ resolved
@@ -24,19 +24,11 @@
 	@classmethod
 	def _get_attribute_list(cls):
 		yield from super()._get_attribute_list()
-<<<<<<< HEAD
-		yield ('enum_variable', Pointer, (0, ZString), (False, None), None)
-		yield ('activities', Pointer, (0, None), (False, None), None)
-		yield ('activities_count', Uint64, (0, None), (False, None), None)
-		yield ('blend_time', Float, (0, None), (False, None), None)
-		yield ('mode', SelectActivityActivityMode, (0, None), (False, None), None)
-=======
 		yield ('enum_variable', name_type_map['Pointer'], (0, name_type_map['ZString']), (False, None), (None, None))
 		yield ('activities', name_type_map['Pointer'], (0, None), (False, None), (None, None))
 		yield ('activities_count', name_type_map['Uint64'], (0, None), (False, None), (None, None))
 		yield ('blend_time', name_type_map['Float'], (0, None), (False, None), (None, None))
 		yield ('mode', name_type_map['SelectActivityActivityMode'], (0, None), (False, None), (None, None))
->>>>>>> b2fdcfb6
 
 	@classmethod
 	def _get_filtered_attribute_list(cls, instance, include_abstract=True):
