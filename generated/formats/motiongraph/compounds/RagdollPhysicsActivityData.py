from generated.formats.motiongraph.imports import name_type_map
from generated.formats.ovl_base.compounds.MemStruct import MemStruct


class RagdollPhysicsActivityData(MemStruct):

	"""
	? bytes
	"""

	__name__ = 'RagdollPhysicsActivityData'


	def __init__(self, context, arg=0, template=None, set_default=True):
		super().__init__(context, arg, template, set_default=False)
		self.flag = name_type_map['RagdollPhysicsActivityFlags'](self.context, 0, None)
		self._flag_pad = name_type_map['Uint'](self.context, 0, None)
		self.collision_exclude_mask = name_type_map['Uint64'](self.context, 0, None)
		self.min_motor_driving_force = name_type_map['Float'](self.context, 0, None)
		self.max_motor_driving_force = name_type_map['Float'](self.context, 0, None)
		self.pose_match_lin_threshold = name_type_map['Float'](self.context, 0, None)
		self.pose_match_ang_threshold = name_type_map['Float'](self.context, 0, None)
		self.bone_chain_priority = name_type_map['Uint64'](self.context, 0, None)
		self.root_bone_name = name_type_map['Pointer'](self.context, 0, name_type_map['ZString'])
		self.collision_exclude_0 = name_type_map['Pointer'](self.context, 0, name_type_map['ZString'])
		self.collision_exclude_1 = name_type_map['Pointer'](self.context, 0, name_type_map['ZString'])
		self.collision_exclude_2 = name_type_map['Pointer'](self.context, 0, name_type_map['ZString'])
		self.collision_exclude_3 = name_type_map['Pointer'](self.context, 0, name_type_map['ZString'])
		self.collision_exclude_4 = name_type_map['Pointer'](self.context, 0, name_type_map['ZString'])
		self.collision_exclude_5 = name_type_map['Pointer'](self.context, 0, name_type_map['ZString'])
		self.collision_exclude_6 = name_type_map['Pointer'](self.context, 0, name_type_map['ZString'])
		self.collision_exclude_7 = name_type_map['Pointer'](self.context, 0, name_type_map['ZString'])
		self.motor_weight_variable = name_type_map['Pointer'](self.context, 0, name_type_map['ZString'])
		self.data_stream_name = name_type_map['Pointer'](self.context, 0, name_type_map['ZString'])
		self.data_stream_type = name_type_map['Pointer'](self.context, 0, name_type_map['ZString'])
		if set_default:
			self.set_defaults()

	@classmethod
	def _get_attribute_list(cls):
		yield from super()._get_attribute_list()
<<<<<<< HEAD
		yield ('flag', RagdollPhysicsActivityFlags, (0, None), (False, None), None)
		yield ('_flag_pad', Uint, (0, None), (False, None), None)
		yield ('root_bone_name', Pointer, (0, ZString), (False, None), None)
		yield ('collision_exclude_mask', Uint64, (0, None), (False, None), None)
		yield ('collision_exclude_0', Pointer, (0, ZString), (False, None), None)
		yield ('collision_exclude_1', Pointer, (0, ZString), (False, None), None)
		yield ('collision_exclude_2', Pointer, (0, ZString), (False, None), None)
		yield ('collision_exclude_3', Pointer, (0, ZString), (False, None), None)
		yield ('collision_exclude_4', Pointer, (0, ZString), (False, None), None)
		yield ('collision_exclude_5', Pointer, (0, ZString), (False, None), None)
		yield ('collision_exclude_6', Pointer, (0, ZString), (False, None), None)
		yield ('collision_exclude_7', Pointer, (0, ZString), (False, None), None)
		yield ('min_motor_driving_force', Float, (0, None), (False, None), None)
		yield ('max_motor_driving_force', Float, (0, None), (False, None), None)
		yield ('motor_weight_variable', Pointer, (0, ZString), (False, None), None)
		yield ('pose_match_lin_threshold', Float, (0, None), (False, None), None)
		yield ('pose_match_ang_threshold', Float, (0, None), (False, None), None)
		yield ('bone_chain_priority', Uint64, (0, None), (False, None), None)
		yield ('data_stream_name', Pointer, (0, ZString), (False, None), None)
		yield ('data_stream_type', Pointer, (0, ZString), (False, None), None)
=======
		yield ('flag', name_type_map['RagdollPhysicsActivityFlags'], (0, None), (False, None), (None, None))
		yield ('_flag_pad', name_type_map['Uint'], (0, None), (False, None), (None, None))
		yield ('root_bone_name', name_type_map['Pointer'], (0, name_type_map['ZString']), (False, None), (None, None))
		yield ('collision_exclude_mask', name_type_map['Uint64'], (0, None), (False, None), (None, None))
		yield ('collision_exclude_0', name_type_map['Pointer'], (0, name_type_map['ZString']), (False, None), (None, None))
		yield ('collision_exclude_1', name_type_map['Pointer'], (0, name_type_map['ZString']), (False, None), (None, None))
		yield ('collision_exclude_2', name_type_map['Pointer'], (0, name_type_map['ZString']), (False, None), (None, None))
		yield ('collision_exclude_3', name_type_map['Pointer'], (0, name_type_map['ZString']), (False, None), (None, None))
		yield ('collision_exclude_4', name_type_map['Pointer'], (0, name_type_map['ZString']), (False, None), (None, None))
		yield ('collision_exclude_5', name_type_map['Pointer'], (0, name_type_map['ZString']), (False, None), (None, None))
		yield ('collision_exclude_6', name_type_map['Pointer'], (0, name_type_map['ZString']), (False, None), (None, None))
		yield ('collision_exclude_7', name_type_map['Pointer'], (0, name_type_map['ZString']), (False, None), (None, None))
		yield ('min_motor_driving_force', name_type_map['Float'], (0, None), (False, None), (None, None))
		yield ('max_motor_driving_force', name_type_map['Float'], (0, None), (False, None), (None, None))
		yield ('motor_weight_variable', name_type_map['Pointer'], (0, name_type_map['ZString']), (False, None), (None, None))
		yield ('pose_match_lin_threshold', name_type_map['Float'], (0, None), (False, None), (None, None))
		yield ('pose_match_ang_threshold', name_type_map['Float'], (0, None), (False, None), (None, None))
		yield ('bone_chain_priority', name_type_map['Uint64'], (0, None), (False, None), (None, None))
		yield ('data_stream_name', name_type_map['Pointer'], (0, name_type_map['ZString']), (False, None), (None, None))
		yield ('data_stream_type', name_type_map['Pointer'], (0, name_type_map['ZString']), (False, None), (None, None))
>>>>>>> b2fdcfb6

	@classmethod
	def _get_filtered_attribute_list(cls, instance, include_abstract=True):
		yield from super()._get_filtered_attribute_list(instance, include_abstract)
		yield 'flag', name_type_map['RagdollPhysicsActivityFlags'], (0, None), (False, None)
		yield '_flag_pad', name_type_map['Uint'], (0, None), (False, None)
		yield 'root_bone_name', name_type_map['Pointer'], (0, name_type_map['ZString']), (False, None)
		yield 'collision_exclude_mask', name_type_map['Uint64'], (0, None), (False, None)
		yield 'collision_exclude_0', name_type_map['Pointer'], (0, name_type_map['ZString']), (False, None)
		yield 'collision_exclude_1', name_type_map['Pointer'], (0, name_type_map['ZString']), (False, None)
		yield 'collision_exclude_2', name_type_map['Pointer'], (0, name_type_map['ZString']), (False, None)
		yield 'collision_exclude_3', name_type_map['Pointer'], (0, name_type_map['ZString']), (False, None)
		yield 'collision_exclude_4', name_type_map['Pointer'], (0, name_type_map['ZString']), (False, None)
		yield 'collision_exclude_5', name_type_map['Pointer'], (0, name_type_map['ZString']), (False, None)
		yield 'collision_exclude_6', name_type_map['Pointer'], (0, name_type_map['ZString']), (False, None)
		yield 'collision_exclude_7', name_type_map['Pointer'], (0, name_type_map['ZString']), (False, None)
		yield 'min_motor_driving_force', name_type_map['Float'], (0, None), (False, None)
		yield 'max_motor_driving_force', name_type_map['Float'], (0, None), (False, None)
		yield 'motor_weight_variable', name_type_map['Pointer'], (0, name_type_map['ZString']), (False, None)
		yield 'pose_match_lin_threshold', name_type_map['Float'], (0, None), (False, None)
		yield 'pose_match_ang_threshold', name_type_map['Float'], (0, None), (False, None)
		yield 'bone_chain_priority', name_type_map['Uint64'], (0, None), (False, None)
		yield 'data_stream_name', name_type_map['Pointer'], (0, name_type_map['ZString']), (False, None)
		yield 'data_stream_type', name_type_map['Pointer'], (0, name_type_map['ZString']), (False, None)<|MERGE_RESOLUTION|>--- conflicted
+++ resolved
@@ -39,28 +39,6 @@
 	@classmethod
 	def _get_attribute_list(cls):
 		yield from super()._get_attribute_list()
-<<<<<<< HEAD
-		yield ('flag', RagdollPhysicsActivityFlags, (0, None), (False, None), None)
-		yield ('_flag_pad', Uint, (0, None), (False, None), None)
-		yield ('root_bone_name', Pointer, (0, ZString), (False, None), None)
-		yield ('collision_exclude_mask', Uint64, (0, None), (False, None), None)
-		yield ('collision_exclude_0', Pointer, (0, ZString), (False, None), None)
-		yield ('collision_exclude_1', Pointer, (0, ZString), (False, None), None)
-		yield ('collision_exclude_2', Pointer, (0, ZString), (False, None), None)
-		yield ('collision_exclude_3', Pointer, (0, ZString), (False, None), None)
-		yield ('collision_exclude_4', Pointer, (0, ZString), (False, None), None)
-		yield ('collision_exclude_5', Pointer, (0, ZString), (False, None), None)
-		yield ('collision_exclude_6', Pointer, (0, ZString), (False, None), None)
-		yield ('collision_exclude_7', Pointer, (0, ZString), (False, None), None)
-		yield ('min_motor_driving_force', Float, (0, None), (False, None), None)
-		yield ('max_motor_driving_force', Float, (0, None), (False, None), None)
-		yield ('motor_weight_variable', Pointer, (0, ZString), (False, None), None)
-		yield ('pose_match_lin_threshold', Float, (0, None), (False, None), None)
-		yield ('pose_match_ang_threshold', Float, (0, None), (False, None), None)
-		yield ('bone_chain_priority', Uint64, (0, None), (False, None), None)
-		yield ('data_stream_name', Pointer, (0, ZString), (False, None), None)
-		yield ('data_stream_type', Pointer, (0, ZString), (False, None), None)
-=======
 		yield ('flag', name_type_map['RagdollPhysicsActivityFlags'], (0, None), (False, None), (None, None))
 		yield ('_flag_pad', name_type_map['Uint'], (0, None), (False, None), (None, None))
 		yield ('root_bone_name', name_type_map['Pointer'], (0, name_type_map['ZString']), (False, None), (None, None))
@@ -81,7 +59,6 @@
 		yield ('bone_chain_priority', name_type_map['Uint64'], (0, None), (False, None), (None, None))
 		yield ('data_stream_name', name_type_map['Pointer'], (0, name_type_map['ZString']), (False, None), (None, None))
 		yield ('data_stream_type', name_type_map['Pointer'], (0, name_type_map['ZString']), (False, None), (None, None))
->>>>>>> b2fdcfb6
 
 	@classmethod
 	def _get_filtered_attribute_list(cls, instance, include_abstract=True):
