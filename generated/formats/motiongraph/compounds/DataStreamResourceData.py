from generated.formats.motiongraph.imports import name_type_map
from generated.formats.ovl_base.compounds.MemStruct import MemStruct


class DataStreamResourceData(MemStruct):

	"""
	56 bytes
	"""

	__name__ = 'DataStreamResourceData'


	def __init__(self, context, arg=0, template=None, set_default=True):
		super().__init__(context, arg, template, set_default=False)
		self.curve_type = name_type_map['Uint64'](self.context, 0, None)
		self.curve = name_type_map['CurveData'](self.context, 0, None)
		self.ds_name = name_type_map['Pointer'](self.context, 0, name_type_map['ZString'])
		self.type = name_type_map['Pointer'](self.context, 0, name_type_map['ZString'])
		self.bone_i_d = name_type_map['Pointer'](self.context, 0, name_type_map['ZString'])
		self.location = name_type_map['Pointer'](self.context, 0, name_type_map['ZString'])
		if set_default:
			self.set_defaults()

	@classmethod
	def _get_attribute_list(cls):
		yield from super()._get_attribute_list()
<<<<<<< HEAD
		yield ('curve_type', Uint64, (0, None), (False, None), None)
		yield ('ds_name', Pointer, (0, ZString), (False, None), None)
		yield ('type', Pointer, (0, ZString), (False, None), None)
		yield ('bone_i_d', Pointer, (0, ZString), (False, None), None)
		yield ('location', Pointer, (0, ZString), (False, None), None)
		yield ('curve', CurveData, (0, None), (False, None), None)
=======
		yield ('curve_type', name_type_map['Uint64'], (0, None), (False, None), (None, None))
		yield ('ds_name', name_type_map['Pointer'], (0, name_type_map['ZString']), (False, None), (None, None))
		yield ('type', name_type_map['Pointer'], (0, name_type_map['ZString']), (False, None), (None, None))
		yield ('bone_i_d', name_type_map['Pointer'], (0, name_type_map['ZString']), (False, None), (None, None))
		yield ('location', name_type_map['Pointer'], (0, name_type_map['ZString']), (False, None), (None, None))
		yield ('curve', name_type_map['CurveData'], (0, None), (False, None), (None, None))
>>>>>>> b2fdcfb6

	@classmethod
	def _get_filtered_attribute_list(cls, instance, include_abstract=True):
		yield from super()._get_filtered_attribute_list(instance, include_abstract)
		yield 'curve_type', name_type_map['Uint64'], (0, None), (False, None)
		yield 'ds_name', name_type_map['Pointer'], (0, name_type_map['ZString']), (False, None)
		yield 'type', name_type_map['Pointer'], (0, name_type_map['ZString']), (False, None)
		yield 'bone_i_d', name_type_map['Pointer'], (0, name_type_map['ZString']), (False, None)
		yield 'location', name_type_map['Pointer'], (0, name_type_map['ZString']), (False, None)
		yield 'curve', name_type_map['CurveData'], (0, None), (False, None)<|MERGE_RESOLUTION|>--- conflicted
+++ resolved
@@ -25,21 +25,12 @@
 	@classmethod
 	def _get_attribute_list(cls):
 		yield from super()._get_attribute_list()
-<<<<<<< HEAD
-		yield ('curve_type', Uint64, (0, None), (False, None), None)
-		yield ('ds_name', Pointer, (0, ZString), (False, None), None)
-		yield ('type', Pointer, (0, ZString), (False, None), None)
-		yield ('bone_i_d', Pointer, (0, ZString), (False, None), None)
-		yield ('location', Pointer, (0, ZString), (False, None), None)
-		yield ('curve', CurveData, (0, None), (False, None), None)
-=======
 		yield ('curve_type', name_type_map['Uint64'], (0, None), (False, None), (None, None))
 		yield ('ds_name', name_type_map['Pointer'], (0, name_type_map['ZString']), (False, None), (None, None))
 		yield ('type', name_type_map['Pointer'], (0, name_type_map['ZString']), (False, None), (None, None))
 		yield ('bone_i_d', name_type_map['Pointer'], (0, name_type_map['ZString']), (False, None), (None, None))
 		yield ('location', name_type_map['Pointer'], (0, name_type_map['ZString']), (False, None), (None, None))
 		yield ('curve', name_type_map['CurveData'], (0, None), (False, None), (None, None))
->>>>>>> b2fdcfb6
 
 	@classmethod
 	def _get_filtered_attribute_list(cls, instance, include_abstract=True):
