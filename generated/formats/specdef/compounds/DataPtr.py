--- conflicted
+++ resolved
@@ -20,11 +20,7 @@
 	@classmethod
 	def _get_attribute_list(cls):
 		yield from super()._get_attribute_list()
-<<<<<<< HEAD
-		yield ('data_ptr', Pointer, (None, None), (False, None), None)
-=======
 		yield ('data_ptr', name_type_map['Pointer'], (None, name_type_map['Data']), (False, None), (None, None))
->>>>>>> b2fdcfb6
 
 	@classmethod
 	def _get_filtered_attribute_list(cls, instance, include_abstract=True):
