--- conflicted
+++ resolved
@@ -24,19 +24,11 @@
 	@classmethod
 	def _get_attribute_list(cls):
 		yield from super()._get_attribute_list()
-<<<<<<< HEAD
-		yield ('imin', Short, (0, None), (False, None), None)
-		yield ('imax', Short, (0, None), (False, None), None)
-		yield ('ivalue', Short, (0, None), (False, None), None)
-		yield ('ioptional', Short, (0, None), (False, None), None)
-		yield ('enum', Pointer, (0, None), (False, None), None)
-=======
 		yield ('imin', name_type_map['Short'], (0, None), (False, None), (None, None))
 		yield ('imax', name_type_map['Short'], (0, None), (False, None), (None, None))
 		yield ('ivalue', name_type_map['Short'], (0, None), (False, None), (None, None))
 		yield ('ioptional', name_type_map['Short'], (0, None), (False, None), (None, None))
 		yield ('enum', name_type_map['Pointer'], (0, None), (False, None), (None, None))
->>>>>>> b2fdcfb6
 
 	@classmethod
 	def _get_filtered_attribute_list(cls, instance, include_abstract=True):
