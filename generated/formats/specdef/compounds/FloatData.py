from generated.formats.ovl_base.compounds.MemStruct import MemStruct
from generated.formats.specdef.imports import name_type_map


class FloatData(MemStruct):

	"""
	16 bytes in log
	"""

	__name__ = 'FloatData'


	def __init__(self, context, arg=0, template=None, set_default=True):
		super().__init__(context, arg, template, set_default=False)
		self.imin = name_type_map['Float'](self.context, 0, None)
		self.imax = name_type_map['Float'](self.context, 0, None)
		self.ivalue = name_type_map['Float'](self.context, 0, None)
		self.ioptional = name_type_map['Uint'](self.context, 0, None)
		if set_default:
			self.set_defaults()

	@classmethod
	def _get_attribute_list(cls):
		yield from super()._get_attribute_list()
<<<<<<< HEAD
		yield ('imin', Float, (0, None), (False, None), None)
		yield ('imax', Float, (0, None), (False, None), None)
		yield ('ivalue', Float, (0, None), (False, None), None)
		yield ('ioptional', Uint, (0, None), (False, None), None)
=======
		yield ('imin', name_type_map['Float'], (0, None), (False, None), (None, None))
		yield ('imax', name_type_map['Float'], (0, None), (False, None), (None, None))
		yield ('ivalue', name_type_map['Float'], (0, None), (False, None), (None, None))
		yield ('ioptional', name_type_map['Uint'], (0, None), (False, None), (None, None))
>>>>>>> b2fdcfb6

	@classmethod
	def _get_filtered_attribute_list(cls, instance, include_abstract=True):
		yield from super()._get_filtered_attribute_list(instance, include_abstract)
		yield 'imin', name_type_map['Float'], (0, None), (False, None)
		yield 'imax', name_type_map['Float'], (0, None), (False, None)
		yield 'ivalue', name_type_map['Float'], (0, None), (False, None)
		yield 'ioptional', name_type_map['Uint'], (0, None), (False, None)<|MERGE_RESOLUTION|>--- conflicted
+++ resolved
@@ -23,17 +23,10 @@
 	@classmethod
 	def _get_attribute_list(cls):
 		yield from super()._get_attribute_list()
-<<<<<<< HEAD
-		yield ('imin', Float, (0, None), (False, None), None)
-		yield ('imax', Float, (0, None), (False, None), None)
-		yield ('ivalue', Float, (0, None), (False, None), None)
-		yield ('ioptional', Uint, (0, None), (False, None), None)
-=======
 		yield ('imin', name_type_map['Float'], (0, None), (False, None), (None, None))
 		yield ('imax', name_type_map['Float'], (0, None), (False, None), (None, None))
 		yield ('ivalue', name_type_map['Float'], (0, None), (False, None), (None, None))
 		yield ('ioptional', name_type_map['Uint'], (0, None), (False, None), (None, None))
->>>>>>> b2fdcfb6
 
 	@classmethod
 	def _get_filtered_attribute_list(cls, instance, include_abstract=True):
