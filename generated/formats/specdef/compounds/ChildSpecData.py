--- conflicted
+++ resolved
@@ -22,11 +22,7 @@
 	@classmethod
 	def _get_attribute_list(cls):
 		yield from super()._get_attribute_list()
-<<<<<<< HEAD
-		yield ('specdef', Pointer, (0, None), (False, None), None)
-=======
 		yield ('specdef', name_type_map['Pointer'], (0, name_type_map['SpecdefRoot']), (False, None), (None, None))
->>>>>>> b2fdcfb6
 
 	@classmethod
 	def _get_filtered_attribute_list(cls, instance, include_abstract=True):
