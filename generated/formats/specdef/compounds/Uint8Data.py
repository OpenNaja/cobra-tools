--- conflicted
+++ resolved
@@ -26,21 +26,12 @@
 	@classmethod
 	def _get_attribute_list(cls):
 		yield from super()._get_attribute_list()
-<<<<<<< HEAD
-		yield ('imin', Ubyte, (0, None), (False, None), None)
-		yield ('imax', Ubyte, (0, None), (False, None), None)
-		yield ('ivalue', Ubyte, (0, None), (False, None), None)
-		yield ('ioptional', Ubyte, (0, None), (False, None), None)
-		yield ('unused', Array, (0, None, (4,), Ubyte), (False, None), None)
-		yield ('enum', Pointer, (0, None), (False, None), None)
-=======
 		yield ('imin', name_type_map['Ubyte'], (0, None), (False, None), (None, None))
 		yield ('imax', name_type_map['Ubyte'], (0, None), (False, None), (None, None))
 		yield ('ivalue', name_type_map['Ubyte'], (0, None), (False, None), (None, None))
 		yield ('ioptional', name_type_map['Ubyte'], (0, None), (False, None), (None, None))
 		yield ('unused', Array, (0, None, (4,), name_type_map['Ubyte']), (False, None), (None, None))
 		yield ('enum', name_type_map['Pointer'], (0, None), (False, None), (None, None))
->>>>>>> b2fdcfb6
 
 	@classmethod
 	def _get_filtered_attribute_list(cls, instance, include_abstract=True):
