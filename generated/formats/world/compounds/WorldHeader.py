from generated.formats.ovl_base.compounds.MemStruct import MemStruct
from generated.formats.world.imports import name_type_map


class WorldHeader(MemStruct):

	"""
	# NOTE, World struct in JWE1 has an extra pointer this import/export is not accounting for yet
	"""

	__name__ = 'WorldHeader'


	def __init__(self, context, arg=0, template=None, set_default=True):
		super().__init__(context, arg, template, set_default=False)
		self.world_type = name_type_map['Uint64'](self.context, 0, None)
		self.asset_pkg_count = name_type_map['Uint64'](self.context, 0, None)
		self.prefab_count = name_type_map['Uint64'](self.context, 0, None)
		self.asset_pkgs = name_type_map['Pointer'](self.context, self.asset_pkg_count, name_type_map['PtrList'])
		self.lua_name = name_type_map['Pointer'](self.context, 0, name_type_map['ZString'])
		self.ptr_0 = name_type_map['Pointer'](self.context, 0, None)
		self.ptr_1 = name_type_map['Pointer'](self.context, 0, None)
		self.prefabs = name_type_map['Pointer'](self.context, self.prefab_count, name_type_map['PtrList'])
		self.ptr_2 = name_type_map['Pointer'](self.context, 0, None)
		self.ptr_3 = name_type_map['Pointer'](self.context, 0, None)
		if set_default:
			self.set_defaults()

	@classmethod
	def _get_attribute_list(cls):
		yield from super()._get_attribute_list()
<<<<<<< HEAD
		yield ('world_type', Uint64, (0, None), (False, None), None)
		yield ('asset_pkgs', Pointer, (None, None), (False, None), None)
		yield ('asset_pkg_count', Uint64, (0, None), (False, None), None)
		yield ('lua_name', Pointer, (0, ZString), (False, None), None)
		yield ('ptr_0', Pointer, (0, None), (False, None), None)
		yield ('ptr_1', Pointer, (0, None), (False, None), None)
		yield ('prefabs', Pointer, (None, None), (False, None), None)
		yield ('ptr_2', Pointer, (0, None), (False, None), None)
		yield ('prefab_count', Uint64, (0, None), (False, None), None)
		yield ('ptr_3', Pointer, (0, None), (False, None), None)
=======
		yield ('world_type', name_type_map['Uint64'], (0, None), (False, None), (None, None))
		yield ('asset_pkgs', name_type_map['Pointer'], (None, name_type_map['PtrList']), (False, None), (None, None))
		yield ('asset_pkg_count', name_type_map['Uint64'], (0, None), (False, None), (None, None))
		yield ('lua_name', name_type_map['Pointer'], (0, name_type_map['ZString']), (False, None), (None, None))
		yield ('ptr_0', name_type_map['Pointer'], (0, None), (False, None), (None, None))
		yield ('ptr_1', name_type_map['Pointer'], (0, None), (False, None), (None, None))
		yield ('prefabs', name_type_map['Pointer'], (None, name_type_map['PtrList']), (False, None), (None, None))
		yield ('ptr_2', name_type_map['Pointer'], (0, None), (False, None), (None, None))
		yield ('prefab_count', name_type_map['Uint64'], (0, None), (False, None), (None, None))
		yield ('ptr_3', name_type_map['Pointer'], (0, None), (False, None), (None, None))
>>>>>>> b2fdcfb6

	@classmethod
	def _get_filtered_attribute_list(cls, instance, include_abstract=True):
		yield from super()._get_filtered_attribute_list(instance, include_abstract)
		yield 'world_type', name_type_map['Uint64'], (0, None), (False, None)
		yield 'asset_pkgs', name_type_map['Pointer'], (instance.asset_pkg_count, name_type_map['PtrList']), (False, None)
		yield 'asset_pkg_count', name_type_map['Uint64'], (0, None), (False, None)
		yield 'lua_name', name_type_map['Pointer'], (0, name_type_map['ZString']), (False, None)
		yield 'ptr_0', name_type_map['Pointer'], (0, None), (False, None)
		yield 'ptr_1', name_type_map['Pointer'], (0, None), (False, None)
		yield 'prefabs', name_type_map['Pointer'], (instance.prefab_count, name_type_map['PtrList']), (False, None)
		yield 'ptr_2', name_type_map['Pointer'], (0, None), (False, None)
		yield 'prefab_count', name_type_map['Uint64'], (0, None), (False, None)
		yield 'ptr_3', name_type_map['Pointer'], (0, None), (False, None)<|MERGE_RESOLUTION|>--- conflicted
+++ resolved
@@ -29,18 +29,6 @@
 	@classmethod
 	def _get_attribute_list(cls):
 		yield from super()._get_attribute_list()
-<<<<<<< HEAD
-		yield ('world_type', Uint64, (0, None), (False, None), None)
-		yield ('asset_pkgs', Pointer, (None, None), (False, None), None)
-		yield ('asset_pkg_count', Uint64, (0, None), (False, None), None)
-		yield ('lua_name', Pointer, (0, ZString), (False, None), None)
-		yield ('ptr_0', Pointer, (0, None), (False, None), None)
-		yield ('ptr_1', Pointer, (0, None), (False, None), None)
-		yield ('prefabs', Pointer, (None, None), (False, None), None)
-		yield ('ptr_2', Pointer, (0, None), (False, None), None)
-		yield ('prefab_count', Uint64, (0, None), (False, None), None)
-		yield ('ptr_3', Pointer, (0, None), (False, None), None)
-=======
 		yield ('world_type', name_type_map['Uint64'], (0, None), (False, None), (None, None))
 		yield ('asset_pkgs', name_type_map['Pointer'], (None, name_type_map['PtrList']), (False, None), (None, None))
 		yield ('asset_pkg_count', name_type_map['Uint64'], (0, None), (False, None), (None, None))
@@ -51,7 +39,6 @@
 		yield ('ptr_2', name_type_map['Pointer'], (0, None), (False, None), (None, None))
 		yield ('prefab_count', name_type_map['Uint64'], (0, None), (False, None), (None, None))
 		yield ('ptr_3', name_type_map['Pointer'], (0, None), (False, None), (None, None))
->>>>>>> b2fdcfb6
 
 	@classmethod
 	def _get_filtered_attribute_list(cls, instance, include_abstract=True):
