from generated.base_struct import BaseStruct
from generated.formats.dds.imports import name_type_map


class PixelFormat(BaseStruct):

	__name__ = 'PixelFormat'


	def __init__(self, context, arg=0, template=None, set_default=True):
		super().__init__(context, arg, template, set_default=False)

		# Always 32.
		self.size = name_type_map['Uint'].from_value(32)

		# Non-zero for DX9, zero for DX10.
		self.flags = name_type_map['PixelFormatFlags'](self.context, 0, None)

		# Determines compression type. Zero means no compression.
		self.four_c_c = name_type_map['FourCC'](self.context, 0, None)

		# For non-compressed types, this is either 24 or 32 depending on whether there is an alpha channel. For compressed types, this describes the number of bits per block, which can be either 256 or 512.
		self.bit_count = name_type_map['Uint'](self.context, 0, None)

		# For non-compressed types, this determines the red mask. Usually 0x00FF0000. Is zero for compressed textures.
		self.r_mask = name_type_map['Uint'](self.context, 0, None)

		# For non-compressed types, this determines
		# the green mask. Usually 0x0000FF00. Is zero for compressed textures.
		self.g_mask = name_type_map['Uint'](self.context, 0, None)

		# For non-compressed types, this determines
		# the blue mask. Usually 0x00FF0000. Is zero for compressed textures.
		self.b_mask = name_type_map['Uint'](self.context, 0, None)

		# For non-compressed types, this determines
		# the alpha mask. Usually 0x00000000 if there is no alpha channel and 0xFF000000 if there is an alpha channel. Is zero for compressed textures.
		self.a_mask = name_type_map['Uint'](self.context, 0, None)
		if set_default:
			self.set_defaults()

	@classmethod
	def _get_attribute_list(cls):
		yield from super()._get_attribute_list()
<<<<<<< HEAD
		yield ('size', Uint, (0, None), (False, 32), None)
		yield ('flags', PixelFormatFlags, (0, None), (False, None), None)
		yield ('four_c_c', FourCC, (0, None), (False, None), None)
		yield ('bit_count', Uint, (0, None), (False, None), None)
		yield ('r_mask', Uint, (0, None), (False, None), None)
		yield ('g_mask', Uint, (0, None), (False, None), None)
		yield ('b_mask', Uint, (0, None), (False, None), None)
		yield ('a_mask', Uint, (0, None), (False, None), None)
=======
		yield ('size', name_type_map['Uint'], (0, None), (False, 32), (None, None))
		yield ('flags', name_type_map['PixelFormatFlags'], (0, None), (False, None), (None, None))
		yield ('four_c_c', name_type_map['FourCC'], (0, None), (False, None), (None, None))
		yield ('bit_count', name_type_map['Uint'], (0, None), (False, None), (None, None))
		yield ('r_mask', name_type_map['Uint'], (0, None), (False, None), (None, None))
		yield ('g_mask', name_type_map['Uint'], (0, None), (False, None), (None, None))
		yield ('b_mask', name_type_map['Uint'], (0, None), (False, None), (None, None))
		yield ('a_mask', name_type_map['Uint'], (0, None), (False, None), (None, None))
>>>>>>> b2fdcfb6

	@classmethod
	def _get_filtered_attribute_list(cls, instance, include_abstract=True):
		yield from super()._get_filtered_attribute_list(instance, include_abstract)
		yield 'size', name_type_map['Uint'], (0, None), (False, 32)
		yield 'flags', name_type_map['PixelFormatFlags'], (0, None), (False, None)
		yield 'four_c_c', name_type_map['FourCC'], (0, None), (False, None)
		yield 'bit_count', name_type_map['Uint'], (0, None), (False, None)
		yield 'r_mask', name_type_map['Uint'], (0, None), (False, None)
		yield 'g_mask', name_type_map['Uint'], (0, None), (False, None)
		yield 'b_mask', name_type_map['Uint'], (0, None), (False, None)
		yield 'a_mask', name_type_map['Uint'], (0, None), (False, None)<|MERGE_RESOLUTION|>--- conflicted
+++ resolved
@@ -42,16 +42,6 @@
 	@classmethod
 	def _get_attribute_list(cls):
 		yield from super()._get_attribute_list()
-<<<<<<< HEAD
-		yield ('size', Uint, (0, None), (False, 32), None)
-		yield ('flags', PixelFormatFlags, (0, None), (False, None), None)
-		yield ('four_c_c', FourCC, (0, None), (False, None), None)
-		yield ('bit_count', Uint, (0, None), (False, None), None)
-		yield ('r_mask', Uint, (0, None), (False, None), None)
-		yield ('g_mask', Uint, (0, None), (False, None), None)
-		yield ('b_mask', Uint, (0, None), (False, None), None)
-		yield ('a_mask', Uint, (0, None), (False, None), None)
-=======
 		yield ('size', name_type_map['Uint'], (0, None), (False, 32), (None, None))
 		yield ('flags', name_type_map['PixelFormatFlags'], (0, None), (False, None), (None, None))
 		yield ('four_c_c', name_type_map['FourCC'], (0, None), (False, None), (None, None))
@@ -60,7 +50,6 @@
 		yield ('g_mask', name_type_map['Uint'], (0, None), (False, None), (None, None))
 		yield ('b_mask', name_type_map['Uint'], (0, None), (False, None), (None, None))
 		yield ('a_mask', name_type_map['Uint'], (0, None), (False, None), (None, None))
->>>>>>> b2fdcfb6
 
 	@classmethod
 	def _get_filtered_attribute_list(cls, instance, include_abstract=True):
