from generated.formats.ovl_base.compounds.MemStruct import MemStruct
from generated.formats.tex.imports import name_type_map


class TexBuffer(MemStruct):

	"""
	Describes one buffer of a tex / texturestream file.
	24 bytes per texture buffer
	"""

	__name__ = 'TexBuffer'


	def __init__(self, context, arg=0, template=None, set_default=True):
		super().__init__(context, arg, template, set_default=False)

		# byte offset in the combined buffer
		self.offset = name_type_map['Uint64'](self.context, 0, None)

		# byte size of this tex buffer
		self.size = name_type_map['Uint64'](self.context, 0, None)

		# index of first mip used in this buffer
		self.first_mip = name_type_map['Ubyte'](self.context, 0, None)

		# amount of mip levels included in this buffer
		self.mip_count = name_type_map['Ubyte'](self.context, 0, None)
		self.padding_0 = name_type_map['Short'].from_value(0)
		self.padding_1 = name_type_map['Int'].from_value(0)
		if set_default:
			self.set_defaults()

	@classmethod
	def _get_attribute_list(cls):
		yield from super()._get_attribute_list()
<<<<<<< HEAD
		yield ('offset', Uint64, (0, None), (False, None), None)
		yield ('size', Uint64, (0, None), (False, None), None)
		yield ('first_mip', Ubyte, (0, None), (False, None), None)
		yield ('mip_count', Ubyte, (0, None), (False, None), None)
		yield ('padding_0', Short, (0, None), (True, 0), None)
		yield ('padding_1', Int, (0, None), (True, 0), None)
=======
		yield ('offset', name_type_map['Uint64'], (0, None), (False, None), (None, None))
		yield ('size', name_type_map['Uint64'], (0, None), (False, None), (None, None))
		yield ('first_mip', name_type_map['Ubyte'], (0, None), (False, None), (None, None))
		yield ('mip_count', name_type_map['Ubyte'], (0, None), (False, None), (None, None))
		yield ('padding_0', name_type_map['Short'], (0, None), (True, 0), (None, None))
		yield ('padding_1', name_type_map['Int'], (0, None), (True, 0), (None, None))
>>>>>>> b2fdcfb6

	@classmethod
	def _get_filtered_attribute_list(cls, instance, include_abstract=True):
		yield from super()._get_filtered_attribute_list(instance, include_abstract)
		yield 'offset', name_type_map['Uint64'], (0, None), (False, None)
		yield 'size', name_type_map['Uint64'], (0, None), (False, None)
		yield 'first_mip', name_type_map['Ubyte'], (0, None), (False, None)
		yield 'mip_count', name_type_map['Ubyte'], (0, None), (False, None)
		yield 'padding_0', name_type_map['Short'], (0, None), (True, 0)
		yield 'padding_1', name_type_map['Int'], (0, None), (True, 0)<|MERGE_RESOLUTION|>--- conflicted
+++ resolved
@@ -34,21 +34,12 @@
 	@classmethod
 	def _get_attribute_list(cls):
 		yield from super()._get_attribute_list()
-<<<<<<< HEAD
-		yield ('offset', Uint64, (0, None), (False, None), None)
-		yield ('size', Uint64, (0, None), (False, None), None)
-		yield ('first_mip', Ubyte, (0, None), (False, None), None)
-		yield ('mip_count', Ubyte, (0, None), (False, None), None)
-		yield ('padding_0', Short, (0, None), (True, 0), None)
-		yield ('padding_1', Int, (0, None), (True, 0), None)
-=======
 		yield ('offset', name_type_map['Uint64'], (0, None), (False, None), (None, None))
 		yield ('size', name_type_map['Uint64'], (0, None), (False, None), (None, None))
 		yield ('first_mip', name_type_map['Ubyte'], (0, None), (False, None), (None, None))
 		yield ('mip_count', name_type_map['Ubyte'], (0, None), (False, None), (None, None))
 		yield ('padding_0', name_type_map['Short'], (0, None), (True, 0), (None, None))
 		yield ('padding_1', name_type_map['Int'], (0, None), (True, 0), (None, None))
->>>>>>> b2fdcfb6
 
 	@classmethod
 	def _get_filtered_attribute_list(cls, instance, include_abstract=True):
