--- conflicted
+++ resolved
@@ -18,15 +18,9 @@
 	@classmethod
 	def _get_attribute_list(cls):
 		yield from super()._get_attribute_list()
-<<<<<<< HEAD
-		yield ('data', SizeInfoRaw, (0, None), (False, None), None)
-		yield ('padding', Array, (0, None, (None,), Ubyte), (False, None), True)
-		yield ('padding', Array, (0, None, (None,), Ubyte), (False, None), True)
-=======
 		yield ('data', name_type_map['SizeInfoRaw'], (0, None), (False, None), (None, None))
 		yield ('padding', Array, (0, None, (None,), name_type_map['Ubyte']), (False, None), (lambda context: ((not context.user_version.use_djb) and (context.version == 20)) or (((not context.user_version.use_djb) and (context.version >= 19)) or (context.user_version.use_djb and (context.version == 20))), None))
 		yield ('padding', Array, (0, None, (None,), name_type_map['Ubyte']), (False, None), (lambda context: context.user_version.use_djb and (context.version == 19), None))
->>>>>>> b2fdcfb6
 
 	@classmethod
 	def _get_filtered_attribute_list(cls, instance, include_abstract=True):
