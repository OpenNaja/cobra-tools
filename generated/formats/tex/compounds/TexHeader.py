from generated.formats.ovl_base.compounds.MemStruct import MemStruct
from generated.formats.tex.imports import name_type_map


class TexHeader(MemStruct):

	"""
	DLA: 24 bytes, no pointers
	ZTUAC, PC: 24 bytes, with 1 pointer
	JWE, PZ, JWE2: 40 bytes, with 2 pointers
	"""

	__name__ = 'TexHeader'


	def __init__(self, context, arg=0, template=None, set_default=True):
		super().__init__(context, arg, template, set_default=False)
		self.zero_0 = name_type_map['Uint64'].from_value(0)
		self.zero_1 = name_type_map['Uint64'].from_value(0)
		self.compression_type = name_type_map['DdsType'](self.context, 0, None)

		# 0 or 1
		self.one_0 = name_type_map['Ubyte'](self.context, 0, None)
		self.num_mips = name_type_map['Ushort'](self.context, 0, None)
		self.width = name_type_map['Ushort'](self.context, 0, None)
		self.height = name_type_map['Ushort'](self.context, 0, None)

		# amount of files combined in this texture, usually 1 or 2, 3 for JWE2 rex
		self.stream_count = name_type_map['Ubyte'](self.context, 0, None)

		# usually as above
		self.stream_count_repeat = name_type_map['Ubyte'](self.context, 0, None)

		# 0; 1 for PC
		self.pad = name_type_map['Uint'].from_value(0)
		self.pad_dla = name_type_map['Uint64'].from_value(0)
		self.buffer_infos = name_type_map['ArrayPointer'](self.context, self.stream_count, name_type_map['TexBuffer'])
		self.size_info = name_type_map['Pointer'](self.context, 0, name_type_map['SizeInfo'])
		if set_default:
			self.set_defaults()

	@classmethod
	def _get_attribute_list(cls):
		yield from super()._get_attribute_list()
<<<<<<< HEAD
		yield ('zero_0', Uint, (0, None), (True, 0), True)
		yield ('zero_0', Uint64, (0, None), (True, 0), True)
		yield ('zero_1', Uint64, (0, None), (True, 0), True)
		yield ('buffer_infos', ArrayPointer, (None, None), (False, None), True)
		yield ('buffer_infos', ArrayPointer, (None, None), (False, None), True)
		yield ('size_info', Pointer, (0, None), (False, None), True)
		yield ('compression_type', DdsTypeCoaster, (0, None), (False, None), True)
		yield ('compression_type', DdsType, (0, None), (False, None), True)
		yield ('one_0', Ubyte, (0, None), (False, None), None)
		yield ('num_mips', Ushort, (0, None), (False, None), True)
		yield ('width', Ushort, (0, None), (False, None), True)
		yield ('height', Ushort, (0, None), (False, None), True)
		yield ('stream_count', Ubyte, (0, None), (False, None), True)
		yield ('stream_count_repeat', Ubyte, (0, None), (False, None), True)
		yield ('pad', Uint, (0, None), (True, 0), None)
		yield ('pad_dla', Uint64, (0, None), (True, 0), True)
=======
		yield ('zero_0', name_type_map['Uint'], (0, None), (True, 0), (lambda context: context.version <= 15, None))
		yield ('zero_0', name_type_map['Uint64'], (0, None), (True, 0), (lambda context: context.version >= 17, None))
		yield ('zero_1', name_type_map['Uint64'], (0, None), (True, 0), (lambda context: context.version >= 19, None))
		yield ('buffer_infos', name_type_map['ArrayPointer'], (None, name_type_map['TexBufferPc']), (False, None), (lambda context: 17 <= context.version <= 18, None))
		yield ('buffer_infos', name_type_map['ArrayPointer'], (None, name_type_map['TexBuffer']), (False, None), (lambda context: context.version >= 19, None))
		yield ('size_info', name_type_map['Pointer'], (0, name_type_map['SizeInfo']), (False, None), (lambda context: context.version >= 19, None))
		yield ('compression_type', name_type_map['DdsTypeCoaster'], (0, None), (False, None), (lambda context: context.version <= 18, None))
		yield ('compression_type', name_type_map['DdsType'], (0, None), (False, None), (lambda context: context.version >= 19, None))
		yield ('one_0', name_type_map['Ubyte'], (0, None), (False, None), (None, None))
		yield ('num_mips', name_type_map['Ushort'], (0, None), (False, None), (lambda context: context.version <= 15, None))
		yield ('width', name_type_map['Ushort'], (0, None), (False, None), (lambda context: context.version <= 15, None))
		yield ('height', name_type_map['Ushort'], (0, None), (False, None), (lambda context: context.version <= 15, None))
		yield ('stream_count', name_type_map['Ubyte'], (0, None), (False, None), (lambda context: context.version >= 17, None))
		yield ('stream_count_repeat', name_type_map['Ubyte'], (0, None), (False, None), (lambda context: context.version >= 17, None))
		yield ('pad', name_type_map['Uint'], (0, None), (True, 0), (None, None))
		yield ('pad_dla', name_type_map['Uint64'], (0, None), (True, 0), (lambda context: context.version <= 15, None))
>>>>>>> b2fdcfb6

	@classmethod
	def _get_filtered_attribute_list(cls, instance, include_abstract=True):
		yield from super()._get_filtered_attribute_list(instance, include_abstract)
		if instance.context.version <= 15:
			yield 'zero_0', name_type_map['Uint'], (0, None), (True, 0)
		if instance.context.version >= 17:
			yield 'zero_0', name_type_map['Uint64'], (0, None), (True, 0)
		if instance.context.version >= 19:
			yield 'zero_1', name_type_map['Uint64'], (0, None), (True, 0)
		if 17 <= instance.context.version <= 18:
			yield 'buffer_infos', name_type_map['ArrayPointer'], (instance.stream_count, name_type_map['TexBufferPc']), (False, None)
		if instance.context.version >= 19:
			yield 'buffer_infos', name_type_map['ArrayPointer'], (instance.stream_count, name_type_map['TexBuffer']), (False, None)
			yield 'size_info', name_type_map['Pointer'], (0, name_type_map['SizeInfo']), (False, None)
		if instance.context.version <= 18:
			yield 'compression_type', name_type_map['DdsTypeCoaster'], (0, None), (False, None)
		if instance.context.version >= 19:
			yield 'compression_type', name_type_map['DdsType'], (0, None), (False, None)
		yield 'one_0', name_type_map['Ubyte'], (0, None), (False, None)
		if instance.context.version <= 15:
			yield 'num_mips', name_type_map['Ushort'], (0, None), (False, None)
			yield 'width', name_type_map['Ushort'], (0, None), (False, None)
			yield 'height', name_type_map['Ushort'], (0, None), (False, None)
		if instance.context.version >= 17:
			yield 'stream_count', name_type_map['Ubyte'], (0, None), (False, None)
			yield 'stream_count_repeat', name_type_map['Ubyte'], (0, None), (False, None)
		yield 'pad', name_type_map['Uint'], (0, None), (True, 0)
		if instance.context.version <= 15:
			yield 'pad_dla', name_type_map['Uint64'], (0, None), (True, 0)<|MERGE_RESOLUTION|>--- conflicted
+++ resolved
@@ -42,24 +42,6 @@
 	@classmethod
 	def _get_attribute_list(cls):
 		yield from super()._get_attribute_list()
-<<<<<<< HEAD
-		yield ('zero_0', Uint, (0, None), (True, 0), True)
-		yield ('zero_0', Uint64, (0, None), (True, 0), True)
-		yield ('zero_1', Uint64, (0, None), (True, 0), True)
-		yield ('buffer_infos', ArrayPointer, (None, None), (False, None), True)
-		yield ('buffer_infos', ArrayPointer, (None, None), (False, None), True)
-		yield ('size_info', Pointer, (0, None), (False, None), True)
-		yield ('compression_type', DdsTypeCoaster, (0, None), (False, None), True)
-		yield ('compression_type', DdsType, (0, None), (False, None), True)
-		yield ('one_0', Ubyte, (0, None), (False, None), None)
-		yield ('num_mips', Ushort, (0, None), (False, None), True)
-		yield ('width', Ushort, (0, None), (False, None), True)
-		yield ('height', Ushort, (0, None), (False, None), True)
-		yield ('stream_count', Ubyte, (0, None), (False, None), True)
-		yield ('stream_count_repeat', Ubyte, (0, None), (False, None), True)
-		yield ('pad', Uint, (0, None), (True, 0), None)
-		yield ('pad_dla', Uint64, (0, None), (True, 0), True)
-=======
 		yield ('zero_0', name_type_map['Uint'], (0, None), (True, 0), (lambda context: context.version <= 15, None))
 		yield ('zero_0', name_type_map['Uint64'], (0, None), (True, 0), (lambda context: context.version >= 17, None))
 		yield ('zero_1', name_type_map['Uint64'], (0, None), (True, 0), (lambda context: context.version >= 19, None))
@@ -76,7 +58,6 @@
 		yield ('stream_count_repeat', name_type_map['Ubyte'], (0, None), (False, None), (lambda context: context.version >= 17, None))
 		yield ('pad', name_type_map['Uint'], (0, None), (True, 0), (None, None))
 		yield ('pad_dla', name_type_map['Uint64'], (0, None), (True, 0), (lambda context: context.version <= 15, None))
->>>>>>> b2fdcfb6
 
 	@classmethod
 	def _get_filtered_attribute_list(cls, instance, include_abstract=True):
