from generated.base_struct import BaseStruct
from generated.formats.ovl.imports import name_type_map


class HeaderPointer(BaseStruct):

	"""
	Not standalone, used by RootEntry, Fragment and DependencyEntry
	"""

	__name__ = 'HeaderPointer'

	allow_np = True

	def __init__(self, context, arg=0, template=None, set_default=True):
		super().__init__(context, arg, template, set_default=False)

		# The index of the MemPool this one relates to; OR, for entries referred to from AssetEntries: -1
		self.pool_index = name_type_map['Int'].from_value(-1)

		# the byte offset relative to the start of the MemPool's data
		self.data_offset = name_type_map['Uint'](self.context, 0, None)
		if set_default:
			self.set_defaults()

	@classmethod
	def _get_attribute_list(cls):
		yield from super()._get_attribute_list()
<<<<<<< HEAD
		yield ('pool_index', Int, (0, None), (False, -1), None)
		yield ('data_offset', Uint, (0, None), (False, None), None)
=======
		yield ('pool_index', name_type_map['Int'], (0, None), (False, -1), (None, None))
		yield ('data_offset', name_type_map['Uint'], (0, None), (False, None), (None, None))
>>>>>>> b2fdcfb6

	@classmethod
	def _get_filtered_attribute_list(cls, instance, include_abstract=True):
		yield from super()._get_filtered_attribute_list(instance, include_abstract)
		yield 'pool_index', name_type_map['Int'], (0, None), (False, -1)
		yield 'data_offset', name_type_map['Uint'], (0, None), (False, None)<|MERGE_RESOLUTION|>--- conflicted
+++ resolved
@@ -26,13 +26,8 @@
 	@classmethod
 	def _get_attribute_list(cls):
 		yield from super()._get_attribute_list()
-<<<<<<< HEAD
-		yield ('pool_index', Int, (0, None), (False, -1), None)
-		yield ('data_offset', Uint, (0, None), (False, None), None)
-=======
 		yield ('pool_index', name_type_map['Int'], (0, None), (False, -1), (None, None))
 		yield ('data_offset', name_type_map['Uint'], (0, None), (False, None), (None, None))
->>>>>>> b2fdcfb6
 
 	@classmethod
 	def _get_filtered_attribute_list(cls, instance, include_abstract=True):
