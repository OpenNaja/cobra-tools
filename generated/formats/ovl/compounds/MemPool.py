--- conflicted
+++ resolved
@@ -46,17 +46,6 @@
 	@classmethod
 	def _get_attribute_list(cls):
 		yield from super()._get_attribute_list()
-<<<<<<< HEAD
-		yield ('zero_1', Uint64, (0, None), (False, None), True)
-		yield ('size', Uint, (0, None), (False, None), None)
-		yield ('offset', Uint, (0, None), (False, None), None)
-		yield ('zero_2', Uint64, (0, None), (False, None), True)
-		yield ('file_hash', Uint, (0, None), (False, None), None)
-		yield ('num_files', Ushort, (0, None), (False, None), True)
-		yield ('num_datas', Ushort, (0, None), (False, None), True)
-		yield ('ext_hash', Uint, (0, None), (False, None), True)
-		yield ('zero_3', Uint, (0, None), (False, None), True)
-=======
 		yield ('zero_1', name_type_map['Uint64'], (0, None), (False, None), (lambda context: context.version >= 17, None))
 		yield ('size', name_type_map['Uint'], (0, None), (False, None), (None, None))
 		yield ('offset', name_type_map['Uint'], (0, None), (False, None), (None, None))
@@ -66,7 +55,6 @@
 		yield ('num_datas', name_type_map['Ushort'], (0, None), (False, None), (lambda context: context.version >= 15, None))
 		yield ('ext_hash', name_type_map['Uint'], (0, None), (False, None), (lambda context: context.version >= 19, None))
 		yield ('zero_3', name_type_map['Uint'], (0, None), (False, None), (lambda context: context.version >= 19, None))
->>>>>>> b2fdcfb6
 
 	@classmethod
 	def _get_filtered_attribute_list(cls, instance, include_abstract=True):
