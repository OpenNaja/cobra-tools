
import logging

from generated.base_struct import BaseStruct
from generated.formats.ovl.imports import name_type_map


class DataEntry(BaseStruct):

	"""
	32 bytes
	"""

	__name__ = 'DataEntry'


	def __init__(self, context, arg=0, template=None, set_default=True):
		super().__init__(context, arg, template, set_default=False)

		# djb2 hash
		self.file_hash = name_type_map['Uint'](self.context, 0, None)

		# djb2 hash for extension
		self.ext_hash = name_type_map['Uint'](self.context, 0, None)

		# 1-based indexing into set_header.sets; 0 if data is not part of a set
		self.set_index = name_type_map['Ushort'](self.context, 0, None)

		# number of buffers that should be read from list for this entry
		self.buffer_count = name_type_map['Ushort'](self.context, 0, None)
		self.zero = name_type_map['Uint'](self.context, 0, None)

		# size of first buffer, in the case of the ms2 the size 1 is the size of the first two buffers together
		self.size_1 = name_type_map['Uint64'](self.context, 0, None)

		# size of last buffer; tex and texstream have all size here
		self.size_2 = name_type_map['Uint64'](self.context, 0, None)
		if set_default:
			self.set_defaults()

	@classmethod
	def _get_attribute_list(cls):
		yield from super()._get_attribute_list()
<<<<<<< HEAD
		yield ('file_hash', Uint, (0, None), (False, None), None)
		yield ('ext_hash', Uint, (0, None), (False, None), True)
		yield ('set_index', Ushort, (0, None), (False, None), None)
		yield ('buffer_count', Ushort, (0, None), (False, None), None)
		yield ('zero', Uint, (0, None), (False, None), True)
		yield ('size_1', Uint64, (0, None), (False, None), None)
		yield ('size_2', Uint64, (0, None), (False, None), None)
=======
		yield ('file_hash', name_type_map['Uint'], (0, None), (False, None), (None, None))
		yield ('ext_hash', name_type_map['Uint'], (0, None), (False, None), (lambda context: context.version >= 19, None))
		yield ('set_index', name_type_map['Ushort'], (0, None), (False, None), (None, None))
		yield ('buffer_count', name_type_map['Ushort'], (0, None), (False, None), (None, None))
		yield ('zero', name_type_map['Uint'], (0, None), (False, None), (lambda context: context.version >= 19, None))
		yield ('size_1', name_type_map['Uint64'], (0, None), (False, None), (None, None))
		yield ('size_2', name_type_map['Uint64'], (0, None), (False, None), (None, None))
>>>>>>> b2fdcfb6

	@classmethod
	def _get_filtered_attribute_list(cls, instance, include_abstract=True):
		yield from super()._get_filtered_attribute_list(instance, include_abstract)
		yield 'file_hash', name_type_map['Uint'], (0, None), (False, None)
		if instance.context.version >= 19:
			yield 'ext_hash', name_type_map['Uint'], (0, None), (False, None)
		yield 'set_index', name_type_map['Ushort'], (0, None), (False, None)
		yield 'buffer_count', name_type_map['Ushort'], (0, None), (False, None)
		if instance.context.version >= 19:
			yield 'zero', name_type_map['Uint'], (0, None), (False, None)
		yield 'size_1', name_type_map['Uint64'], (0, None), (False, None)
		yield 'size_2', name_type_map['Uint64'], (0, None), (False, None)

	def update_data(self, datas):
		"""Load datas into this DataEntry's buffers, and update its size values according to an assumed pattern
		data : list of bytes object, each representing the data of one buffer for this data entry"""
		for buffer, data in zip(self.sorted_buffers, datas):
			buffer.update_data(data)
		# update data 0, 1 size
		# total = sum(len(d) for d in datas)
		if len(datas) == 1:
			self.size_1 = len(datas[0])
			self.size_2 = 0
		elif len(datas) == 2:
			self.size_1 = 0
			self.size_2 = sum(len(d) for d in datas)
		elif len(datas) > 2:
			self.size_1 = sum(len(d) for d in datas[:-1])
			self.size_2 = len(datas[-1])

	@property
	def sorted_buffers(self):
		"""Get buffers sorted by index"""
		return sorted(self.buffers, key=lambda buffer: buffer.index)

	@property
	def buffer_datas(self):
		"""Get data for each buffer"""
		return list(buffer.data for buffer in self.sorted_buffers)

	def __eq__(self, other):
		attr_check = ("buffer_count", "size_1", "size_2")
		same = True
		for attr in attr_check:
			a = getattr(self, attr)
			b = getattr(other, attr)
			if a != b:
				logging.warning(f"Data differs for '{attr}' - {a} vs {b}")
				same = False
		for i, (a, b) in enumerate(zip(self.sorted_buffers, other.sorted_buffers)):
			if a != b:
				logging.warning(f"Buffer {i} differs for {a} vs {b}")
				same = False
		return same
<|MERGE_RESOLUTION|>--- conflicted
+++ resolved
@@ -41,15 +41,6 @@
 	@classmethod
 	def _get_attribute_list(cls):
 		yield from super()._get_attribute_list()
-<<<<<<< HEAD
-		yield ('file_hash', Uint, (0, None), (False, None), None)
-		yield ('ext_hash', Uint, (0, None), (False, None), True)
-		yield ('set_index', Ushort, (0, None), (False, None), None)
-		yield ('buffer_count', Ushort, (0, None), (False, None), None)
-		yield ('zero', Uint, (0, None), (False, None), True)
-		yield ('size_1', Uint64, (0, None), (False, None), None)
-		yield ('size_2', Uint64, (0, None), (False, None), None)
-=======
 		yield ('file_hash', name_type_map['Uint'], (0, None), (False, None), (None, None))
 		yield ('ext_hash', name_type_map['Uint'], (0, None), (False, None), (lambda context: context.version >= 19, None))
 		yield ('set_index', name_type_map['Ushort'], (0, None), (False, None), (None, None))
@@ -57,7 +48,6 @@
 		yield ('zero', name_type_map['Uint'], (0, None), (False, None), (lambda context: context.version >= 19, None))
 		yield ('size_1', name_type_map['Uint64'], (0, None), (False, None), (None, None))
 		yield ('size_2', name_type_map['Uint64'], (0, None), (False, None), (None, None))
->>>>>>> b2fdcfb6
 
 	@classmethod
 	def _get_filtered_attribute_list(cls, instance, include_abstract=True):
