--- conflicted
+++ resolved
@@ -33,19 +33,11 @@
 	@classmethod
 	def _get_attribute_list(cls):
 		yield from super()._get_attribute_list()
-<<<<<<< HEAD
-		yield ('basename', OffsetString, (None, None), (False, None), None)
-		yield ('file_hash', Uint, (0, None), (False, None), None)
-		yield ('pool_type', Byte, (0, None), (False, None), None)
-		yield ('set_pool_type', Byte, (0, None), (False, None), None)
-		yield ('extension', Ushort, (0, None), (False, None), None)
-=======
 		yield ('basename', name_type_map['OffsetString'], (None, None), (False, None), (None, None))
 		yield ('file_hash', name_type_map['Uint'], (0, None), (False, None), (None, None))
 		yield ('pool_type', name_type_map['Byte'], (0, None), (False, None), (None, None))
 		yield ('set_pool_type', name_type_map['Byte'], (0, None), (False, None), (None, None))
 		yield ('extension', name_type_map['Ushort'], (0, None), (False, None), (None, None))
->>>>>>> b2fdcfb6
 
 	@classmethod
 	def _get_filtered_attribute_list(cls, instance, include_abstract=True):
