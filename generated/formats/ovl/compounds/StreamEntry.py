from generated.base_struct import BaseStruct
from generated.formats.ovl.imports import name_type_map


class StreamEntry(BaseStruct):

	"""
	Description of one streamed file instance. One for every file stored in an ovs.
	Links the main pointers of a streamed file to its user, eg. a texturestream to a tex file.
	--These appear sorted in the order of root entries per ovs.-- only true for lod0, not lod1
	the order does not seem to be consistent
	interestingly, the order of root_entry entries per ovs is consistent with decreasing pool offset
	"""

	__name__ = 'StreamEntry'

	allow_np = True

	def __init__(self, context, arg=0, template=None, set_default=True):
		super().__init__(context, arg, template, set_default=False)

		# offset to the stream's root_entry pointer inside the flattened mempools
		self.stream_offset = name_type_map['Uint'](self.context, 0, None)

		# offset to the user file's root_entry pointer (in STATIC) inside the flattened mempools
		self.file_offset = name_type_map['Uint'](self.context, 0, None)
		self.zero = name_type_map['Uint'](self.context, 0, None)
		if set_default:
			self.set_defaults()

	@classmethod
	def _get_attribute_list(cls):
		yield from super()._get_attribute_list()
<<<<<<< HEAD
		yield ('stream_offset', Uint, (0, None), (False, None), None)
		yield ('file_offset', Uint, (0, None), (False, None), None)
		yield ('zero', Uint, (0, None), (False, None), None)
=======
		yield ('stream_offset', name_type_map['Uint'], (0, None), (False, None), (None, None))
		yield ('file_offset', name_type_map['Uint'], (0, None), (False, None), (None, None))
		yield ('zero', name_type_map['Uint'], (0, None), (False, None), (None, None))
>>>>>>> b2fdcfb6

	@classmethod
	def _get_filtered_attribute_list(cls, instance, include_abstract=True):
		yield from super()._get_filtered_attribute_list(instance, include_abstract)
		yield 'stream_offset', name_type_map['Uint'], (0, None), (False, None)
		yield 'file_offset', name_type_map['Uint'], (0, None), (False, None)
		yield 'zero', name_type_map['Uint'], (0, None), (False, None)<|MERGE_RESOLUTION|>--- conflicted
+++ resolved
@@ -31,15 +31,9 @@
 	@classmethod
 	def _get_attribute_list(cls):
 		yield from super()._get_attribute_list()
-<<<<<<< HEAD
-		yield ('stream_offset', Uint, (0, None), (False, None), None)
-		yield ('file_offset', Uint, (0, None), (False, None), None)
-		yield ('zero', Uint, (0, None), (False, None), None)
-=======
 		yield ('stream_offset', name_type_map['Uint'], (0, None), (False, None), (None, None))
 		yield ('file_offset', name_type_map['Uint'], (0, None), (False, None), (None, None))
 		yield ('zero', name_type_map['Uint'], (0, None), (False, None), (None, None))
->>>>>>> b2fdcfb6
 
 	@classmethod
 	def _get_filtered_attribute_list(cls, instance, include_abstract=True):
