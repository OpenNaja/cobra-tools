--- conflicted
+++ resolved
@@ -66,25 +66,6 @@
 	@classmethod
 	def _get_attribute_list(cls):
 		yield from super()._get_attribute_list()
-<<<<<<< HEAD
-		yield ('name', OffsetString, (None, None), (False, None), None)
-		yield ('pools_offset', Uint, (0, None), (False, None), None)
-		yield ('stream_files_offset', Uint, (0, None), (False, None), None)
-		yield ('num_pools', Uint, (0, None), (False, None), None)
-		yield ('num_datas', Ushort, (0, None), (False, None), None)
-		yield ('num_pool_groups', Ushort, (0, None), (False, None), None)
-		yield ('num_buffer_groups', Uint, (0, None), (False, None), None)
-		yield ('num_buffers', Uint, (0, None), (False, None), None)
-		yield ('num_fragments', Uint, (0, None), (False, None), None)
-		yield ('num_root_entries', Uint, (0, None), (False, None), None)
-		yield ('read_start', Uint, (0, None), (False, None), None)
-		yield ('set_data_size', Uint, (0, None), (False, None), None)
-		yield ('compressed_size', Uint, (0, None), (False, None), None)
-		yield ('uncompressed_size', Uint64, (0, None), (False, None), None)
-		yield ('pools_start', Uint, (0, None), (False, None), None)
-		yield ('pools_end', Uint, (0, None), (False, None), None)
-		yield ('ovs_offset', Uint, (0, None), (False, None), None)
-=======
 		yield ('name', name_type_map['OffsetString'], (None, None), (False, None), (None, None))
 		yield ('pools_offset', name_type_map['Uint'], (0, None), (False, None), (None, None))
 		yield ('stream_files_offset', name_type_map['Uint'], (0, None), (False, None), (None, None))
@@ -102,7 +83,6 @@
 		yield ('pools_start', name_type_map['Uint'], (0, None), (False, None), (None, None))
 		yield ('pools_end', name_type_map['Uint'], (0, None), (False, None), (None, None))
 		yield ('ovs_offset', name_type_map['Uint'], (0, None), (False, None), (None, None))
->>>>>>> b2fdcfb6
 
 	@classmethod
 	def _get_filtered_attribute_list(cls, instance, include_abstract=True):
