--- conflicted
+++ resolved
@@ -34,17 +34,10 @@
 	@classmethod
 	def _get_attribute_list(cls):
 		yield from super()._get_attribute_list()
-<<<<<<< HEAD
-		yield ('file_hash', Uint, (0, None), (False, None), None)
-		yield ('ext_raw', OffsetString, (None, None), (False, None), None)
-		yield ('file_index', Uint, (0, None), (False, None), None)
-		yield ('link_ptr', HeaderPointer, (0, None), (False, None), None)
-=======
 		yield ('file_hash', name_type_map['Uint'], (0, None), (False, None), (None, None))
 		yield ('ext_raw', name_type_map['OffsetString'], (None, None), (False, None), (None, None))
 		yield ('file_index', name_type_map['Uint'], (0, None), (False, None), (None, None))
 		yield ('link_ptr', name_type_map['HeaderPointer'], (0, None), (False, None), (None, None))
->>>>>>> b2fdcfb6
 
 	@classmethod
 	def _get_filtered_attribute_list(cls, instance, include_abstract=True):
