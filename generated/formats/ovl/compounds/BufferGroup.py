from generated.base_struct import BaseStruct
from generated.formats.ovl.imports import name_type_map


class BufferGroup(BaseStruct):

	"""
	32 bytes
	"""

	__name__ = 'BufferGroup'


	def __init__(self, context, arg=0, template=None, set_default=True):
		super().__init__(context, arg, template, set_default=False)

		# first buffer index
		self.buffer_offset = name_type_map['Uint'](self.context, 0, None)

		# number of buffers to grab
		self.buffer_count = name_type_map['Uint'](self.context, 0, None)

		# type of extension this entry is for
		self.ext_index = name_type_map['Uint'](self.context, 0, None)

		# which buffer index to populate
		self.buffer_index = name_type_map['Uint'](self.context, 0, None)

		# cumulative size of all buffers to grab
		self.size = name_type_map['Uint64'](self.context, 0, None)

		# first data entry
		self.data_offset = name_type_map['Uint'](self.context, 0, None)

		# number of data entries to populate buffers into
		self.data_count = name_type_map['Uint'](self.context, 0, None)
		if set_default:
			self.set_defaults()

	@classmethod
	def _get_attribute_list(cls):
		yield from super()._get_attribute_list()
<<<<<<< HEAD
		yield ('buffer_offset', Uint, (0, None), (False, None), None)
		yield ('buffer_count', Uint, (0, None), (False, None), None)
		yield ('ext_index', Uint, (0, None), (False, None), None)
		yield ('buffer_index', Uint, (0, None), (False, None), None)
		yield ('size', Uint64, (0, None), (False, None), None)
		yield ('data_offset', Uint, (0, None), (False, None), None)
		yield ('data_count', Uint, (0, None), (False, None), None)
=======
		yield ('buffer_offset', name_type_map['Uint'], (0, None), (False, None), (None, None))
		yield ('buffer_count', name_type_map['Uint'], (0, None), (False, None), (None, None))
		yield ('ext_index', name_type_map['Uint'], (0, None), (False, None), (None, None))
		yield ('buffer_index', name_type_map['Uint'], (0, None), (False, None), (None, None))
		yield ('size', name_type_map['Uint64'], (0, None), (False, None), (None, None))
		yield ('data_offset', name_type_map['Uint'], (0, None), (False, None), (None, None))
		yield ('data_count', name_type_map['Uint'], (0, None), (False, None), (None, None))
>>>>>>> b2fdcfb6

	@classmethod
	def _get_filtered_attribute_list(cls, instance, include_abstract=True):
		yield from super()._get_filtered_attribute_list(instance, include_abstract)
		yield 'buffer_offset', name_type_map['Uint'], (0, None), (False, None)
		yield 'buffer_count', name_type_map['Uint'], (0, None), (False, None)
		yield 'ext_index', name_type_map['Uint'], (0, None), (False, None)
		yield 'buffer_index', name_type_map['Uint'], (0, None), (False, None)
		yield 'size', name_type_map['Uint64'], (0, None), (False, None)
		yield 'data_offset', name_type_map['Uint'], (0, None), (False, None)
		yield 'data_count', name_type_map['Uint'], (0, None), (False, None)<|MERGE_RESOLUTION|>--- conflicted
+++ resolved
@@ -40,15 +40,6 @@
 	@classmethod
 	def _get_attribute_list(cls):
 		yield from super()._get_attribute_list()
-<<<<<<< HEAD
-		yield ('buffer_offset', Uint, (0, None), (False, None), None)
-		yield ('buffer_count', Uint, (0, None), (False, None), None)
-		yield ('ext_index', Uint, (0, None), (False, None), None)
-		yield ('buffer_index', Uint, (0, None), (False, None), None)
-		yield ('size', Uint64, (0, None), (False, None), None)
-		yield ('data_offset', Uint, (0, None), (False, None), None)
-		yield ('data_count', Uint, (0, None), (False, None), None)
-=======
 		yield ('buffer_offset', name_type_map['Uint'], (0, None), (False, None), (None, None))
 		yield ('buffer_count', name_type_map['Uint'], (0, None), (False, None), (None, None))
 		yield ('ext_index', name_type_map['Uint'], (0, None), (False, None), (None, None))
@@ -56,7 +47,6 @@
 		yield ('size', name_type_map['Uint64'], (0, None), (False, None), (None, None))
 		yield ('data_offset', name_type_map['Uint'], (0, None), (False, None), (None, None))
 		yield ('data_count', name_type_map['Uint'], (0, None), (False, None), (None, None))
->>>>>>> b2fdcfb6
 
 	@classmethod
 	def _get_filtered_attribute_list(cls, instance, include_abstract=True):
