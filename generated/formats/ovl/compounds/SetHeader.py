--- conflicted
+++ resolved
@@ -30,21 +30,12 @@
 	@classmethod
 	def _get_attribute_list(cls):
 		yield from super()._get_attribute_list()
-<<<<<<< HEAD
-		yield ('set_count', Uint, (0, None), (False, None), None)
-		yield ('asset_count', Uint, (0, None), (False, None), None)
-		yield ('sig_a', Uint, (0, None), (False, 1065336831), None)
-		yield ('sig_b', Uint, (0, None), (False, 16909320), None)
-		yield ('sets', Array, (0, None, (None,), SetEntry), (False, None), None)
-		yield ('assets', Array, (0, None, (None,), AssetEntry), (False, None), None)
-=======
 		yield ('set_count', name_type_map['Uint'], (0, None), (False, None), (None, None))
 		yield ('asset_count', name_type_map['Uint'], (0, None), (False, None), (None, None))
 		yield ('sig_a', name_type_map['Uint'], (0, None), (False, 1065336831), (None, None))
 		yield ('sig_b', name_type_map['Uint'], (0, None), (False, 16909320), (None, None))
 		yield ('sets', Array, (0, None, (None,), name_type_map['SetEntry']), (False, None), (None, None))
 		yield ('assets', Array, (0, None, (None,), name_type_map['AssetEntry']), (False, None), (None, None))
->>>>>>> b2fdcfb6
 
 	@classmethod
 	def _get_filtered_attribute_list(cls, instance, include_abstract=True):
