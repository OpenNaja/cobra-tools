--- conflicted
+++ resolved
@@ -26,15 +26,9 @@
 	@classmethod
 	def _get_attribute_list(cls):
 		yield from super()._get_attribute_list()
-<<<<<<< HEAD
-		yield ('file_hash', Uint64, (0, None), (False, None), None)
-		yield ('ext_hash', Uint64, (0, None), (False, None), True)
-		yield ('root_index', Uint64, (0, None), (False, None), None)
-=======
 		yield ('file_hash', name_type_map['Uint64'], (0, None), (False, None), (None, None))
 		yield ('ext_hash', name_type_map['Uint64'], (0, None), (False, None), (lambda context: context.version >= 19, None))
 		yield ('root_index', name_type_map['Uint64'], (0, None), (False, None), (None, None))
->>>>>>> b2fdcfb6
 
 	@classmethod
 	def _get_filtered_attribute_list(cls, instance, include_abstract=True):
