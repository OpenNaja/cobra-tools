--- conflicted
+++ resolved
@@ -25,15 +25,9 @@
 	@classmethod
 	def _get_attribute_list(cls):
 		yield from super()._get_attribute_list()
-<<<<<<< HEAD
-		yield ('file_hash', Uint, (0, None), (False, None), None)
-		yield ('ext_hash', Uint, (0, None), (False, None), True)
-		yield ('start', Uint, (0, None), (False, None), None)
-=======
 		yield ('file_hash', name_type_map['Uint'], (0, None), (False, None), (None, None))
 		yield ('ext_hash', name_type_map['Uint'], (0, None), (False, None), (lambda context: context.version >= 19, None))
 		yield ('start', name_type_map['Uint'], (0, None), (False, None), (None, None))
->>>>>>> b2fdcfb6
 
 	@classmethod
 	def _get_filtered_attribute_list(cls, instance, include_abstract=True):
