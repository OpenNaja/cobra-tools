from generated.base_struct import BaseStruct
from generated.formats.manis.imports import name_type_map


class ManisRoot(BaseStruct):

	"""
	24 bytes for DLA, ZTUAC, PC, JWE1, old PZ
	32 bytes for PZ1.6+, JWE2
	"""

	__name__ = 'ManisRoot'


	def __init__(self, context, arg=0, template=None, set_default=True):
		super().__init__(context, arg, template, set_default=False)

		# seemingly related to the names of mani files stripped from their prefix, but usually slightly smaller than what is actually needed
		self.names_size = name_type_map['Ushort'](self.context, 0, None)
		self.hash_block_size = name_type_map['Ushort'](self.context, 0, None)
		self.zero_0 = name_type_map['Uint'](self.context, 0, None)
		self.zero_1 = name_type_map['Uint64'](self.context, 0, None)
		self.zero_2 = name_type_map['Uint64'](self.context, 0, None)
		self.zero_3 = name_type_map['Uint64'](self.context, 0, None)
		if set_default:
			self.set_defaults()

	@classmethod
	def _get_attribute_list(cls):
		yield from super()._get_attribute_list()
<<<<<<< HEAD
		yield ('names_size', Ushort, (0, None), (False, None), None)
		yield ('hash_block_size', Ushort, (0, None), (False, None), None)
		yield ('zero_0', Uint, (0, None), (False, None), None)
		yield ('zero_1', Uint64, (0, None), (False, None), None)
		yield ('zero_2', Uint64, (0, None), (False, None), None)
		yield ('zero_3', Uint64, (0, None), (False, None), True)
=======
		yield ('names_size', name_type_map['Ushort'], (0, None), (False, None), (None, None))
		yield ('hash_block_size', name_type_map['Ushort'], (0, None), (False, None), (None, None))
		yield ('zero_0', name_type_map['Uint'], (0, None), (False, None), (None, None))
		yield ('zero_1', name_type_map['Uint64'], (0, None), (False, None), (None, None))
		yield ('zero_2', name_type_map['Uint64'], (0, None), (False, None), (None, None))
		yield ('zero_3', name_type_map['Uint64'], (0, None), (False, None), (lambda context: context.version >= 260, None))
>>>>>>> b2fdcfb6

	@classmethod
	def _get_filtered_attribute_list(cls, instance, include_abstract=True):
		yield from super()._get_filtered_attribute_list(instance, include_abstract)
		yield 'names_size', name_type_map['Ushort'], (0, None), (False, None)
		yield 'hash_block_size', name_type_map['Ushort'], (0, None), (False, None)
		yield 'zero_0', name_type_map['Uint'], (0, None), (False, None)
		yield 'zero_1', name_type_map['Uint64'], (0, None), (False, None)
		yield 'zero_2', name_type_map['Uint64'], (0, None), (False, None)
		if instance.context.version >= 260:
			yield 'zero_3', name_type_map['Uint64'], (0, None), (False, None)<|MERGE_RESOLUTION|>--- conflicted
+++ resolved
@@ -28,21 +28,12 @@
 	@classmethod
 	def _get_attribute_list(cls):
 		yield from super()._get_attribute_list()
-<<<<<<< HEAD
-		yield ('names_size', Ushort, (0, None), (False, None), None)
-		yield ('hash_block_size', Ushort, (0, None), (False, None), None)
-		yield ('zero_0', Uint, (0, None), (False, None), None)
-		yield ('zero_1', Uint64, (0, None), (False, None), None)
-		yield ('zero_2', Uint64, (0, None), (False, None), None)
-		yield ('zero_3', Uint64, (0, None), (False, None), True)
-=======
 		yield ('names_size', name_type_map['Ushort'], (0, None), (False, None), (None, None))
 		yield ('hash_block_size', name_type_map['Ushort'], (0, None), (False, None), (None, None))
 		yield ('zero_0', name_type_map['Uint'], (0, None), (False, None), (None, None))
 		yield ('zero_1', name_type_map['Uint64'], (0, None), (False, None), (None, None))
 		yield ('zero_2', name_type_map['Uint64'], (0, None), (False, None), (None, None))
 		yield ('zero_3', name_type_map['Uint64'], (0, None), (False, None), (lambda context: context.version >= 260, None))
->>>>>>> b2fdcfb6
 
 	@classmethod
 	def _get_filtered_attribute_list(cls, instance, include_abstract=True):
