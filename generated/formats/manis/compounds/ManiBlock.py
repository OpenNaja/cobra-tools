--- conflicted
+++ resolved
@@ -29,22 +29,6 @@
 	@classmethod
 	def _get_attribute_list(cls):
 		yield from super()._get_attribute_list()
-<<<<<<< HEAD
-		yield ('ref', Empty, (0, None), (False, None), None)
-		yield ('pos_bones', Array, (0, None, (None,), Channelname), (False, None), None)
-		yield ('ori_bones', Array, (0, None, (None,), Channelname), (False, None), None)
-		yield ('scl_bones', Array, (0, None, (None,), Channelname), (False, None), None)
-		yield ('floats', Array, (0, None, (None,), Channelname), (False, None), None)
-		yield ('pos_bones_p', Array, (0, None, (None,), Ubyte), (False, None), None)
-		yield ('ori_bones_p', Array, (0, None, (None,), Ubyte), (False, None), None)
-		yield ('scl_bones_p', Array, (0, None, (None,), Ubyte), (False, None), None)
-		yield ('pos_bones_delta', Array, (0, None, (None,), Ubyte), (False, None), True)
-		yield ('ori_bones_delta', Array, (0, None, (None,), Ubyte), (False, None), True)
-		yield ('scl_bones_delta', Array, (0, None, (None,), Ubyte), (False, None), True)
-		yield ('pad', PadAlign, (4, None), (False, None), None)
-		yield ('key_data', UncompressedManiData, (None, None), (False, None), True)
-		yield ('key_data', CompressedManiData, (None, None), (False, None), True)
-=======
 		yield ('ref', name_type_map['Empty'], (0, None), (False, None), (None, None))
 		yield ('pos_bones', Array, (0, None, (None,), name_type_map['Channelname']), (False, None), (None, None))
 		yield ('ori_bones', Array, (0, None, (None,), name_type_map['Channelname']), (False, None), (None, None))
@@ -59,7 +43,6 @@
 		yield ('pad', name_type_map['PadAlign'], (4, None), (False, None), (None, None))
 		yield ('key_data', name_type_map['UncompressedManiData'], (None, None), (False, None), (None, True))
 		yield ('key_data', name_type_map['CompressedManiData'], (None, None), (False, None), (None, True))
->>>>>>> b2fdcfb6
 
 	@classmethod
 	def _get_filtered_attribute_list(cls, instance, include_abstract=True):
