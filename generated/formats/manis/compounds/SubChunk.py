from generated.array import Array
from generated.base_struct import BaseStruct
from generated.formats.manis.imports import name_type_map


class SubChunk(BaseStruct):

	"""
	arg is chunksizes
	"""

	__name__ = 'SubChunk'


	def __init__(self, context, arg=0, template=None, set_default=True):
		super().__init__(context, arg, template, set_default=False)

		# for subchunk_list[n] needs chunksize_list[n]'s counta for array length
		self.weird_list_one = Array(self.context, 0, None, (0,), name_type_map['WeirdElementOne'])

		# needs sum of countb's from weird list one
		self.weird_list_two = name_type_map['WeirdElementTwoReader'](self.context, self.weird_list_one, None)
		if set_default:
			self.set_defaults()

	@classmethod
	def _get_attribute_list(cls):
		yield from super()._get_attribute_list()
<<<<<<< HEAD
		yield ('weird_list_one', Array, (0, None, (None,), WeirdElementOne), (False, None), None)
		yield ('weird_list_two', WeirdElementTwoReader, (None, None), (False, None), None)
=======
		yield ('weird_list_one', Array, (0, None, (None,), name_type_map['WeirdElementOne']), (False, None), (None, None))
		yield ('weird_list_two', name_type_map['WeirdElementTwoReader'], (None, None), (False, None), (None, None))
>>>>>>> b2fdcfb6

	@classmethod
	def _get_filtered_attribute_list(cls, instance, include_abstract=True):
		yield from super()._get_filtered_attribute_list(instance, include_abstract)
		yield 'weird_list_one', Array, (0, None, (instance.arg.counta,), name_type_map['WeirdElementOne']), (False, None)
		yield 'weird_list_two', name_type_map['WeirdElementTwoReader'], (instance.weird_list_one, None), (False, None)<|MERGE_RESOLUTION|>--- conflicted
+++ resolved
@@ -26,13 +26,8 @@
 	@classmethod
 	def _get_attribute_list(cls):
 		yield from super()._get_attribute_list()
-<<<<<<< HEAD
-		yield ('weird_list_one', Array, (0, None, (None,), WeirdElementOne), (False, None), None)
-		yield ('weird_list_two', WeirdElementTwoReader, (None, None), (False, None), None)
-=======
 		yield ('weird_list_one', Array, (0, None, (None,), name_type_map['WeirdElementOne']), (False, None), (None, None))
 		yield ('weird_list_two', name_type_map['WeirdElementTwoReader'], (None, None), (False, None), (None, None))
->>>>>>> b2fdcfb6
 
 	@classmethod
 	def _get_filtered_attribute_list(cls, instance, include_abstract=True):
