from generated.array import Array
from generated.base_struct import BaseStruct
from generated.formats.manis.imports import name_type_map


class UnkChunkList(BaseStruct):

	__name__ = 'UnkChunkList'


	def __init__(self, context, arg=0, template=None, set_default=True):
		super().__init__(context, arg, template, set_default=False)
		self.ref = name_type_map['Empty'](self.context, 0, None)
		self.zero_0 = name_type_map['SmartPadding'](self.context, 0, None)
		self.subchunk_count = name_type_map['Ushort'](self.context, 0, None)
		self.flag = name_type_map['Ushort'](self.context, 0, None)
		self.zero_1 = name_type_map['Uint'](self.context, 0, None)
		self.chunksize_list = Array(self.context, 0, None, (0,), name_type_map['ChunkSizes'])
		self.subchunk_list = name_type_map['SubChunkReader'](self.context, self.chunksize_list, None)

		# ?
		self.pad = name_type_map['PadAlign'](self.context, 16, self.ref)
		if set_default:
			self.set_defaults()

	@classmethod
	def _get_attribute_list(cls):
		yield from super()._get_attribute_list()
<<<<<<< HEAD
		yield ('ref', Empty, (0, None), (False, None), None)
		yield ('zero_0', SmartPadding, (0, None), (False, None), None)
		yield ('subchunk_count', Ushort, (0, None), (False, None), None)
		yield ('flag', Ushort, (0, None), (False, None), None)
		yield ('zero_1', Uint, (0, None), (False, None), None)
		yield ('chunksize_list', Array, (0, None, (None,), ChunkSizes), (False, None), None)
		yield ('subchunk_list', SubChunkReader, (None, None), (False, None), None)
		yield ('pad', PadAlign, (16, None), (False, None), None)
=======
		yield ('ref', name_type_map['Empty'], (0, None), (False, None), (None, None))
		yield ('zero_0', name_type_map['SmartPadding'], (0, None), (False, None), (None, None))
		yield ('subchunk_count', name_type_map['Ushort'], (0, None), (False, None), (None, None))
		yield ('flag', name_type_map['Ushort'], (0, None), (False, None), (None, None))
		yield ('zero_1', name_type_map['Uint'], (0, None), (False, None), (None, None))
		yield ('chunksize_list', Array, (0, None, (None,), name_type_map['ChunkSizes']), (False, None), (None, None))
		yield ('subchunk_list', name_type_map['SubChunkReader'], (None, None), (False, None), (None, None))
		yield ('pad', name_type_map['PadAlign'], (16, None), (False, None), (None, None))
>>>>>>> b2fdcfb6

	@classmethod
	def _get_filtered_attribute_list(cls, instance, include_abstract=True):
		yield from super()._get_filtered_attribute_list(instance, include_abstract)
		yield 'ref', name_type_map['Empty'], (0, None), (False, None)
		yield 'zero_0', name_type_map['SmartPadding'], (0, None), (False, None)
		yield 'subchunk_count', name_type_map['Ushort'], (0, None), (False, None)
		yield 'flag', name_type_map['Ushort'], (0, None), (False, None)
		yield 'zero_1', name_type_map['Uint'], (0, None), (False, None)
		yield 'chunksize_list', Array, (0, None, (instance.subchunk_count,), name_type_map['ChunkSizes']), (False, None)
		yield 'subchunk_list', name_type_map['SubChunkReader'], (instance.chunksize_list, None), (False, None)
		yield 'pad', name_type_map['PadAlign'], (16, instance.ref), (False, None)<|MERGE_RESOLUTION|>--- conflicted
+++ resolved
@@ -26,16 +26,6 @@
 	@classmethod
 	def _get_attribute_list(cls):
 		yield from super()._get_attribute_list()
-<<<<<<< HEAD
-		yield ('ref', Empty, (0, None), (False, None), None)
-		yield ('zero_0', SmartPadding, (0, None), (False, None), None)
-		yield ('subchunk_count', Ushort, (0, None), (False, None), None)
-		yield ('flag', Ushort, (0, None), (False, None), None)
-		yield ('zero_1', Uint, (0, None), (False, None), None)
-		yield ('chunksize_list', Array, (0, None, (None,), ChunkSizes), (False, None), None)
-		yield ('subchunk_list', SubChunkReader, (None, None), (False, None), None)
-		yield ('pad', PadAlign, (16, None), (False, None), None)
-=======
 		yield ('ref', name_type_map['Empty'], (0, None), (False, None), (None, None))
 		yield ('zero_0', name_type_map['SmartPadding'], (0, None), (False, None), (None, None))
 		yield ('subchunk_count', name_type_map['Ushort'], (0, None), (False, None), (None, None))
@@ -44,7 +34,6 @@
 		yield ('chunksize_list', Array, (0, None, (None,), name_type_map['ChunkSizes']), (False, None), (None, None))
 		yield ('subchunk_list', name_type_map['SubChunkReader'], (None, None), (False, None), (None, None))
 		yield ('pad', name_type_map['PadAlign'], (16, None), (False, None), (None, None))
->>>>>>> b2fdcfb6
 
 	@classmethod
 	def _get_filtered_attribute_list(cls, instance, include_abstract=True):
