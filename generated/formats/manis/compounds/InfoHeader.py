from generated.array import Array
from generated.base_struct import BaseStruct
from generated.formats.manis.imports import name_type_map


class InfoHeader(BaseStruct):

	"""
	Custom header struct
	"""

	__name__ = 'InfoHeader'


	def __init__(self, context, arg=0, template=None, set_default=True):
		super().__init__(context, arg, template, set_default=False)
		self.version = name_type_map['Uint'](self.context, 0, None)
		self.mani_count = name_type_map['Uint'](self.context, 0, None)
		self.names = Array(self.context, 0, None, (0,), name_type_map['ZString'])
		self.header = name_type_map['ManisRoot'](self.context, 0, None)
		self.mani_infos = Array(self.context, 0, None, (0,), name_type_map['ManiInfo'])
		self.name_buffer = name_type_map['Buffer1'](self.context, int(self.header.hash_block_size / 4), None)
		self.keys_buffer = name_type_map['KeysReader'](self.context, self.mani_infos, None)
		if set_default:
			self.set_defaults()

	@classmethod
	def _get_attribute_list(cls):
		yield from super()._get_attribute_list()
<<<<<<< HEAD
		yield ('version', Uint, (0, None), (False, None), None)
		yield ('mani_count', Uint, (0, None), (False, None), None)
		yield ('names', Array, (0, None, (None,), ZString), (False, None), None)
		yield ('header', ManisRoot, (0, None), (False, None), None)
		yield ('mani_infos', Array, (0, None, (None,), ManiInfo), (False, None), None)
		yield ('name_buffer', Buffer1, (None, None), (False, None), None)
		yield ('keys_buffer', KeysReader, (None, None), (False, None), None)
=======
		yield ('version', name_type_map['Uint'], (0, None), (False, None), (None, None))
		yield ('mani_count', name_type_map['Uint'], (0, None), (False, None), (None, None))
		yield ('names', Array, (0, None, (None,), name_type_map['ZString']), (False, None), (None, None))
		yield ('header', name_type_map['ManisRoot'], (0, None), (False, None), (None, None))
		yield ('mani_infos', Array, (0, None, (None,), name_type_map['ManiInfo']), (False, None), (None, None))
		yield ('name_buffer', name_type_map['Buffer1'], (None, None), (False, None), (None, None))
		yield ('keys_buffer', name_type_map['KeysReader'], (None, None), (False, None), (None, None))
>>>>>>> b2fdcfb6

	@classmethod
	def _get_filtered_attribute_list(cls, instance, include_abstract=True):
		yield from super()._get_filtered_attribute_list(instance, include_abstract)
		yield 'version', name_type_map['Uint'], (0, None), (False, None)
		yield 'mani_count', name_type_map['Uint'], (0, None), (False, None)
		yield 'names', Array, (0, None, (instance.mani_count,), name_type_map['ZString']), (False, None)
		yield 'header', name_type_map['ManisRoot'], (0, None), (False, None)
		yield 'mani_infos', Array, (0, None, (instance.mani_count,), name_type_map['ManiInfo']), (False, None)
		yield 'name_buffer', name_type_map['Buffer1'], (int(instance.header.hash_block_size / 4), None), (False, None)
		yield 'keys_buffer', name_type_map['KeysReader'], (instance.mani_infos, None), (False, None)<|MERGE_RESOLUTION|>--- conflicted
+++ resolved
@@ -27,15 +27,6 @@
 	@classmethod
 	def _get_attribute_list(cls):
 		yield from super()._get_attribute_list()
-<<<<<<< HEAD
-		yield ('version', Uint, (0, None), (False, None), None)
-		yield ('mani_count', Uint, (0, None), (False, None), None)
-		yield ('names', Array, (0, None, (None,), ZString), (False, None), None)
-		yield ('header', ManisRoot, (0, None), (False, None), None)
-		yield ('mani_infos', Array, (0, None, (None,), ManiInfo), (False, None), None)
-		yield ('name_buffer', Buffer1, (None, None), (False, None), None)
-		yield ('keys_buffer', KeysReader, (None, None), (False, None), None)
-=======
 		yield ('version', name_type_map['Uint'], (0, None), (False, None), (None, None))
 		yield ('mani_count', name_type_map['Uint'], (0, None), (False, None), (None, None))
 		yield ('names', Array, (0, None, (None,), name_type_map['ZString']), (False, None), (None, None))
@@ -43,7 +34,6 @@
 		yield ('mani_infos', Array, (0, None, (None,), name_type_map['ManiInfo']), (False, None), (None, None))
 		yield ('name_buffer', name_type_map['Buffer1'], (None, None), (False, None), (None, None))
 		yield ('keys_buffer', name_type_map['KeysReader'], (None, None), (False, None), (None, None))
->>>>>>> b2fdcfb6
 
 	@classmethod
 	def _get_filtered_attribute_list(cls, instance, include_abstract=True):
