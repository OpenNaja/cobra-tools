from generated.array import Array
from generated.base_struct import BaseStruct
from generated.formats.manis.imports import name_type_map


class UncompressedManiData(BaseStruct):

	__name__ = 'UncompressedManiData'


	def __init__(self, context, arg=0, template=None, set_default=True):
		super().__init__(context, arg, template, set_default=False)
		self.pos_bones = Array(self.context, 0, None, (0,), name_type_map['Vector3'])
		self.ori_bones = Array(self.context, 0, None, (0,), name_type_map['Vector4H'])
		self.floats = Array(self.context, 0, None, (0,), name_type_map['Float'])
		if set_default:
			self.set_defaults()

	@classmethod
	def _get_attribute_list(cls):
		yield from super()._get_attribute_list()
<<<<<<< HEAD
		yield ('pos_bones', Array, (0, None, (None, None,), Vector3), (False, None), None)
		yield ('ori_bones', Array, (0, None, (None, None,), Vector4H), (False, None), None)
		yield ('floats', Array, (0, None, (None, None,), Float), (False, None), None)
=======
		yield ('pos_bones', Array, (0, None, (None, None,), name_type_map['Vector3']), (False, None), (None, None))
		yield ('ori_bones', Array, (0, None, (None, None,), name_type_map['Vector4H']), (False, None), (None, None))
		yield ('floats', Array, (0, None, (None, None,), name_type_map['Float']), (False, None), (None, None))
>>>>>>> b2fdcfb6

	@classmethod
	def _get_filtered_attribute_list(cls, instance, include_abstract=True):
		yield from super()._get_filtered_attribute_list(instance, include_abstract)
		yield 'pos_bones', Array, (0, None, (instance.arg.pos_bone_count, instance.arg.frame_count,), name_type_map['Vector3']), (False, None)
		yield 'ori_bones', Array, (0, None, (instance.arg.ori_bone_count, instance.arg.frame_count,), name_type_map['Vector4H']), (False, None)
		yield 'floats', Array, (0, None, (instance.arg.float_count, instance.arg.frame_count,), name_type_map['Float']), (False, None)<|MERGE_RESOLUTION|>--- conflicted
+++ resolved
@@ -19,15 +19,9 @@
 	@classmethod
 	def _get_attribute_list(cls):
 		yield from super()._get_attribute_list()
-<<<<<<< HEAD
-		yield ('pos_bones', Array, (0, None, (None, None,), Vector3), (False, None), None)
-		yield ('ori_bones', Array, (0, None, (None, None,), Vector4H), (False, None), None)
-		yield ('floats', Array, (0, None, (None, None,), Float), (False, None), None)
-=======
 		yield ('pos_bones', Array, (0, None, (None, None,), name_type_map['Vector3']), (False, None), (None, None))
 		yield ('ori_bones', Array, (0, None, (None, None,), name_type_map['Vector4H']), (False, None), (None, None))
 		yield ('floats', Array, (0, None, (None, None,), name_type_map['Float']), (False, None), (None, None))
->>>>>>> b2fdcfb6
 
 	@classmethod
 	def _get_filtered_attribute_list(cls, instance, include_abstract=True):
