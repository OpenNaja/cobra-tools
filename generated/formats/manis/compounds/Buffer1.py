from generated.array import Array
from generated.base_struct import BaseStruct
from generated.formats.manis.imports import name_type_map


class Buffer1(BaseStruct):

	__name__ = 'Buffer1'


	def __init__(self, context, arg=0, template=None, set_default=True):
		super().__init__(context, arg, template, set_default=False)
		self.bone_hashes = Array(self.context, 0, None, (0,), name_type_map['Uint'])
		self.bone_names = Array(self.context, 0, None, (0,), name_type_map['ZString'])
		self.bone_pad = name_type_map['PadAlign'](self.context, 4, self.bone_names)
		if set_default:
			self.set_defaults()

	@classmethod
	def _get_attribute_list(cls):
		yield from super()._get_attribute_list()
<<<<<<< HEAD
		yield ('bone_hashes', Array, (0, None, (None,), Uint), (False, None), None)
		yield ('bone_names', Array, (0, None, (None,), ZString), (False, None), None)
		yield ('bone_pad', PadAlign, (4, None), (False, None), None)
=======
		yield ('bone_hashes', Array, (0, None, (None,), name_type_map['Uint']), (False, None), (None, None))
		yield ('bone_names', Array, (0, None, (None,), name_type_map['ZString']), (False, None), (None, None))
		yield ('bone_pad', name_type_map['PadAlign'], (4, None), (False, None), (None, None))
>>>>>>> b2fdcfb6

	@classmethod
	def _get_filtered_attribute_list(cls, instance, include_abstract=True):
		yield from super()._get_filtered_attribute_list(instance, include_abstract)
		yield 'bone_hashes', Array, (0, None, (instance.arg,), name_type_map['Uint']), (False, None)
		yield 'bone_names', Array, (0, None, (instance.arg,), name_type_map['ZString']), (False, None)
		yield 'bone_pad', name_type_map['PadAlign'], (4, instance.bone_names), (False, None)<|MERGE_RESOLUTION|>--- conflicted
+++ resolved
@@ -19,15 +19,9 @@
 	@classmethod
 	def _get_attribute_list(cls):
 		yield from super()._get_attribute_list()
-<<<<<<< HEAD
-		yield ('bone_hashes', Array, (0, None, (None,), Uint), (False, None), None)
-		yield ('bone_names', Array, (0, None, (None,), ZString), (False, None), None)
-		yield ('bone_pad', PadAlign, (4, None), (False, None), None)
-=======
 		yield ('bone_hashes', Array, (0, None, (None,), name_type_map['Uint']), (False, None), (None, None))
 		yield ('bone_names', Array, (0, None, (None,), name_type_map['ZString']), (False, None), (None, None))
 		yield ('bone_pad', name_type_map['PadAlign'], (4, None), (False, None), (None, None))
->>>>>>> b2fdcfb6
 
 	@classmethod
 	def _get_filtered_attribute_list(cls, instance, include_abstract=True):
