from generated.formats.ovl_base.compounds.MemStruct import MemStruct
from generated.formats.pscollection.imports import name_type_map


class PreparedStatement(MemStruct):

	__name__ = 'PreparedStatement'


	def __init__(self, context, arg=0, template=None, set_default=True):
		super().__init__(context, arg, template, set_default=False)
		self.arg_count = name_type_map['Uint64'].from_value(0)
		self.args = name_type_map['ArrayPointer'](self.context, self.arg_count, name_type_map['Arg'])
		self.statement_name = name_type_map['Pointer'](self.context, 0, name_type_map['ZString'])
		self.sql_query = name_type_map['Pointer'](self.context, 0, name_type_map['ZString'])
		if set_default:
			self.set_defaults()

	@classmethod
	def _get_attribute_list(cls):
		yield from super()._get_attribute_list()
<<<<<<< HEAD
		yield ('args', ArrayPointer, (None, None), (False, None), None)
		yield ('arg_count', Uint64, (0, None), (True, 0), None)
		yield ('statement_name', Pointer, (0, ZString), (False, None), None)
		yield ('sql_query', Pointer, (0, ZString), (False, None), None)
=======
		yield ('args', name_type_map['ArrayPointer'], (None, name_type_map['Arg']), (False, None), (None, None))
		yield ('arg_count', name_type_map['Uint64'], (0, None), (True, 0), (None, None))
		yield ('statement_name', name_type_map['Pointer'], (0, name_type_map['ZString']), (False, None), (None, None))
		yield ('sql_query', name_type_map['Pointer'], (0, name_type_map['ZString']), (False, None), (None, None))
>>>>>>> b2fdcfb6

	@classmethod
	def _get_filtered_attribute_list(cls, instance, include_abstract=True):
		yield from super()._get_filtered_attribute_list(instance, include_abstract)
		yield 'args', name_type_map['ArrayPointer'], (instance.arg_count, name_type_map['Arg']), (False, None)
		yield 'arg_count', name_type_map['Uint64'], (0, None), (True, 0)
		yield 'statement_name', name_type_map['Pointer'], (0, name_type_map['ZString']), (False, None)
		yield 'sql_query', name_type_map['Pointer'], (0, name_type_map['ZString']), (False, None)<|MERGE_RESOLUTION|>--- conflicted
+++ resolved
@@ -19,17 +19,10 @@
 	@classmethod
 	def _get_attribute_list(cls):
 		yield from super()._get_attribute_list()
-<<<<<<< HEAD
-		yield ('args', ArrayPointer, (None, None), (False, None), None)
-		yield ('arg_count', Uint64, (0, None), (True, 0), None)
-		yield ('statement_name', Pointer, (0, ZString), (False, None), None)
-		yield ('sql_query', Pointer, (0, ZString), (False, None), None)
-=======
 		yield ('args', name_type_map['ArrayPointer'], (None, name_type_map['Arg']), (False, None), (None, None))
 		yield ('arg_count', name_type_map['Uint64'], (0, None), (True, 0), (None, None))
 		yield ('statement_name', name_type_map['Pointer'], (0, name_type_map['ZString']), (False, None), (None, None))
 		yield ('sql_query', name_type_map['Pointer'], (0, name_type_map['ZString']), (False, None), (None, None))
->>>>>>> b2fdcfb6
 
 	@classmethod
 	def _get_filtered_attribute_list(cls, instance, include_abstract=True):
