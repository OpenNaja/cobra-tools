--- conflicted
+++ resolved
@@ -1,29 +1,25 @@
-from generated.array import Array
-from generated.formats.dinosaurmaterialvariants.imports import name_type_map
-from generated.formats.ovl_base.compounds.MemStruct import MemStruct
-
-
-class LayerArray(MemStruct):
-
-	__name__ = 'LayerArray'
-
-
-	def __init__(self, context, arg=0, template=None, set_default=True):
-		super().__init__(context, arg, template, set_default=False)
-		self.layers = Array(self.context, 0, None, (0,), name_type_map['Layer'])
-		if set_default:
-			self.set_defaults()
-
-	@classmethod
-	def _get_attribute_list(cls):
-		yield from super()._get_attribute_list()
-<<<<<<< HEAD
-		yield ('layers', Array, (0, None, (None,), Layer), (False, None), None)
-=======
-		yield ('layers', Array, (0, None, (None,), name_type_map['Layer']), (False, None), (None, None))
->>>>>>> b2fdcfb6
-
-	@classmethod
-	def _get_filtered_attribute_list(cls, instance, include_abstract=True):
-		yield from super()._get_filtered_attribute_list(instance, include_abstract)
-		yield 'layers', Array, (0, None, (instance.arg,), name_type_map['Layer']), (False, None)
+from generated.array import Array
+from generated.formats.dinosaurmaterialvariants.imports import name_type_map
+from generated.formats.ovl_base.compounds.MemStruct import MemStruct
+
+
+class LayerArray(MemStruct):
+
+	__name__ = 'LayerArray'
+
+
+	def __init__(self, context, arg=0, template=None, set_default=True):
+		super().__init__(context, arg, template, set_default=False)
+		self.layers = Array(self.context, 0, None, (0,), name_type_map['Layer'])
+		if set_default:
+			self.set_defaults()
+
+	@classmethod
+	def _get_attribute_list(cls):
+		yield from super()._get_attribute_list()
+		yield ('layers', Array, (0, None, (None,), name_type_map['Layer']), (False, None), (None, None))
+
+	@classmethod
+	def _get_filtered_attribute_list(cls, instance, include_abstract=True):
+		yield from super()._get_filtered_attribute_list(instance, include_abstract)
+		yield 'layers', Array, (0, None, (instance.arg,), name_type_map['Layer']), (False, None)