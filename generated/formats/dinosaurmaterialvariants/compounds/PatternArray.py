from generated.array import Array
from generated.formats.dinosaurmaterialvariants.imports import name_type_map
from generated.formats.ovl_base.compounds.MemStruct import MemStruct


class PatternArray(MemStruct):

	__name__ = 'PatternArray'


	def __init__(self, context, arg=0, template=None, set_default=True):
		super().__init__(context, arg, template, set_default=False)
		self.patterns = Array(self.context, 0, None, (0,), name_type_map['Pattern'])
		if set_default:
			self.set_defaults()

	@classmethod
	def _get_attribute_list(cls):
		yield from super()._get_attribute_list()
<<<<<<< HEAD
		yield ('patterns', Array, (0, None, (None,), Pattern), (False, None), None)
=======
		yield ('patterns', Array, (0, None, (None,), name_type_map['Pattern']), (False, None), (None, None))
>>>>>>> b2fdcfb6

	@classmethod
	def _get_filtered_attribute_list(cls, instance, include_abstract=True):
		yield from super()._get_filtered_attribute_list(instance, include_abstract)
		yield 'patterns', Array, (0, None, (instance.arg,), name_type_map['Pattern']), (False, None)
<|MERGE_RESOLUTION|>--- conflicted
+++ resolved
@@ -1,29 +1,25 @@
-from generated.array import Array
-from generated.formats.dinosaurmaterialvariants.imports import name_type_map
-from generated.formats.ovl_base.compounds.MemStruct import MemStruct
-
-
-class PatternArray(MemStruct):
-
-	__name__ = 'PatternArray'
-
-
-	def __init__(self, context, arg=0, template=None, set_default=True):
-		super().__init__(context, arg, template, set_default=False)
-		self.patterns = Array(self.context, 0, None, (0,), name_type_map['Pattern'])
-		if set_default:
-			self.set_defaults()
-
-	@classmethod
-	def _get_attribute_list(cls):
-		yield from super()._get_attribute_list()
-<<<<<<< HEAD
-		yield ('patterns', Array, (0, None, (None,), Pattern), (False, None), None)
-=======
-		yield ('patterns', Array, (0, None, (None,), name_type_map['Pattern']), (False, None), (None, None))
->>>>>>> b2fdcfb6
-
-	@classmethod
-	def _get_filtered_attribute_list(cls, instance, include_abstract=True):
-		yield from super()._get_filtered_attribute_list(instance, include_abstract)
-		yield 'patterns', Array, (0, None, (instance.arg,), name_type_map['Pattern']), (False, None)
+from generated.array import Array
+from generated.formats.dinosaurmaterialvariants.imports import name_type_map
+from generated.formats.ovl_base.compounds.MemStruct import MemStruct
+
+
+class PatternArray(MemStruct):
+
+	__name__ = 'PatternArray'
+
+
+	def __init__(self, context, arg=0, template=None, set_default=True):
+		super().__init__(context, arg, template, set_default=False)
+		self.patterns = Array(self.context, 0, None, (0,), name_type_map['Pattern'])
+		if set_default:
+			self.set_defaults()
+
+	@classmethod
+	def _get_attribute_list(cls):
+		yield from super()._get_attribute_list()
+		yield ('patterns', Array, (0, None, (None,), name_type_map['Pattern']), (False, None), (None, None))
+
+	@classmethod
+	def _get_filtered_attribute_list(cls, instance, include_abstract=True):
+		yield from super()._get_filtered_attribute_list(instance, include_abstract)
+		yield 'patterns', Array, (0, None, (instance.arg,), name_type_map['Pattern']), (False, None)