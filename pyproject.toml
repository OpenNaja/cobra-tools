--- conflicted
+++ resolved
@@ -4,11 +4,7 @@
 
 [project]
 name = "cobra-tools"
-<<<<<<< HEAD
-version = "2025.10.07"
-=======
 version = "2025.10.08"
->>>>>>> f7c639f8
 readme = "README.md"
 license = { file = "LICENSE" }
 requires-python = "==3.11.*"
