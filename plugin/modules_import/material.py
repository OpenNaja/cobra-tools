import logging
import traceback

import bpy
import os

from generated.formats.fgm.compounds.FgmHeader import FgmHeader
from generated.formats.ovl_base import OvlContext
from plugin.utils.node_arrange import nodes_iterate
from plugin.utils.node_util import get_tree, load_tex_node


def check_any(iterable, string):
	"""Returns true if any of the entries of the iterable occur in string"""
	return any([i in string for i in iterable])


class BaseShader:
	"""Basic class for all derived shaders to inherit from"""

	diffuse_slots = (
		"pdiffusetexture", "pbasediffusetexture", "pbasecolourtexture", "pbasecolourtexture_rgb",
		"pbasecolourandmasktexture", "pdiffusealphatexture", "pdiffuse_alphatexture",
		"palbinobasecolourandmasktexture", "pdinosaurfeathers_basediffusetexture")

	ao_slots = ("paotexture", "pbasepackedtexture_a", "pbaseaotexture_r", "pbaseaotexture") # "pnormaltexture_a"

	normal_slots = ("pnormaltexture", "pnormaltexture_rg", "pnormaltexture_rgb", "pbasenormaltexture_rg", "pbasenormaltexture_rgb",)

	specular_slots = ("proughnesspackedtexture_b", "pspecularmaptexture_r", "pbasenormaltexture_b")

	roughness_slots = ("proughnesspackedtexture_g", "pnormaltexture_a", "pbasenormaltexture_a")  # "pspecularmaptexture_g"

	# note that JWE1 uses proughnesspackedtexture_r as alpha, only pbasepackedtexture_b as metal!
	metallic_slots = ("proughnesspackedtexture_r", "pbasepackedtexture_b")

	emissive_slots = ("pemissivetexture", )

	alpha_slots = ("popacitytexture", "pdiffusealphatexture_a", "pdiffuse_alphatexture_a", "proughnesspackedtexture_a")

	def get_tex(self, names):
		for tex_name in names:
			# get diffuse
			if tex_name in self.tex_dic:
				yield self.tex_dic[tex_name]
				# stop after finding a suitable one
				break

	def add_marking_nodes(self, diffuse, tree):
		# get marking
		fur_names = [k for k in self.tex_dic.keys() if "marking" in k and "noise" not in k and "patchwork" not in k]
		lut_names = [k for k in self.tex_dic.keys() if "pclut" in k]
		if fur_names and lut_names:
			marking = self.tex_dic[sorted(fur_names)[0]]
			lut = self.tex_dic[sorted(lut_names)[0]]
			marking.image.colorspace_settings.name = "Non-Color"
			# PZ LUTs usually occupy half of the texture
			scaler = tree.nodes.new('ShaderNodeMapping')
			scaler.vector_type = "POINT"
			tree.links.new(marking.outputs[0], scaler.inputs[0])
			tree.links.new(scaler.outputs[0], lut.inputs[0])
			# texture needs to use extend mode so that it doesn't interpolate with the repeated image
			lut.extension = "EXTEND"
			# also to prevent interpolation at the middle of the image, set to closest
			lut.interpolation = "Closest"
			# location - put it into the first line (variants may use other lines, not sure where the FGM defines that)
			scaler.inputs[1].default_value = (0, 1, 0)
			# so scale the incoming greyscale coordinates so that X 1 lands in the center of the LUT, flatten it on Y
			scaler.inputs[3].default_value = (0.499, 0, 0)
			diffuse_premix = tree.nodes.new('ShaderNodeMixRGB')
			diffuse_premix.blend_type = "MIX"

			tree.links.new(diffuse.outputs[0], diffuse_premix.inputs["Color1"])
			tree.links.new(lut.outputs[0], diffuse_premix.inputs["Color2"])
			# now we use the alpha channel from the LUT
			tree.links.new(lut.outputs[1], diffuse_premix.inputs["Fac"])
			diffuse = diffuse_premix
		return diffuse

	def build_tex_nodes_dict(self, fgm_data, in_dir, tree):
		"""Load all png files that match tex files referred to by the fgm"""
		all_textures = [file for file in os.listdir(in_dir) if file.lower().endswith(".png")]
		self.tex_dic = {}
		for dep_info in fgm_data.name_foreach_textures.data:
			if not dep_info.dependency_name.data:
				continue
			png_base, ext = os.path.splitext(dep_info.dependency_name.data.lower())
			# ignore texture types that we have no use for
			if check_any(("blendweights", "warpoffset", "pshellmap"), png_base):
				continue
			textures = [file for file in all_textures if file.lower().startswith(png_base)]

			# Until better option to organize the shader info, create texture group node
			tex_frame = tree.nodes.new('NodeFrame')
			tex_frame.label = dep_info.dependency_name.data.lower()

			for png_name in textures:
				png_path = os.path.join(in_dir, png_name)
				b_tex = load_tex_node(tree, png_path)
				b_tex.parent = tex_frame  # assign the texture frame to this png
				k = png_name.lower().split(".")[1]
				self.tex_dic[k] = b_tex


class JWE2FoliageClip(BaseShader):

	ao_slots = ("pnormaltexture_a",)

	metallic_slots = ("proughnesspackedtexture_a",)

	alpha_slots = ("proughnesspackedtexture_r",)


class PZFoliageClip(BaseShader):

	# I don't remember what's different here?!
	pass


def pick_shader(fgm_data):
	if "Foliage_Clip" in fgm_data.shader_name:
		if "JURASSIC" in fgm_data.game:
			return JWE2FoliageClip()
		return PZFoliageClip()
	return BaseShader()



def load_material_from_asset_library(created_materials, filepath, matname):
	"""try to load the material from the list of asset libraries"""
	library_path  =  os.path.abspath(filepath)  # blend file name
	inner_path    = 'Material'   # type 
	material_name = matname # name

	# try current material case
	bpy.ops.wm.append(
		filepath=os.path.join(library_path, inner_path, material_name),
		directory=os.path.join(library_path, inner_path),
		filename=material_name
		)
	# also try all lowercase
	#if material_name != material_name.lower():
	#	# try lowercase
	#	bpy.ops.wm.append(
	#		filepath=os.path.join(library_path, inner_path, material_name),
	#		directory=os.path.join(library_path, inner_path),
	#		filename=material_name.lower()
	#		)

	# if we have loaded the material, mark it out
	b_mat = bpy.data.materials.get(matname)
	if b_mat:
		created_materials[matname] = b_mat

	# we return nothing, this function will add the material to 
	# blender if found, nothing will happen if not found.


def load_material_from_libraries(created_materials, matname):

	# do not import twice
	if matname in created_materials:
		return

	prefs = bpy.context.preferences
	filepaths = prefs.filepaths
	asset_libraries = filepaths.asset_libraries
	logging.info(f"starting library search for {matname}")

	# we are looping through all asset library files, alternatively we can limit this to
	# a specific library name, or only the current open library file.
	for asset_library in asset_libraries:
		library_name  = asset_library.name
		library_path  = asset_library.path
		logging.info(f"Checking: {library_name}")
		library_files = [os.path.join(dp, f) for dp, dn, filenames in os.walk(library_path) for f in filenames if os.path.splitext(f)[1] == '.blend']
		for library in library_files:
			# avoid reloading the same material in case it is present in several blend files
			if matname not in created_materials:
				load_material_from_asset_library(created_materials, library, matname)


def create_material(in_dir, matname):

	logging.info(f"Importing material {matname}")
	b_mat = bpy.data.materials.new(matname)

	fgm_path = os.path.join(in_dir, f"{matname}.fgm")
	# print(fgm_path)
	try:
		fgm_data = FgmHeader.from_xml_file(fgm_path, OvlContext())
	except FileNotFoundError:
		logging.warning(f"{fgm_path} does not exist!")
		return b_mat
	except:
		logging.warning(f"{fgm_path} could not be loaded!")
		return b_mat
	tree = get_tree(b_mat)
	output = tree.nodes.new('ShaderNodeOutputMaterial')
	principled = tree.nodes.new('ShaderNodeBsdfPrincipled')

<<<<<<< HEAD
	# deal with RGBA texture info first before going for the texture files.
	for text_data in fgm_data.textures.data:
		if text_data.dtype == FgmDtype.RGBA:
			text_name = text_data.name.lower()
			print(text_data)
			if   'basecolour' in text_name:
				principled.inputs["Base Color"].default_value = (
					text_data.value[0].r/255, 
					text_data.value[0].g/255, 
					text_data.value[0].b/255, 
					text_data.value[0].a/255
					)
			elif 'normal' in text_name:
				normal = tree.nodes.new('ShaderNodeRGB')
				normal.outputs[0].default_value = (
					text_data.value[0].r/255, 
					text_data.value[0].g/255, 
					text_data.value[0].b/255, 
					text_data.value[0].a/255
					)
				tree.links.new(normal.outputs[0], principled.inputs["Normal"])
			elif 'roughnesspacked' in text_name:
				roughness = tree.nodes.new('ShaderNodeRGB')
				roughness.outputs[0].default_value = (
					text_data.value[0].r/255, 
					text_data.value[0].g/255, 
					text_data.value[0].b/255, 
					text_data.value[0].a/255
					)
				tree.links.new(roughness.outputs[0], principled.inputs["Roughness"])
			elif 'flexicolourmasks' in text_name:
				# create color and blending nodes?
				pass

=======
>>>>>>> 8cada275
	# color_ramp = fgm_data.get_color_ramp("colourKey", "RGB")
	# opacity_ramp = fgm_data.get_color_ramp("opacityKey", "Value")
	# if color_ramp and opacity_ramp:
	# 	# print(color_ramp, list(zip(color_ramp)))
	# 	positions, colors = zip(*color_ramp)
	# 	positions_2, opacities = zip(*color_ramp)
	# 	ramp = tree.nodes.new('ShaderNodeValToRGB')
	# 	for position, color, opacity in zip(positions, colors, opacities):
	# 		print(position, color, opacity)
	# 		pos_relative = (position-min(positions)) / (max(positions)-min(positions))
	# 		e = ramp.color_ramp.elements.new(pos_relative)
	# 		e.color[:3] = color
	# 		e.alpha = opacity[0]
	b_mat["shader_name"] = fgm_data.shader_name
	shader = pick_shader(fgm_data)
	shader.build_tex_nodes_dict(fgm_data, in_dir, tree)

	# get diffuse
	for diffuse in shader.get_tex(shader.diffuse_slots):
		# apply AO to diffuse
		for ao in shader.get_tex(shader.ao_slots):
			ao.image.colorspace_settings.name = "Non-Color"
			diffuse_premix = tree.nodes.new('ShaderNodeMixRGB')
			diffuse_premix.blend_type = "MULTIPLY"
			diffuse_premix.inputs["Fac"].default_value = 1.0
			tree.links.new(diffuse.outputs[0], diffuse_premix.inputs["Color1"])
			tree.links.new(ao.outputs[0], diffuse_premix.inputs["Color2"])
			diffuse = diffuse_premix

		diffuse = shader.add_marking_nodes(diffuse, tree)
		#  link finished diffuse to shader
		tree.links.new(diffuse.outputs[0], principled.inputs["Base Color"])

	for normal in shader.get_tex(shader.normal_slots):
		normal.image.colorspace_settings.name = "Non-Color"
		normal_map = tree.nodes.new('ShaderNodeNormalMap')
		normal_map.inputs[0].default_value = 0.4 # nah, it really doesn't
		tree.links.new(normal.outputs[0], normal_map.inputs[1])
		tree.links.new(normal_map.outputs[0], principled.inputs["Normal"])

	# PZ - F0 value for dielectrics, related to IOR / fake specularity
	# https://forum.sketchfab.com/t/what-is-specular-fo/22752/7
	for specular in shader.get_tex(shader.specular_slots):
		specular.image.colorspace_settings.name = "Non-Color"
		tree.links.new(specular.outputs[0], principled.inputs["Specular"])

	# roughness
	for roughness in shader.get_tex(shader.roughness_slots):
		roughness.image.colorspace_settings.name = "Non-Color"
		tree.links.new(roughness.outputs[0], principled.inputs["Roughness"])

	# JWE dinos, PZ - metallic
	for metallic in shader.get_tex(shader.metallic_slots):
		metallic.image.colorspace_settings.name = "Non-Color"
		tree.links.new(metallic.outputs[0], principled.inputs["Metallic"])

	for emissive in shader.get_tex(shader.emissive_slots):
		tree.links.new(emissive.outputs[0], principled.inputs["Emission"])

	for alpha in shader.get_tex(shader.alpha_slots):
		alpha_pass = alpha.outputs[0]
		b_mat.blend_method = "CLIP"
		b_mat.shadow_method = "CLIP"
		for attr, attr_data in zip(fgm_data.attributes.data, fgm_data.value_foreach_attributes.data):
			if "palphatestref" in attr.name.lower():
				# blender appears to be stricter with the alpha clipping
				# PZ ele has it set to 1.0 in fgm, which makes it invisible in blender
				b_mat.alpha_threshold = attr_data.value[0] * 0.5
				break
		transp = tree.nodes.new('ShaderNodeBsdfTransparent')
		alpha_mixer = tree.nodes.new('ShaderNodeMixShader')
		tree.links.new(alpha_pass, alpha_mixer.inputs[0])

		tree.links.new(transp.outputs[0], alpha_mixer.inputs[1])
		tree.links.new(principled.outputs[0], alpha_mixer.inputs[2])
		tree.links.new(alpha_mixer.outputs[0], output.inputs[0])
		alpha_mixer.update()
		break
	# no alpha
	else:
		b_mat.blend_method = "OPAQUE"
		tree.links.new(principled.outputs[0], output.inputs[0])

	# # inaki: Ugly per-shader basecolour alpha, temporary
	# # in Metallic_Roughness_Clip_Weather_BC7 pbasecolour alpha is metallicness
	# elif 'Clip' in fgm_data.shader_name and "pbasecolourtexture_a" in shader.tex_dic:
	# 	alpha = shader.tex_dic["pbasecolourtexture_a"]
	# 	alpha_pass = alpha.outputs[0]
	# elif 'Metallic_Roughness_Opaque_BC7' in fgm_data.shader_name and "pbasecolourtexture_a" in shader.tex_dic:
	# 	tree.links.new(shader.tex_dic["pbasecolourtexture_a"].outputs[0], principled.inputs[6])  # metallicness
	#
	# # inaki: Ugly per-shader basecolour alpha, temporary
	# # in Metallic_Roughness_Clip_Weather_BC7 pnormaltexture alpha is AO
	# if 'Clip' in fgm_data.shader_name and "pnormaltexture_a" in shader.tex_dic:
	# 	ao = shader.tex_dic["pnormaltexture_a"]
	# 	ao.image.colorspace_settings.name = "Non-Color"
	# 	diffuse_premix = tree.nodes.new('ShaderNodeMixRGB')
	# 	diffuse_premix.blend_type = "MULTIPLY"
	# 	diffuse_premix.inputs["Fac"].default_value = 1.0
	# 	tree.links.new(diffuse.outputs[0], diffuse_premix.inputs["Color1"])
	# 	tree.links.new(ao.outputs[0], diffuse_premix.inputs["Color2"])
	# 	diffuse = diffuse_premix

	nodes_iterate(tree, output)
	return b_mat


def import_material(created_materials, in_dir, b_me, material):
	material_name = material.name
	try:

		# try finding the material first in the user libraries, only use lowercase
		load_material_from_libraries(created_materials, material_name.lower())

		# find if material is in blender already. Imported FGMs
		# will have the material name all in lowercase, we need
		# to check both.
		b_mat = bpy.data.materials.get(material_name)
		if not b_mat:
			b_mat = bpy.data.materials.get(material_name.lower())

		# if the material is in blender first, just apply the 
		# existing one.
		if b_mat:
			created_materials[material_name] = b_mat
			b_mat["some_index"] = material.some_index
			b_me.materials.append(b_mat)
			return

		# additionally keep track here so we create a node tree only once during import
		# but make sure that we overwrite existing materials.
		# TODO: this might be redundant since we are checking now materials
		# exist in the previous code block.
		if material_name not in created_materials:
			b_mat = create_material(in_dir, material_name)
			created_materials[material_name] = b_mat
		else:
			logging.info(f"Already imported material {material_name}")
			b_mat = created_materials[material_name]
		# store material unknowns
		b_mat["some_index"] = material.some_index
		b_me.materials.append(b_mat)
	except:
		logging.warning(f"Material {material_name} failed")
		traceback.print_exc()<|MERGE_RESOLUTION|>--- conflicted
+++ resolved
@@ -199,43 +199,6 @@
 	output = tree.nodes.new('ShaderNodeOutputMaterial')
 	principled = tree.nodes.new('ShaderNodeBsdfPrincipled')
 
-<<<<<<< HEAD
-	# deal with RGBA texture info first before going for the texture files.
-	for text_data in fgm_data.textures.data:
-		if text_data.dtype == FgmDtype.RGBA:
-			text_name = text_data.name.lower()
-			print(text_data)
-			if   'basecolour' in text_name:
-				principled.inputs["Base Color"].default_value = (
-					text_data.value[0].r/255, 
-					text_data.value[0].g/255, 
-					text_data.value[0].b/255, 
-					text_data.value[0].a/255
-					)
-			elif 'normal' in text_name:
-				normal = tree.nodes.new('ShaderNodeRGB')
-				normal.outputs[0].default_value = (
-					text_data.value[0].r/255, 
-					text_data.value[0].g/255, 
-					text_data.value[0].b/255, 
-					text_data.value[0].a/255
-					)
-				tree.links.new(normal.outputs[0], principled.inputs["Normal"])
-			elif 'roughnesspacked' in text_name:
-				roughness = tree.nodes.new('ShaderNodeRGB')
-				roughness.outputs[0].default_value = (
-					text_data.value[0].r/255, 
-					text_data.value[0].g/255, 
-					text_data.value[0].b/255, 
-					text_data.value[0].a/255
-					)
-				tree.links.new(roughness.outputs[0], principled.inputs["Roughness"])
-			elif 'flexicolourmasks' in text_name:
-				# create color and blending nodes?
-				pass
-
-=======
->>>>>>> 8cada275
 	# color_ramp = fgm_data.get_color_ramp("colourKey", "RGB")
 	# opacity_ramp = fgm_data.get_color_ramp("opacityKey", "Value")
 	# if color_ramp and opacity_ramp:
