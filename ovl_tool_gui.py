import contextlib
import os
import shutil
import logging
import tempfile
import time
from pathlib import PurePath

<<<<<<< HEAD
if __name__ == "__main__":
	# Guard to hide from pytest or other imports
	from gui.tools.dev_tools import setup_dev_diagnostics
	setup_dev_diagnostics()
	from ovl_util.auto_updater import run_update_check
	run_update_check("ovl_tool_gui")

from gui import widgets, GuiOptions
from gui.widgets import window, MenuItem, SubMenuItem, SeparatorMenuItem
=======
from gui import widgets, startup, GuiOptions  # Import widgets before everything except built-ins!
from gui.app_utils import DelayedMimeData
from gui.widgets import MenuItem, SubMenuItem, SeparatorMenuItem
>>>>>>> f3ec0259
from modules import walker
import modules.formats.shared
from generated.formats.ovl import games, OvlFile
from generated.formats.ovl_base.enums.Compression import Compression
from PyQt5 import QtWidgets, QtGui, QtCore
from typing import Optional


class MainWindow(window.MainWindow):

	search_files = QtCore.pyqtSignal(list)

	def __init__(self, opts: GuiOptions):
		window.MainWindow.__init__(self, "OVL Tool", opts=opts)
		self.setAcceptDrops(True)
		self.suppress_popups = False

		self.reporter = widgets.Reporter()
		self.ovl_data = OvlFile()
		self.ovl_data.reporter = self.reporter
		self.ovl_data.cfg = self.cfg

		exts = " ".join([f"*{ext}" for ext in self.ovl_data.formats_dict.extractables])
		self.filter = f"Supported files ({exts})"

		self.file_widget = self.make_file_widget()

		self.ovl_game_choice = widgets.LabelCombo("Game", [g.value for g in games], editable=False, changed_fn=self.game_changed)
		self.ovl_game_choice.setToolTip("Game version of current OVL")
		self.ovl_game_choice.setSizePolicy(QtWidgets.QSizePolicy.Minimum, QtWidgets.QSizePolicy.Fixed)

		self.compression_choice = widgets.LabelCombo(
			"Compression", [c.name for c in Compression], editable=False, changed_fn=self.compression_changed,
			activated_fn=self.compression_touched_by_user)
		self.compression_choice.setToolTip("Compression of current OVL")
		self.compression_choice.setSizePolicy(QtWidgets.QSizePolicy.Minimum, QtWidgets.QSizePolicy.Fixed)

		self.extract_types_choice = widgets.CheckableComboBox()
		self.extract_types_choice.addItems(self.ovl_data.formats_dict.extractables)
		self.extract_types_choice.setToolTip("Select file formats processed by batch tasks")

		self.ovl_manager = widgets.OvlManagerWidget(
			self,
			game_chosen_fn=self.set_ovl_game_choice_game,
			file_dbl_click_fn=self.open_clicked_file,
			search_content_fn=self.search_ovl_contents,
			actions={
				QtWidgets.QAction(widgets.get_icon("extract"), "Unpack All"): self.extract_all_batch,
				QtWidgets.QAction(widgets.get_icon("rename"), "Rename Files"): self.rename_batch,
				QtWidgets.QAction(widgets.get_icon("rename_contents"), "Rename Contents"): self.rename_contents_batch,
				})
		self.ovl_manager.set_selected_game()
		self.ovl_manager.game_choice.game_chosen(self.ovl_manager.game_choice.entry.currentText())

		# create the table
		self.files_container = widgets.SortableTable(
			["Name", "File Type"], self.ovl_data.formats_dict.ignore_types, ignore_drop_type="OVL", opt_hide=True,
			actions={
				# QtWidgets.QAction("Test action"): self.run_action,
			})
		# connect the interaction functions
		self.files_container.table.table_model.member_renamed.connect(self.rename_handle)
		self.files_container.table.files_dragged.connect(self.drag_files)
		self.files_container.table.files_dropped.connect(self.inject_files)
		self.files_container.table.file_selected_count.connect(self.update_file_counts)
		# self.files_container.table.file_selected.connect(self.show_dependencies)

		self.included_ovls_view = widgets.RelativePathCombo(self, self.file_widget)
		self.included_ovls_view.setToolTip(
			"These OVL files are loaded by the current OVL file, so their files are included")
		self.included_ovls_view.entries_changed.connect(self.update_includes)

		# toggles
		self.e_name_old = QtWidgets.QTextEdit("")
		self.e_name_old.setPlaceholderText("Find")
		self.e_name_old.setToolTip("Old strings - one item per line, case-sensitive")
		self.e_name_new = QtWidgets.QTextEdit("")
		self.e_name_new.setPlaceholderText("Replace")
		self.e_name_new.setToolTip("New strings - one item per line, case-sensitive")
		self.e_name_new.setSizePolicy(QtWidgets.QSizePolicy.Expanding, QtWidgets.QSizePolicy.Preferred)
		self.e_name_old.setSizePolicy(QtWidgets.QSizePolicy.Expanding, QtWidgets.QSizePolicy.Preferred)
		self.e_name_old.setTabChangesFocus(True)
		self.e_name_new.setTabChangesFocus(True)

		grid = QtWidgets.QGridLayout()
		grid.addWidget(self.e_name_old, 0, 0, 3, 1)
		grid.addWidget(self.e_name_new, 0, 1, 3, 1)
		grid.addWidget(self.ovl_game_choice, 0, 2)
		grid.addWidget(self.compression_choice, 1, 2)
		grid.addWidget(self.extract_types_choice, 2, 2)

		right_frame = widgets.pack_in_box(
			self.file_widget,
			self.files_container,
			self.included_ovls_view,
			margins=(3, 0, 0, 0)
		)
		self.create_main_splitter(grid, self.ovl_manager, right_frame)

		# Setup Menus
		self.build_menus({
			widgets.FILE_MENU: [
				MenuItem("New", self.file_widget.ask_open_dir, shortcut="CTRL+N", icon="new"),
				*self.file_menu_items,
			],
			widgets.EDIT_MENU: [
				MenuItem("Unpack All", self.extract_all, shortcut="CTRL+U", icon="extract"),
				MenuItem("Inject", self.inject_ask, shortcut="CTRL+I", icon="inject"),
				MenuItem("Remove Selected", self.remove, shortcut="DEL", icon="remove"),
				SeparatorMenuItem(),
				MenuItem("Rename Files", self.rename, shortcut="CTRL+R", icon="rename"),
				MenuItem("Rename Contents", self.rename_contents, shortcut="CTRL+SHIFT+R", icon="rename_contents"),
				MenuItem("Rename Both", self.rename_both, shortcut="CTRL+ALT+R"),
				SeparatorMenuItem(),
				MenuItem("Load Included OVL List", self.load_included_ovls),
				MenuItem("Export Included OVL List", self.save_included_ovls),
				SeparatorMenuItem(),
				MenuItem("Preferences", self.open_cfg_editor, shortcut="CTRL+,", icon="preferences"),
			],
			widgets.VIEW_MENU: self.view_menu_items,
			widgets.UTIL_MENU: [
				MenuItem("Open Tools Dir", self.open_tools_dir, icon="home"),
				MenuItem("Export File List", self.save_file_list),
				MenuItem("Compare with other OVL", self.compare_ovls, icon="compare"),
				# --- Dev Tools Submenu ---
				SubMenuItem("Dev Tools",
					items=[
						MenuItem("Inspect MS2", self.inspect_models, icon="ms2"),
						MenuItem("Inspect FGM", self.walker_fgm, icon="fgm"),
						MenuItem("Inspect MANIS", self.walker_manis, icon="manis"),
						MenuItem("Inspect TEX", self.walker_tex, icon="tex"),
						MenuItem("Generate Audio Events", self.walker_audio, icon="bnk"),
						MenuItem("Generate Hash Table", self.walker_hash),
						MenuItem("Dump Debug Data", self.dump_debug_data, icon="dump_debug"),
					]
				),
			],
			widgets.HELP_MENU: self.help_menu_items,
		})

		self.file_info = QtWidgets.QLabel(self)
		
		self.finfo_sep = QtWidgets.QFrame(self)
		self.finfo_sep.setFrameStyle(QtWidgets.QFrame.Shape.VLine)
		self.finfo_sep.setStyleSheet("color: #777;")
		self.finfo_sep.setMaximumHeight(15)
		self.finfo_sep.hide()

		self.status_bar.insertPermanentWidget(2, self.finfo_sep)
		self.status_bar.insertPermanentWidget(3, self.file_info)

		self.search_files.connect(self.show_search_results)
		self.search_views = {}
		# do these at the end to make sure their requirements have been initialized
		reporter = self.ovl_data.reporter
		reporter.files_list.connect(self.update_files_ui)
		reporter.included_ovls_list.connect(self.included_ovls_view.set_data)
		reporter.warning_msg.connect(self.notify_user)
		reporter.progress_percentage.connect(self.set_progress)
		reporter.progress_total.connect(self.set_progress_total)
		reporter.success_msg.connect(self.set_progress_message)
		reporter.current_action.connect(self.set_progress_message)
		self.run_in_threadpool(self.ovl_data.load_hash_table)
		self.preferences_widget = None

	def open_cfg_editor(self):
		self.preferences_widget = window.ConfigWindow(self)
		self.preferences_widget.setWindowTitle(f"Preferences")
		self.preferences_widget.show()

	def abs_path_from_row(self, row_data):
		start_dir = self.ovl_manager.dirs.get_root()
		full_path = os.path.join(start_dir, row_data[2])
		return PurePath(full_path).as_posix()

	def search_result_open(self, row_data):
		ovl_path = self.abs_path_from_row(row_data)
		self.file_widget.open_file(ovl_path)

	def search_result_show(self, row_data):
		ovl_path = self.abs_path_from_row(row_data)
		logging.info(f"Showing {ovl_path} in Explorer")
		os.startfile(os.path.dirname(ovl_path))

	@staticmethod
	def run_action(*args):
		print("action", args)

	def close(self) -> bool:
		for results_container in list(self.search_views.values()):
			results_container.close()
		return super().close()

	def get_file_count_text(self):
		return f"{self.files_container.table.table_model.rowCount()} items"
	
	def update_file_counts(self, selected_count=0):
		text = self.get_file_count_text()
		if selected_count > 0:
			text = f"{selected_count} / {text} selected"
		self.file_info.setText(text)
		self.finfo_sep.show()

	def show_search_results(self, tup):
		search_str, matches = tup
		results_container = self.search_views.get(search_str)
		if results_container:
			results_container.table.append_rows(matches)

	def search_ovl_contents(self, search_str):
		search_str = search_str.lower()
		if search_str not in self.search_views:
			results_container = widgets.SortableTable(
				["Name", "File Type", "OVL"], self.ovl_data.formats_dict.ignore_types, ignore_drop_type="OVL", opt_hide=True,
				actions={
					QtWidgets.QAction("Open in OVL Tool"): self.search_result_open,
					QtWidgets.QAction("Show in Explorer"): self.search_result_show,
				}, editable_columns=())
			results_container.table.file_double_clicked.connect(self.search_result_open)
			results_container.setWindowTitle(f"Results for: {search_str}")
			results_container.setGeometry(QtCore.QRect(100, 100, 1000, 600))
			results_container.set_data([])
			results_container.show()

			def remove_view():
				self.search_views.pop(search_str)

			results_container.closed.connect(remove_view)
			self.search_views[search_str] = results_container

			start_dir = self.ovl_manager.dirs.get_root()
			# thread this to immediately show the window
			self.run_in_threadpool(walker.search_for_files_in_ovls, (), self, start_dir, search_str)
		else:
			logging.warning(f"Search results for '{search_str}' are still open")

	def notify_user(self, msg_list):
		msg = msg_list[0]
		details = msg_list[1] if len(msg_list) > 1 else None
		if self.suppress_popups:
			logging.warning(f"Dragging encountered an error: {details}")
		else:
			self.showwarning(msg, details=details)

	def enable_gui_options(self, enable=True):
		self.compression_choice.setEnabled(enable)
		self.ovl_manager.game_choice.setEnabled(enable)
		self.ovl_manager.dirs.setEnabled(enable)
		self.ovl_manager.search.setEnabled(enable)
		self.file_widget.setEnabled(enable)
		self.file_widget.icon.setEnabled(enable)
		self.file_widget.entry.setEnabled(enable)
		self.files_container.table.setEnabled(enable)
		self.ovl_game_choice.setEnabled(enable)
		# just disable all actions
		for action_name in self.actions.keys():
			self.actions[action_name.lower()].setEnabled(enable)

	def dump_debug_data(self, ):
		self.run_in_threadpool(self.ovl_data.dump_debug_data, (), self.files_container.table.get_selected_files())

	def compare_ovls(self):
		selected_file_names = self.files_container.table.get_selected_files()
		if not selected_file_names:
			self.showwarning("Please select files to compare first")
			return
		if self.is_open_ovl():
			filepath = self.file_widget.get_open_file_name(f'Open OVL to compare with')
			if filepath:
				commands = {"game": self.ovl_game_choice.entry.currentText()}
				other_ovl_data = OvlFile()
				try:
					other_ovl_data.load_hash_table()
					other_ovl_data.load(filepath, commands)
					for file_name in selected_file_names:
						try:
							loader_a = self.ovl_data.loaders[file_name]
							loader_b = other_ovl_data.loaders[file_name]
							if loader_a == loader_b:
								logging.info(f"'{file_name}' is the same")
							else:
								logging.warning(f"'{file_name}' differs")
						except:
							logging.exception(f"Could not compare '{file_name}'")
				except:
					logging.exception(f"Could not compare '{filepath}'")

	def set_ovl_game_choice_game(self, game=None):
		# logging.debug(f"Setting OVL game to {game}")
		self.ovl_game_choice.entry.setText(game)

	@contextlib.contextmanager
	def log_level_override(self, level):
		# temporarily disable spamming the log widget
		log_level = self.cfg.get("logger_level", "INFO")
		self.set_log_level.emit(level)
		yield
		# go back to original log level
		self.set_log_level.emit(log_level)

	def handle_path(self, save_over=True, batch=False):
		if batch:
			with self.no_popups():
				with self.log_level_override("WARNING"):
					for ovl_path in modules.formats.shared.walk_type(self.walk_root(), extension=".ovl"):
						# open ovl file
						self.open(ovl_path)
						# todo clear logger after each file, using self.file_widget.open_file would do that
						#      however the open_file signal and thus ovl loading is processed later than the yield
						# self.file_widget.open_file(ovl_path)
						# process each
						yield self.ovl_data
						if save_over:
							self.save(ovl_path)
		# just the one that's currently open, do not save over
		elif self.is_open_ovl():
			yield self.ovl_data

	def open_clicked_file(self, filepath: str):
		# handle double clicked file paths
		try:
			if filepath.lower().endswith(".ovl"):
				self.file_widget.open_file(filepath)
		except:
			self.handle_error("Clicked dir failed, see log!")

	@staticmethod
	def open_tools_dir():
		os.startfile(os.path.abspath(os.path.dirname(__file__)))

	@contextlib.contextmanager
	def no_popups(self):
		self.suppress_popups = True
		yield
		self.suppress_popups = False

	def drag_files(self, file_names):
		# logging.debug(f"Dragging {file_names}")
		with self.no_popups():
			drag = QtGui.QDrag(self)
			mime = DelayedMimeData()
			temp_dir = tempfile.mkdtemp("-cobra")
			out_paths = self.ovl_data.get_extract_paths(temp_dir, only_names=file_names)
			out_paths = self.handle_flattened_folders(out_paths, temp_dir)
			def extract_callback():
				try:
					self.ovl_data.extract(temp_dir, only_names=file_names)
				except:
					self.handle_error("Dragging failed, see log!")
			if out_paths:
				# set paths to mime
				mime.setUrls([QtCore.QUrl.fromLocalFile(path) for path in out_paths])
				mime.add_callback(extract_callback)
				drag.setMimeData(mime)
				drag.exec_()
			shutil.rmtree(temp_dir)

	def handle_flattened_folders(self, out_paths, temp_dir):
		"""Takes list of file paths and replaces any folders containing sub-paths in temp_dir with their relative base folder so that the subfolder is returned instead of the loose files"""
		rel_out_paths = set()
		for out_path in out_paths:
			# make out_paths relative to output folder
			rel_path = PurePath(os.path.relpath(out_path, temp_dir))
			# get the first dir in the path, files are nested inside
			if len(rel_path.parents) > 1:
				# parents are reversed, so this gets the first subfolder ['components/render', 'components', '.']
				rel_out_paths.add(str(rel_path.parents[-2]))
			# no dir, just a file itself
			else:
				rel_out_paths.add(str(rel_path))
		# join the relative paths back to temp_dir
		return set(os.path.join(temp_dir, p) for p in rel_out_paths)

	def rename_handle(self, old_name, new_name):
		"""this manages the renaming of a single entry"""
		# force new name to be lowercase
		names = {(old_name, new_name.lower()), }
		try:
			self.ovl_data.rename(names)
			self.set_dirty()
		except:
			self.handle_error("Renaming failed, see log!")

	def game_changed(self, game: Optional[str] = None):
		"""Updates game for self.ovl_data from current GUI selection"""
		if game is None:
			game = self.ovl_game_choice.entry.currentText()
		logging.info(f"Setting OVL version to {game}")
		self.ovl_data.game = game

	def compression_changed(self, compression: str):
		compression_value = Compression[compression]
		self.ovl_data.user_version.compression = compression_value
		# self.set_dirty()
		
	def compression_touched_by_user(self, compression: str):
		# emitted regardless of change - no way to compare to the old value
		self.set_dirty()

	def show_dependencies(self, file_index):
		# just an example of what can be done when something is selected
		file_entry = self.ovl_data.files[file_index]

	def print_debug_ovl(self):
		if self.cfg.get("debug_mode", False):
			logging.debug(f"Header '{self.ovl_data.name}'", extra={'details': self.ovl_data})
			for archive in self.ovl_data.archives:
				if hasattr(archive, "content"):
					logging.debug(f"Archive '{archive.name if archive.name else ''}'", extra={'details': archive.content})

	def open(self, filepath):
		if filepath:
			commands = {"game": self.ovl_game_choice.entry.currentText(), "update_aux": self.cfg.get("update_aux")}
			self.set_clean()
			# logging.debug(f"Loading threaded {threaded}")
			logging.debug(f"Loading self.suppress_popups {self.suppress_popups}")
			if not self.suppress_popups:
				self.ovl_manager.dirs.set_selected_path(filepath)
				self.run_in_threadpool(self.ovl_data.load, (self.set_clean, self.print_debug_ovl), filepath, commands)
			else:
				try:
					self.ovl_data.load(filepath, commands)
					self.print_debug_ovl()
				except:
					self.handle_error("OVL loading failed, see log!")

	def open_dir(self, dirpath: str) -> None:
		self.create_ovl(dirpath)
		self.set_dirty()

	def choices_update(self):
		self.set_ovl_game_choice_game(self.ovl_data.game)
		self.compression_choice.entry.setText(self.ovl_data.user_version.compression.name)

	def create_ovl(self, ovl_dir):
		# clear the ovl
		self.ovl_data.clear()
		self.game_changed()
		try:
			self.ovl_data.create(ovl_dir)
		except:
			self.handle_error("Creating OVL failed, see log!")

	def is_open_ovl(self):
		if self.file_widget.filename or self.file_widget.dirty:
			return True
		else:
			self.showwarning("You must open an OVL file first!")

	def update_files_ui(self, f_list):
		"""Give table widget new files"""
		with self.reporter.log_duration(f"Loading {len(f_list)} files into GUI"):
			self.files_container.set_data(f_list)
			self.update_file_counts()

	def update_includes(self, includes):
		self.ovl_data.included_ovl_names = includes
		self.set_dirty()

	def run_current_game(self):
		if self.cfg.get("play_on_saving", False):
			self.ovl_manager.run_selected_game()

	def save(self, filepath):
		"""Saves ovl to file_widget.filepath, clears dirty flag"""
		commands = {"update_aux" : self.cfg.get("update_aux")}
		if not self.suppress_popups:
			self.run_in_threadpool(self.ovl_data.save, (self.set_clean, self.run_current_game), filepath, commands=commands)
		else:
			try:
				self.ovl_data.save(filepath, commands=commands)
				self.set_clean()
			except:
				self.handle_error("Saving OVL failed, see log!")

	def extract_all(self):
		if self.is_open_ovl():
			self.extract_all_ask(batch=False)

	def extract_all_ask(self, batch=False):
		out_dir = QtWidgets.QFileDialog.getExistingDirectory(self, 'Output folder', self.cfg.get("dir_extract", "C://"), )
		if out_dir:
			self.cfg["dir_extract"] = out_dir
			self.run_in_threadpool(self._extract_all, (), out_dir, batch)

	def extract_all_batch(self):
		self.extract_all_ask(batch=True)

	def _extract_all(self, out_dir, batch=False):
		_out_dir = out_dir
		# check using a filter to extract mimes
		only_types = self.extract_types_choice.currentData()
		selected_dir = self.walk_root()
		for ovl in self.handle_path(save_over=False, batch=batch):
			# for bulk extraction, add the ovl basename to the path to avoid overwriting
			if batch:
				rel_p = os.path.relpath(ovl.path_no_ext, start=selected_dir)
				out_dir = os.path.join(_out_dir, rel_p)
			ovl.extract(out_dir, only_types=only_types)

	def inject_ask(self):
		files = QtWidgets.QFileDialog.getOpenFileNames(
			self, 'Inject files', self.cfg.get("dir_inject", "C://"), self.filter)[0]
		self.inject_files(files)

	def inject_files(self, files):
		"""Tries to inject files into self.ovl_data"""
		if files:
			# any path added from the gui is necessarily at the same folder level, dirs need to be expanded
			common_root_dir = os.path.dirname(files[0])
			self.cfg["dir_inject"] = common_root_dir
			self.set_dirty()
			self.run_in_threadpool(self.ovl_data.add_files, (), files, common_root_dir)
		# the gui is updated from the signal ovl.files_list emitted from add_files

	def get_replace_strings(self):
		try:
			newline = "\n"
			old = self.e_name_old.toPlainText()
			new = self.e_name_new.toPlainText()
			# make sure at least one is non-empty
			if not (old or new):
				return
			old = old.split(newline)
			new = new.split(newline)
			if len(old) != len(new):
				self.showwarning(f"Old {len(old)} and new {len(new)} must have the same amount of lines!")
			return set(zip(old, new))
		except:
			self.handle_error("Getting replace strings failed, see log!")

	def rename(self, batch=False):
		names = self.get_replace_strings()
		try:
			if names:
				for ovl in self.handle_path():
					ovl.rename(names)
					if not batch:
						self.set_dirty()
		except:
			self.handle_error("Renaming failed, see log!")

	def rename_batch(self):
		names = self.get_replace_strings()
		if names:
			try:
				for ovl in self.handle_path(batch=True):
					ovl.rename(names)
			except:
				self.handle_error("Renaming failed, see log!")

	def rename_contents(self):
		names = self.get_replace_strings()
		if names:
			# we are operating only on the current ovl, so check selection state
			only_files = self.files_container.table.get_selected_files()
			for ovl in self.handle_path():
				ovl.rename_contents(names, only_files)
				self.set_dirty()
				# file names don't change, so no need to update gui

	def rename_contents_batch(self):
		names = self.get_replace_strings()
		if names:
			only_files = ()
			for ovl in self.handle_path(batch=True):
				ovl.rename_contents(names, only_files)

	def rename_both(self):
		self.rename_contents()
		self.rename()

	def save_file_list(self):
		"""Save the OVL file list to disk"""
		if self.is_open_ovl():
			filelist_src = QtWidgets.QFileDialog.getSaveFileName(
				self, 'Save File List',
				os.path.join(self.cfg.get("dir_extract", "C://"), self.file_widget.filename + ".files.txt"),
				"Txt file (*.txt)", )[0]
			if filelist_src:
				try:
					file_names = self.files_container.table.get_files()
					with open(filelist_src, 'w') as f:
						f.write("\n".join(file_names))

					self.set_progress_message("Saved file list")
				except:
					self.handle_error("Writing file list failed, see log!")

	def save_included_ovls(self):
		"""Save the OVL include list to disk"""
		if self.is_open_ovl():
			filepath = QtWidgets.QFileDialog.getSaveFileName(
				self, 'Save ovls.include', os.path.join(self.cfg.get("dir_extract", "C://"), "ovls.include"),
				"Include file (*.include)", )[0]
			if filepath:
				try:
					self.ovl_data.save_included_ovls(filepath)
					self.set_progress_message("Saved included OVLs")
				except:
					self.handle_error("Writing included OVLs failed, see log!")

	def load_included_ovls(self):
		filepath = QtWidgets.QFileDialog.getOpenFileName(
			self, "Open ovls.include", os.path.join(self.cfg.get("dir_inject", "C://"), "ovls.include"),
			"Include file (*.include)", )[0]
		if filepath:
			try:
				self.ovl_data.load_included_ovls(filepath)
				self.set_dirty()
				self.set_progress_message("Loaded included OVLs")
			except:
				self.handle_error("Opening included OVLs failed, see log!")

	def remove(self):
		if self.is_open_ovl() and self.files_container.table.hasFocus():
			selected_file_names = self.files_container.table.get_selected_files()
			if selected_file_names:
				try:
					self.ovl_data.remove(selected_file_names)
					self.set_dirty()
				except:
					self.handle_error("Removing file from OVL failed, see log!")

	def ask_game_root(self):
		return QtWidgets.QFileDialog.getExistingDirectory(
			self, 'Game Root folder', self.cfg.get("dir_ovls_in", "C://"))

	def game_root(self):
		if self.ovl_manager.dirs.get_root().endswith("ovldata"):
			return self.ovl_manager.dirs.get_root()
		return ""
	
	def walk_root(self):
		selected = self.ovl_manager.dirs.get_selected_dir()
		# fall back on game root dir if selected dir is not child of current game's dir tree
		return selected if PurePath(self.game_root()) in PurePath(selected).parents else self.game_root()

	def walker_audio(self, ):
		self.run_in_threadpool(walker.get_audio_names, (), self, self.game_root())

	def walker_hash(self, ):
		self.run_in_threadpool(walker.generate_hash_table, (), self, self.game_root())

	def walker_fgm(self, ):
		self.change_log_speed.emit("slow")
		dialog = window.WalkerDialog(self, "Inspect FGMs", self.walk_root())
		chk_full_report = widgets.QCheckBox("Full Report")
		chk_full_report.setChecked(self.walk_root() == self.game_root())
		dialog.options.addWidget(chk_full_report)
		if dialog.exec():
			self.run_in_threadpool(
				walker.get_fgm_values, (), self, self.game_root(),
				dir_walk=dialog.dir_walk, walk_ovls=dialog.walk_ovls,
				official_only=dialog.official_only, full_report=chk_full_report.isChecked()
			)

	def walker_manis(self, ):
		self.change_log_speed.emit("slow")
		dialog = window.WalkerDialog(self, "Inspect Manis", self.walk_root())
		if dialog.exec():
			self.run_in_threadpool(
				walker.get_manis_values, (), self, dir_walk=dialog.dir_walk,
				walk_ovls=dialog.walk_ovls, official_only=dialog.official_only
			)

	def walker_tex(self, ):
		self.change_log_speed.emit("slow")
		dialog = widgets.WalkerDialog(self, "Inspect Tex", self.walk_root())
		if dialog.exec():
			self.run_in_threadpool(
				walker.get_tex_values, (), self, dir_walk=dialog.dir_walk,
				walk_ovls=dialog.walk_ovls, official_only=dialog.official_only
			)

	def inspect_models(self):
		self.change_log_speed.emit("slow")
		dialog = window.WalkerDialog(self, "Inspect Models", self.walk_root())
		if dialog.exec():
			self.run_in_threadpool(
				walker.bulk_test_models, (), self, self.game_root(), dir_walk=dialog.dir_walk,
				walk_ovls=dialog.walk_ovls, official_only=dialog.official_only
			)


if __name__ == '__main__':
	from gui import startup
	#from gui.tools.qt_debug import install_signal_tracer, install_qtimer_tracer
	#install_signal_tracer(ignore=["LogModel.number_fetched", "QTimer.timeout"])
	#install_qtimer_tracer(ignore=["LogView.startFetches", "_handler_poll_timer"])

	startup(MainWindow,
		GuiOptions(
			log_name="ovl_tool_gui",
			size=(800, 600),
			check_update=False  # Check update happens at top now
		)
	)<|MERGE_RESOLUTION|>--- conflicted
+++ resolved
@@ -6,7 +6,6 @@
 import time
 from pathlib import PurePath
 
-<<<<<<< HEAD
 if __name__ == "__main__":
 	# Guard to hide from pytest or other imports
 	from gui.tools.dev_tools import setup_dev_diagnostics
@@ -15,12 +14,8 @@
 	run_update_check("ovl_tool_gui")
 
 from gui import widgets, GuiOptions
+from gui.app_utils import DelayedMimeData
 from gui.widgets import window, MenuItem, SubMenuItem, SeparatorMenuItem
-=======
-from gui import widgets, startup, GuiOptions  # Import widgets before everything except built-ins!
-from gui.app_utils import DelayedMimeData
-from gui.widgets import MenuItem, SubMenuItem, SeparatorMenuItem
->>>>>>> f3ec0259
 from modules import walker
 import modules.formats.shared
 from generated.formats.ovl import games, OvlFile
