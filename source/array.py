from operator import index
from math import prod

from generated.context import ContextReference


class Array(list):
    '''Main class responsible for creating, reading and storing (nested) lists of the custom data types, functioning
    mostly like an array.
    '''

    context = ContextReference()

    def __new__(cls, shape, dtype, context, arg=0, template=None, set_default=True):
        if callable(getattr(dtype, 'create_array', None)):
            # there is a more efficient method of creating this array on the class (which may not return Array class type)
            return dtype.create_array(shape, None, context, arg, template)
        else:
            return super(cls, cls).__new__(cls)

    def __init__(self, shape, dtype, context, arg=0, template=None, set_default=True):
        '''Create a new array of the specified shape and type.
        :param shape: Shape of the resulting array. Zero-dimensional arrays are not supported.
        :type shape: Union[int, Tuple[int, ...]]
        :param dtype: The class to use for instancing objects in this array. If it supports create_array, that will
        be used instead.
        :type dtype: type
        :param context: The context object to use for this array (necessary for version and other global conditions).
        :type context: Any object which supports accessing for global conditions.
        :param arg: 'arg' parameter to use for instancing objects in this array.
        :param template: 'template' parameter to use for instancing objects in this array.
        :param set_default: Whether to create the elements of this array on init. If false, it is assumed that these
        elements will be created by another process immediately after init.
        :type set_default: bool, optional
        '''
        super().__init__(self)
        self._shape = None
        self.shape = shape
        self.ndim = len(self.shape)
        self.dtype = dtype
        self._context = context
        self.arg = arg
        self.template = template
        if set_default:
            self.set_defaults()

    def set_defaults(self):
        self[:] = self.create_nested_list(lambda : self.dtype(self.context, self.arg, self.template), self.shape)

    def read(self, stream):
        self.io_start = stream.tell()
        self[:] = self.create_nested_list(lambda : self.dtype.from_stream(stream, self.context, self.arg, self.template), self.shape)
        self.io_size = stream.tell() - self.io_start

    def write(self, stream):
        self.io_start = stream.tell()
        self.perform_nested_func(self, lambda x: self.dtype.to_stream(stream, x), self.ndim)
        self.io_size = stream.tell() - self.io_start


    @classmethod
    def from_stream(cls, stream, shape, dtype, context, arg=0, template=None):
        if callable(getattr(dtype, 'read_array', None)):
            return dtype.read_array(stream, shape, context, arg, template)
        else:
            new_array = cls(shape, dtype, context, arg, template, set_default=False)
            new_array.read(stream, shape, dtype, context, arg, template)
            return new_array

    @classmethod
    def to_stream(cls, stream, instance, shape, dtype, context, arg=0, template=None):
        if callable(getattr(dtype, 'write_array', None)):
            dtype.write_array(stream, instance)
        else:
            instance.store_params(shape, dtype, context, arg, template)
            instance.write(stream)

    @classmethod
    def from_value(cls, shape, dtype, value):
        if callable(getattr(dtype, 'create_array', None)):
            return dtype.create_array(shape, default=value)
        else:
            new_array = cls(shape, dtype, None, set_default=False)
            new_array[:] = cls.create_nested_list(lambda : dtype.from_value(value), shape)
            return new_array

    @property
    def shape(self):
        return self._shape

    @shape.setter
    def shape(self, shape_input):
        # conversion to int happens using the 'index' operator
        try:
            # try to convert iterable to a tuple of ints
            shape = tuple(index(i) for i in shape_input)
        except TypeError:
            # if this can't be converted to a tuple, try instead to convert an integer-like to (int, )
            shape = (index(shape_input), )
        if self._shape is None:
            self._shape = shape
        else:
            if self._shape != shape:
                raise ValueError('tried to assign non-compatible shape to array')

    @property
    def ndim(self):
        return len(self.shape)

    @property
    def size(self):
        return prod(self.shape)

    @classmethod
    def create_nested_list(cls, function_to_generate, shape):
		# create a nested list with the specified shape, where every element is created by function_to_generate()
        if len(shape) > 1:
            return [cls.create_nested_list(function_to_generate, shape[1:]) for _ in range(shape[0])]
        else:
            return [function_to_generate() for _ in range(shape[0])]

    @classmethod
    def perform_nested_func(cls, nested_iterable, efunc, ndim):
        # perform a function efunc(element) on every element in a nested iterable and return the result
        if ndim > 1:
            return [cls.perform_nested_func(sublist, efunc, ndim - 1) for sublist in nested_iterable]
        else:
            return [efunc(element) for element in nested_iterable]

<<<<<<< HEAD
	def __init__(self, context, default=()):
		super().__init__(self)
		self.context = context
		if default:
			self.extend(default)
		self.dtype = None
		self.arr1 = 0
		self.arr2 = 0
		self.arg = None
		self.template = None
		self.io_start = 0
		self.io_size = 0

	def get_rfunc(self, stream, mode="read"):
		if not self.dtype:
			raise NotImplementedError("Dtype has not been set for array!")

		if isinstance(self.dtype, str):
			# print("string dtype", self.dtype)
			# for the basic types, dtype is a string
			return stream.get_io_func(self.dtype, mode=mode)
		else:
			# print("object dtype", self.dtype)
			# it is a class
			if mode == "read":
				def func():
					return stream.read_type(self.dtype, (self.context, self.arg, self.template))
			else:
				def func(obj):
					return stream.write_type(obj)
			return func

	def store_params(self, dtype, arr1, arr2, arg, template):
		if dtype:
			self.dtype = dtype
		self.arr1 = arr1
		self.arr2 = arr2
		self.arg = arg
		self.template = template

	def read(self, stream, dtype=None, arr1=0, arr2=None, arg=None, template=None):
		self.io_start = stream.tell()
		self.store_params(dtype, arr1, arr2, arg, template)
		rfunc = self.get_rfunc(stream)
		self.clear()
		if self.arr2 is None:
			self.extend([rfunc() for _ in range(self.arr1)])
		else:
			self.extend([[rfunc() for _ in range(self.arr2)] for _ in range(self.arr1)])
		self.io_size = stream.tell() - self.io_start

	def write(self, stream, dtype=None, arr1=0, arr2=None, arg=None, template=None):
		self.io_start = stream.tell()
		self.store_params(dtype, arr1, arr2, arg, template)
		rfunc = self.get_rfunc(stream, mode="write")
		if self.arr2 is None:
			for x in self:
				rfunc(x)
		else:
			for x in self:
				for y in x:
					rfunc(y)
		self.io_size = stream.tell() - self.io_start


if __name__ == "__main__":
	from generated.io import BinaryStream as Bs
	from generated.formats.ovl.compound.HeaderPointer import HeaderPointer

	with Bs(b"asdasdasdasdasdsdsadasdsadsasd") as f:
		array = Array()
		# array.read(f, "Ubyte", 3, 2)
		array.read(f, HeaderPointer, 1, 2)
		print(array)

		with Bs() as b:
			array.write(b)
			print(b.getvalue())
=======
    def store_params(self, shape, dtype, context, arg, template):
        self.shape = shape
        self.dtype = dtype
        self._context = context
        self.arg = arg
        self.template = template
>>>>>>> 8d2ef857
<|MERGE_RESOLUTION|>--- conflicted
+++ resolved
@@ -127,90 +127,9 @@
         else:
             return [efunc(element) for element in nested_iterable]
 
-<<<<<<< HEAD
-	def __init__(self, context, default=()):
-		super().__init__(self)
-		self.context = context
-		if default:
-			self.extend(default)
-		self.dtype = None
-		self.arr1 = 0
-		self.arr2 = 0
-		self.arg = None
-		self.template = None
-		self.io_start = 0
-		self.io_size = 0
-
-	def get_rfunc(self, stream, mode="read"):
-		if not self.dtype:
-			raise NotImplementedError("Dtype has not been set for array!")
-
-		if isinstance(self.dtype, str):
-			# print("string dtype", self.dtype)
-			# for the basic types, dtype is a string
-			return stream.get_io_func(self.dtype, mode=mode)
-		else:
-			# print("object dtype", self.dtype)
-			# it is a class
-			if mode == "read":
-				def func():
-					return stream.read_type(self.dtype, (self.context, self.arg, self.template))
-			else:
-				def func(obj):
-					return stream.write_type(obj)
-			return func
-
-	def store_params(self, dtype, arr1, arr2, arg, template):
-		if dtype:
-			self.dtype = dtype
-		self.arr1 = arr1
-		self.arr2 = arr2
-		self.arg = arg
-		self.template = template
-
-	def read(self, stream, dtype=None, arr1=0, arr2=None, arg=None, template=None):
-		self.io_start = stream.tell()
-		self.store_params(dtype, arr1, arr2, arg, template)
-		rfunc = self.get_rfunc(stream)
-		self.clear()
-		if self.arr2 is None:
-			self.extend([rfunc() for _ in range(self.arr1)])
-		else:
-			self.extend([[rfunc() for _ in range(self.arr2)] for _ in range(self.arr1)])
-		self.io_size = stream.tell() - self.io_start
-
-	def write(self, stream, dtype=None, arr1=0, arr2=None, arg=None, template=None):
-		self.io_start = stream.tell()
-		self.store_params(dtype, arr1, arr2, arg, template)
-		rfunc = self.get_rfunc(stream, mode="write")
-		if self.arr2 is None:
-			for x in self:
-				rfunc(x)
-		else:
-			for x in self:
-				for y in x:
-					rfunc(y)
-		self.io_size = stream.tell() - self.io_start
-
-
-if __name__ == "__main__":
-	from generated.io import BinaryStream as Bs
-	from generated.formats.ovl.compound.HeaderPointer import HeaderPointer
-
-	with Bs(b"asdasdasdasdasdsdsadasdsadsasd") as f:
-		array = Array()
-		# array.read(f, "Ubyte", 3, 2)
-		array.read(f, HeaderPointer, 1, 2)
-		print(array)
-
-		with Bs() as b:
-			array.write(b)
-			print(b.getvalue())
-=======
     def store_params(self, shape, dtype, context, arg, template):
         self.shape = shape
         self.dtype = dtype
         self._context = context
         self.arg = arg
-        self.template = template
->>>>>>> 8d2ef857
+        self.template = template