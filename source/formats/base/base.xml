--- conflicted
+++ resolved
@@ -58,13 +58,12 @@
         A standard 32-bit floating point number.
     </basic>
 
-<<<<<<< HEAD
+    <basic name="ZString" integral="false">
+        A string that ends with a null byte (0x00).
+    </basic>
+
     <basic name="bool" count="1">
         An unsigned 8-bit integer.
-    </basic>
-
-    <basic name="ZString">
-        A string terminated by a 00 byte.
     </basic>
 
     <compound name="ZStringBuffer" count="0" >
@@ -75,10 +74,4 @@
         Grabs 00 bytes only
     </compound>
 
-=======
-    <basic name="ZString" integral="false">
-        A string that ends with a null byte (0x00).
-    </basic>
-
->>>>>>> 8d2ef857
 </niftoolsxml>