# START_GLOBALS
import logging
from generated.array import Array
from generated.formats.ms2.compounds.VertChunk import VertChunk
from generated.formats.ms2.compounds.TriChunk import TriChunk
from generated.formats.ms2.compounds.packing_utils import *
from generated.formats.ms2.enums.MeshFormat import MeshFormat
from plugin.utils.tristrip import triangulate


# END_GLOBALS
from source.formats.ms2.compounds.packing_utils import unpack_int64_weights, pack_int64_weights


class BioMeshData:

	# START_CLASS

	# @property
	def get_stream_index(self):
		# logging.debug(f"Using stream {self.stream_info.pool_index}")
		return self.stream_info.pool_index

	@property
	def tris_address(self):
		# this assumes that chunks are sorted by tris_offset, not guaranteed to be always true
		return self.tri_chunks[0].tris_offset

	def read_tris(self):
		pass

	def read_tris_bio(self):
		# read all tri indices for this mesh
		self.buffer_info.tris.seek(self.tris_address)
		index_count = self.tris_count * 3  # // self.shell_count
		# logging.info(f"Reading {index_count} indices at {self.buffer_info.tris.tell()}")
		_tri_indices = np.empty(dtype=np.uint8, shape=index_count)
		self.buffer_info.tris.readinto(_tri_indices)
		self.tri_indices = _tri_indices.astype(np.uint32)

	@staticmethod
	def pr_indices(input_list, indices, msg):
		print(f"\n{msg}")
		for i, inp in enumerate(input_list):
			if i in indices:
				print(f"{i} = {inp}")

	@property
	def tri_chunks_address(self):
		size_of_chunk = 64
		return self.chunks_offset * size_of_chunk

	@property
	def vert_chunks_address(self):
		size_of_chunk = 16
		return self.chunks_offset * size_of_chunk

	def read_verts(self):
		# logging.debug(self)
		self.read_chunk_infos()
		# check first vert_chunk
		vert_chunk = self.vert_chunks[0]
		self.mesh_format = vert_chunk.weights_flag.mesh_format
		self.update_dtype()
		self.init_arrays()

		first_tris_offs = self.tri_chunks[0].tris_offset
		offs = 0

		self.read_tris_bio()
		self.weights_info = {}
		self.face_maps = {}
		self.bones_sets = []
		mesh_formats = set()
		for i, (tri_chunk, vert_chunk) in enumerate(zip(self.tri_chunks, self.vert_chunks)):
			# bones_per_chunk = set()
			# logging.debug(f"{i}, {tri_chunk}, {vert_chunk}")
<<<<<<< HEAD
			# logging.debug(f"{i}, {vert_chunk.weights_flag}")
=======
			#logging.debug(f"{i}, {vert_chunk.weights_flag}")
>>>>>>> 6b84848a

			# these sometimes correspond but not always
			# logging.info(f"chunk {i} tris at {tri_chunk.tris_offset}, weights_flag {vert_chunk.weights_flag}")

			self.buffer_info.verts.seek(vert_chunk.vertex_offset)
			# logging.info(f"tri_chunk {i} {tri_chunk.tris_offset} {tri_chunk.tris_count} tris")
			# logging.info(f"packed_verts {i} start {self.buffer_info.verts.tell()}, count {vert_chunk.vertex_count}")

			v_slice = np.s_[offs: offs + vert_chunk.vertex_count]
			self.init_vert_chunk_arrays(v_slice, vert_chunk)
			tris_start = tri_chunk.tris_offset - first_tris_offs
			tri_chunk.tri_indices = self.tri_indices[tris_start: tris_start+tri_chunk.tris_count * 3]
			mesh_formats.add(vert_chunk.weights_flag.mesh_format)
			try:
				if vert_chunk.weights_flag.mesh_format in (MeshFormat.SEPARATE, MeshFormat.UNK_FMT):
					self.buffer_info.verts.readinto(vert_chunk.packed_verts)
					# decode and store position
					unpack_int64_vector(vert_chunk.packed_verts, vert_chunk.vertices, vert_chunk.negate_bitangents)
					scale_unpack_vectorized(vert_chunk.vertices, vert_chunk.pack_base)

					self.read_weights(vert_chunk, offs)
					# read uv, normals etc
					# logging.info(f"meta {i} start {self.buffer_info.verts.tell()}")
					self.buffer_info.verts.readinto(vert_chunk.meta)

				elif vert_chunk.weights_flag.mesh_format in (MeshFormat.INTERLEAVED_32, MeshFormat.INTERLEAVED_48):
					# interleaved vertex array, meta includes all extra data
					self.buffer_info.verts.readinto(vert_chunk.meta)
					# store position
					vert_chunk.vertices[:] = vert_chunk.meta["pos"]
					self.read_weights(vert_chunk, offs)
				else:
					raise AttributeError(f"Unsupported weights_flag.mesh_format {vert_chunk.weights_flag.mesh_format}")
				# store chunk's meta data in mesh's array
				vert_chunk.uvs[:] = vert_chunk.meta["uvs"]
				vert_chunk.colors[:] = vert_chunk.meta["colors"]
				vert_chunk.normals[:, :2] = vert_chunk.meta["normal_oct"]
				vert_chunk.tangents[:, :2] = vert_chunk.meta["tangent_oct"]

				if vert_chunk.weights_flag.mesh_format in (MeshFormat.INTERLEAVED_32,):
					vert_chunk.shapekeys[:] = vert_chunk.meta["shapekey"]
					vert_chunk.floats[:] = vert_chunk.meta["floats"]
			except:
				logging.exception(f"Chunk {i} failed")
			# create absolute vertex indices for the total mesh
			tri_chunk.tri_indices += offs
			offs += vert_chunk.vertex_count

			# ##### temporary debugging stuff
			# self.bones_sets.append((vert_chunk.vertex_count, bones_per_chunk))
			# prep face maps
			_weights = f"_weights" if vert_chunk.weights_flag.has_weights else ""
			id_str = f"{i:03}{_weights}"
			self.face_maps[id_str] = list(range(tris_start // 3, tris_start // 3 + tri_chunk.tris_count))
		# since malta dlc, one mesh can have several mesh formats
		# assert len(mesh_formats) == 1
		# logging.info(self.bones_sets)
		max_verts = max(vert_chunk.vertex_count for vert_chunk in self.vert_chunks)
		logging.info(f"max_verts {max_verts}")

		# slower
		# decode_oct(vert_chunk.tangents, vert_chunk.meta["tangent_oct"])
		# decode_oct(vert_chunk.normals, vert_chunk.meta["normal_oct"])
		oct_to_vec3(self.normals)
		oct_to_vec3(self.tangents)
		unpack_swizzle_vectorized(self.vertices)
		unpack_swizzle_vectorized(self.shapekeys)
		unpack_swizzle_vectorized(self.normals)
		unpack_swizzle_vectorized(self.tangents)
		unpack_ubyte_color(self.colors)
		# currently, known uses of Interleaved48 use impostor uv atlas
		if vert_chunk.weights_flag.mesh_format == MeshFormat.INTERLEAVED_48:
			unpack_ushort_vector_impostor(self.uvs)
		else:
			unpack_ushort_vector(self.uvs)
		self.fur_length = 0.0
		# just a sanity check
		assert self.vertex_count == sum(o.vertex_count for o in self.vert_chunks)
		# for debugging
		# for vertex_index, res in enumerate(self.negate_bitangents):
		# 	self.add_to_weights(f"negate_bitangents", vertex_index, res)

	def init_vert_chunk_arrays(self, v_slice, vert_chunk):
		vert_chunk.packed_verts = None
		vert_chunk.weights = None
		vert_chunk.meta = None
		# views into main array
		vert_chunk.vertices = self.vertices[v_slice]
		vert_chunk.shapekeys = self.shapekeys[v_slice]
		vert_chunk.negate_bitangents = self.negate_bitangents[v_slice]
		vert_chunk.colors = self.colors[v_slice]
		vert_chunk.uvs = self.uvs[v_slice]
		vert_chunk.normals = self.normals[v_slice]
		vert_chunk.tangents = self.tangents[v_slice]
		vert_chunk.floats = self.floats[v_slice]
		chunk_fmt = vert_chunk.weights_flag.mesh_format
		if chunk_fmt in (MeshFormat.SEPARATE, MeshFormat.UNK_FMT):
			# todo - once stable, change back to empty
			vert_chunk.packed_verts = np.zeros(dtype=np.int64, shape=vert_chunk.vertex_count)
			vert_chunk.weights = np.zeros(dtype=self.dt_weights, shape=vert_chunk.vertex_count)
			vert_chunk.meta = np.zeros(dtype=self.dts[chunk_fmt], shape=vert_chunk.vertex_count)
		elif chunk_fmt in (MeshFormat.INTERLEAVED_32, MeshFormat.INTERLEAVED_48):
			# interleaved vertex array, meta includes all extra data
			vert_chunk.meta = np.zeros(dtype=self.dts[chunk_fmt], shape=vert_chunk.vertex_count)

	@property
	def dt(self):
		return self.dts[self.mesh_format]

	def read_weights(self, vert_chunk, offs):
		# check if weights chunk is present
		if vert_chunk.weights_flag.has_weights:
			# read for each vertex
			if self.context.version >= 52:
				# vert_chunk.weights may have to be cast to uint16 because of the new 10 bit precision
				# however, there are no meshes that make use of the extra precision as of 2022-12
				vert_chunk.packed_weights = np.zeros(dtype=np.uint64, shape=vert_chunk.vertex_count)
				self.buffer_info.verts.readinto(vert_chunk.packed_weights)
				# logging.info(vert_chunk.packed_weights)
				unpack_int64_weights(vert_chunk.packed_weights, vert_chunk.weights)
			else:
				self.buffer_info.verts.readinto(vert_chunk.weights)
			# logging.info(vert_chunk.weights)
			for vertex_index, (bone_indices, bone_weights) in enumerate(
					zip(vert_chunk.weights["bone ids"], vert_chunk.weights["bone weights"] / 255)):
				for bone_index, weight in zip(bone_indices, bone_weights):
					if weight > 0.0:
						self.add_to_weights(bone_index, vertex_index + offs, weight)

		# 			bones_per_chunk.add(bone_index)
		# logging.info(f"Length set {len(bones_per_chunk)}")
		else:
			# use the chunk's bone index for each vertex in chunk
			for vertex_index in range(vert_chunk.vertex_count):
				self.add_to_weights(vert_chunk.weights_flag.bone_index, vertex_index + offs, 1.0)
		# bones_per_chunk.add(vert_chunk.weights_flag.bone_index)

	def update_dtype(self):
		# prepare descriptions of the dtypes
		_normal_tangent_oct = (("normal_oct", np.ubyte, (2,)), ("tangent_oct", np.ubyte, (2,)))
		# per-vertex weights may or may not be used in a given chunk
		dt_weights = [
			("bone ids", np.ubyte, (4,)),
			("bone weights", np.ubyte, (4,)),
		]
		# 16 bytes of metadata that follows the vertices array
		dt_separate = [
			*_normal_tangent_oct,
			("uvs", np.ushort, (2, 2)),
			("colors", np.ubyte, 4)
		]
		# 32 bytes per vertex, with all data interleaved
		dt_interleaved32 = [
			("pos", np.float16, (3,)),
			("shapekey", np.float16, (3,)),  # used for lod fading
			("floats", np.float16, 4),
			*_normal_tangent_oct,
			("uvs", np.ushort, (1, 2)),
			("colors", np.ubyte, 4)
		]
		# 48 bytes per vertex, with all data interleaved, totally different from older 48 bytes vert
		dt_interleaved48 = [
			("pos", np.float16, (3,)),
			("one", np.ubyte),  # not sure
			("zero", np.ubyte),  # may be bone index
			*_normal_tangent_oct,
			("colors", np.ubyte, 4),  # zero, may be colors
			("uvs", np.ushort, (8, 2)),
		]
		self.dts = {}
		self.dts[MeshFormat.SEPARATE] = np.dtype(dt_separate)
		self.dts[MeshFormat.UNK_FMT] = np.dtype(dt_separate)
		self.dts[MeshFormat.INTERLEAVED_32] = np.dtype(dt_interleaved32)
		self.dts[MeshFormat.INTERLEAVED_48] = np.dtype(dt_interleaved48)
		self.dt_weights = np.dtype(dt_weights)

	def read_chunk_infos(self):
		self.buffer_info.tri_chunks.seek(self.tri_chunks_address)
		self.tri_chunks = Array.from_stream(self.buffer_info.tri_chunks, self.context, 0, None, (self.chunks_count,), TriChunk)
		# logging.debug(f"{self.chunks_count} tri_chunks at {self.tri_chunks_address}")
		self.buffer_info.vert_chunks.seek(self.vert_chunks_address)
		self.vert_chunks = Array.from_stream(self.buffer_info.vert_chunks, self.context, 0, None, (self.chunks_count,), VertChunk)
		# logging.debug(f"{self.chunks_count} vert_chunks at {self.vert_chunks_address}")

	@property
	def tris(self, ):
		# if self.flag.flat_arrays:
		# print(self.tri_indices)
		# create non-overlapping tris from flattened tri indices
		tris_raw = np.reshape(self.tri_indices, (len(self.tri_indices) // 3, 3))
		# reverse each tri to account for the flipped normals from mirroring in blender
		return np.flip(tris_raw, axis=-1)
		# else:
		# 	return triangulate((self.tri_indices,))

	@tris.setter
	def tris(self, list_of_b_tris):
		# create chunks for each segment in tris
		self.tris_count = sum(len(tup[1]) for tup in list_of_b_tris)
		self.vert_chunks = Array(self.context, 0, None, (len(list_of_b_tris),), VertChunk,)
		self.tri_chunks = Array(self.context, 0, None, (len(list_of_b_tris),), TriChunk)
		for vert_chunk, tri_chunk, (b_bone_id, b_tris) in zip(self.vert_chunks, self.tri_chunks, list_of_b_tris):
			# logging.info(b_tris)
			# cast to uint16
			raw_tris = np.array(b_tris, dtype=np.uint8)
			# reverse tris
			raw_tris = np.flip(raw_tris, axis=-1)
			# flatten array
			tri_chunk.tri_indices = np.reshape(raw_tris, len(raw_tris) * 3)
			tri_chunk.tris_count = len(b_tris)
			tri_chunk.shell_index = self.shell_index
			tri_chunk.shell_count = self.shell_count
			# get the vertex count from the tri indices
			vert_chunk.vertex_count = np.max(tri_chunk.tri_indices) + 1
			vert_chunk.weights_flag.mesh_format = self.mesh_format
			if b_bone_id == -1:
				# dynamic weights, extra array
				vert_chunk.weights_flag.has_weights = True
			elif b_bone_id == -2:
				# no bone info, no weights
				vert_chunk.weights_flag.has_weights = False
				vert_chunk.weights_flag.bone_index = 0
			else:
				# static weights
				vert_chunk.weights_flag.has_weights = False
				vert_chunk.weights_flag.bone_index = b_bone_id
			vert_chunk.pack_base = self.pack_base
			vert_chunk.flags[:] = (2, 16, 0, 58)
			# logging.info(f"vert_chunk.vertex_count {vert_chunk.vertex_count}")

	def pack_verts(self):
		"""Repack flat lists into verts_data"""
		# prepare data in whole mesh array for assignment
		pack_swizzle_vectorized(self.vertices)
		pack_swizzle_vectorized(self.shapekeys)
		pack_swizzle_vectorized(self.normals)
		pack_swizzle_vectorized(self.tangents)
		vec3_to_oct(self.normals)
		vec3_to_oct(self.tangents)
		pack_ubyte_color(self.colors)
		offs = 0
		for vert_chunk, tri_chunk in zip(self.vert_chunks, self.tri_chunks):
			# (re)generate views into mesh vertex arrays for vert_chunk according to tri_chunk
			v_slice = np.s_[offs: offs + vert_chunk.vertex_count]
			self.init_vert_chunk_arrays(v_slice, vert_chunk)
			offs += vert_chunk.vertex_count
			# we have the views, so set bounds for the chunk (after swizzling)
			tri_chunk.bounds_min.set(np.min(vert_chunk.vertices, axis=0))
			tri_chunk.bounds_max.set(np.max(vert_chunk.vertices, axis=0))
			# for alpha blended shells
			if self.flag == 13:
				# set the loc value as center of gravity, or center of bounds?
				tri_chunk.loc.set(np.mean(vert_chunk.vertices, axis=0))
				# rot is probably related to the normals of the chunk

			# pack the verts
			if vert_chunk.weights_flag.mesh_format in (MeshFormat.SEPARATE, MeshFormat.UNK_FMT):
				scale_pack_vectorized(vert_chunk.vertices, vert_chunk.pack_base)
				pack_int64_vector(vert_chunk.packed_verts, vert_chunk.vertices.astype(np.int64), vert_chunk.negate_bitangents)
				if vert_chunk.weights_flag.has_weights:
					for vert, weight in zip(vert_chunk.weights, self.weights[v_slice]):
						vert["bone ids"], vert["bone weights"] = self.unpack_weights_list(weight)
			elif vert_chunk.weights_flag.mesh_format in (MeshFormat.INTERLEAVED_32, MeshFormat.INTERLEAVED_48):
				vert_chunk.meta["pos"] = vert_chunk.vertices
				vert_chunk.weights_flag.has_weights = False
			else:
				raise AttributeError(f"Unsupported mesh_format {self.mesh_format}")
			# store chunk's meta data
			if vert_chunk.weights_flag.mesh_format == MeshFormat.INTERLEAVED_32:
				vert_chunk.meta["shapekey"] = vert_chunk.shapekeys
				vert_chunk.meta["floats"] = vert_chunk.floats
			# currently, known uses of Interleaved48 use impostor uv atlas
			if vert_chunk.weights_flag.mesh_format == MeshFormat.INTERLEAVED_48:
				pack_ushort_vector_impostor(vert_chunk.uvs)
			else:
				pack_ushort_vector(vert_chunk.uvs)
			# assign the right views from the main arrays back to the chunks
			# print("bef", vert_chunk.meta)
			vert_chunk.meta["uvs"] = vert_chunk.uvs
			vert_chunk.meta["colors"] = vert_chunk.colors
			vert_chunk.meta["normal_oct"] = vert_chunk.normals[:, :2]
			vert_chunk.meta["tangent_oct"] = vert_chunk.tangents[:, :2]
			# print("after", vert_chunk.meta)

	def write_data(self):
		# save tris and verts per chunk, and update the offsets each time
		# write to the buffer_info that has been assigned to mesh
		self.vertex_count = len(self.vertices)
		# this may not be needed, but for now is used in update_buffer_2_bytes
		self.tri_index_count = len(self.tri_indices)
		for vert_chunk, tri_chunk in zip(self.vert_chunks, self.tri_chunks):
			# write vertices
			vert_chunk.vertex_offset = self.buffer_info.verts.tell()
			vert_chunk.vertex_count = len(vert_chunk.meta)
			# write the arrays if they exist, in this order
			if vert_chunk.weights_flag.mesh_format in (MeshFormat.SEPARATE, MeshFormat.UNK_FMT):
				self.buffer_info.verts.write(vert_chunk.packed_verts.tobytes())
				if vert_chunk.weights_flag.has_weights:
					if self.context.version >= 52:
						vert_chunk.packed_weights = np.zeros(dtype=np.uint64, shape=vert_chunk.vertex_count)
						pack_int64_weights(vert_chunk.packed_weights, vert_chunk.weights)
						self.buffer_info.verts.write(vert_chunk.packed_weights.tobytes())
					else:
						self.buffer_info.verts.write(vert_chunk.weights.tobytes())
			self.buffer_info.verts.write(vert_chunk.meta.tobytes())

			tri_chunk.tris_offset = self.buffer_info.tris.tell()
			# get tri indices of this chunk
			_tri_chunk_tri_indices = np.copy(tri_chunk.tri_indices)
			_tri_chunk_tri_indices -= np.min(_tri_chunk_tri_indices)
			tri_bytes = _tri_chunk_tri_indices.astype(np.uint8).tobytes()
			# extend tri array according to shell count
			# logging.debug(f"Writing {self.shell_count} shells of {len(self.tri_indices)} triangles")
			# for shell in range(self.shell_count):
			self.buffer_info.tris.write(tri_bytes)

		# write the chunks
		self.chunks_offset = self.buffer_info.tri_chunks.tell() // 64
		self.chunks_count = len(self.tri_chunks)
		Array.to_stream(self.tri_chunks, self.buffer_info.tri_chunks, self.context, dtype=TriChunk)
		Array.to_stream(self.vert_chunks, self.buffer_info.vert_chunks, self.context, dtype=VertChunk)<|MERGE_RESOLUTION|>--- conflicted
+++ resolved
@@ -75,11 +75,7 @@
 		for i, (tri_chunk, vert_chunk) in enumerate(zip(self.tri_chunks, self.vert_chunks)):
 			# bones_per_chunk = set()
 			# logging.debug(f"{i}, {tri_chunk}, {vert_chunk}")
-<<<<<<< HEAD
-			# logging.debug(f"{i}, {vert_chunk.weights_flag}")
-=======
 			#logging.debug(f"{i}, {vert_chunk.weights_flag}")
->>>>>>> 6b84848a
 
 			# these sometimes correspond but not always
 			# logging.info(f"chunk {i} tris at {tri_chunk.tris_offset}, weights_flag {vert_chunk.weights_flag}")
@@ -194,6 +190,7 @@
 		if vert_chunk.weights_flag.has_weights:
 			# read for each vertex
 			if self.context.version >= 52:
+				# not sure if uint or int, but seems to work!
 				# vert_chunk.weights may have to be cast to uint16 because of the new 10 bit precision
 				# however, there are no meshes that make use of the extra precision as of 2022-12
 				vert_chunk.packed_weights = np.zeros(dtype=np.uint64, shape=vert_chunk.vertex_count)
